--- conflicted
+++ resolved
@@ -182,10 +182,6 @@
         'test_datapusher_plugin = ckanext.datapusher.tests.test_interfaces:FakeDataPusherPlugin',
         'test_routing_plugin = ckan.tests.config.test_middleware:MockRoutingPlugin',
         'test_flash_plugin = ckan.tests.config.test_sessions:FlashMessagePlugin',
-<<<<<<< HEAD
-=======
-        'test_helpers_plugin = ckan.tests.lib.test_helpers:HelpersTestPlugin',
->>>>>>> ace6850d
         'test_feed_plugin = ckan.tests.controllers.test_feed:MockFeedPlugin',
         'test_js_translations_plugin = ckan.tests.lib.test_i18n:JSTranslationsTestPlugin',
         'mock_search_plugin = ckan.tests.logic.action.test_init:MockPackageSearchPlugin',
