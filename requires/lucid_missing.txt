--- conflicted
+++ resolved
@@ -19,11 +19,6 @@
 
 apachemiddleware==0.1.1
 # markupsafe is required by webhelpers==1.2 required by formalchemy with SQLAlchemy 0.6
-<<<<<<< HEAD
 markupsafe==0.9.2
-celery==2.5.3
 
-fanstatic==0.11.4
-=======
-markupsafe==0.9.2
->>>>>>> 4204b3fc
+fanstatic==0.11.4