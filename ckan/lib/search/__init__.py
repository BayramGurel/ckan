import logging
from pylons import config, c

from ckan import model
from ckan.plugins import SingletonPlugin, implements, IDomainObjectModification
from ckan.logic import get_action
import ckan.model.domain_object as domain_object

from common import (SearchIndexError, SearchError, SearchQueryError,
                    make_connection, is_available, SolrSettings)
from index import PackageSearchIndex, NoopSearchIndex
from query import (TagSearchQuery, ResourceSearchQuery, PackageSearchQuery,
                   QueryOptions, convert_legacy_parameters_to_solr)

log = logging.getLogger(__name__)

import sys
import cgitb
import warnings


def text_traceback():
    with warnings.catch_warnings():
        warnings.simplefilter("ignore")
        res = 'the original traceback:'.join(
            cgitb.text(sys.exc_info()).split('the original traceback:')[1:]
        ).strip()
    return res

SIMPLE_SEARCH = config.get('ckan.simple_search', False)

SUPPORTED_SCHEMA_VERSIONS = ['1.4']

DEFAULT_OPTIONS = {
    'limit': 20,
    'offset': 0,
    # about presenting the results
    'order_by': 'rank',
    'return_objects': False,
    'ref_entity_with_attr': 'name',
    'all_fields': False,
    'search_tags': True,
    'callback': None,  # simply passed through
}

_INDICES = {
    'package': PackageSearchIndex
}

_QUERIES = {
    'tag': TagSearchQuery,
    'resource': ResourceSearchQuery,
    'package': PackageSearchQuery
}

SOLR_SCHEMA_FILE_OFFSET = '/admin/file/?file=schema.xml'

if SIMPLE_SEARCH:
    import sql as sql
    _INDICES['package'] = NoopSearchIndex
    _QUERIES['package'] = sql.PackageSearchQuery


def _normalize_type(_type):
    if isinstance(_type, domain_object.DomainObject):
        _type = _type.__class__
    if isinstance(_type, type):
        _type = _type.__name__
    return _type.strip().lower()


def index_for(_type):
    """ Get a SearchIndex instance sub-class suitable for
        the specified type. """
    try:
        _type_n = _normalize_type(_type)
        return _INDICES[_type_n]()
    except KeyError, ke:
        log.warn("Unknown search type: %s" % _type)
        return NoopSearchIndex()


def query_for(_type):
    """ Get a SearchQuery instance sub-class suitable for the specified
        type. """
    try:
        _type_n = _normalize_type(_type)
        return _QUERIES[_type_n]()
    except KeyError, ke:
        raise SearchError("Unknown search type: %s" % _type)


def dispatch_by_operation(entity_type, entity, operation):
    """Call the appropriate index method for a given notification."""
    try:
        index = index_for(entity_type)
        if operation == domain_object.DomainObjectOperation.new:
            index.insert_dict(entity)
        elif operation == domain_object.DomainObjectOperation.changed:
            index.update_dict(entity)
        elif operation == domain_object.DomainObjectOperation.deleted:
            index.remove_dict(entity)
        else:
            log.warn("Unknown operation: %s" % operation)
    except Exception, ex:
        log.exception(ex)
        # we really need to know about any exceptions, so reraise
        # (see #1172)
        raise


class SynchronousSearchPlugin(SingletonPlugin):
    """Update the search index automatically."""
    implements(IDomainObjectModification, inherit=True)

    def notify(self, entity, operation):
        if not isinstance(entity, model.Package):
            return
        if operation != domain_object.DomainObjectOperation.deleted:
            dispatch_by_operation(
                entity.__class__.__name__,
                get_action('package_show')(
                    {'model': model, 'ignore_auth': True, 'validate': False},
                    {'id': entity.id}),
                operation
            )
        elif operation == domain_object.DomainObjectOperation.deleted:
            dispatch_by_operation(entity.__class__.__name__,
                                  {'id': entity.id}, operation)
        else:
            log.warn("Discarded Sync. indexing for: %s" % entity)


def rebuild(package_id=None, only_missing=False, force=False, refresh=False):
    '''
        Rebuilds the search index.

        If a dataset id is provided, only this dataset will be reindexed.
        When reindexing all datasets, if only_missing is True, only the
        datasets not already indexed will be processed. If force equals
        True, if an exception is found, the exception will be logged, but
        the process will carry on.
    '''
    from ckan import model
    log.info("Rebuilding search index...")

    package_index = index_for(model.Package)

    if package_id:
        pkg_dict = get_action('package_show')(
<<<<<<< HEAD
                    {'model': model, 'ignore_auth': True, 'validate': False},
                    {'id': package_id})
=======
            {'model': model, 'ignore_auth': True, 'validate': False},
            {'id': package_id})
>>>>>>> 3d239c55
        log.info('Indexing just package %r...', pkg_dict['name'])
        package_index.remove_dict(pkg_dict)
        package_index.insert_dict(pkg_dict)
    else:
        package_ids = [r[0] for r in model.Session.query(model.Package.id).
                       filter(model.Package.state == 'active').all()]
        if only_missing:
            log.info('Indexing only missing packages...')
            package_query = query_for(model.Package)
            indexed_pkg_ids = set(package_query.get_all_entity_ids(
                max_results=len(package_ids)))
            # Packages not indexed
            package_ids = set(package_ids) - indexed_pkg_ids

            if len(package_ids) == 0:
                log.info('All datasets are already indexed')
                return
        else:
            log.info('Rebuilding the whole index...')
            # When refreshing, the index is not previously cleared
            if not refresh:
                package_index.clear()

        for pkg_id in package_ids:
            try:
                package_index.insert_dict(
                    get_action('package_show')(
                        {'model': model, 'ignore_auth': True,
                         'validate': False},
                        {'id': pkg_id}
                    )
                )
            except Exception, e:
                log.error('Error while indexing dataset %s: %s' %
                          (pkg_id, str(e)))
                if force:
                    log.error(text_traceback())
                    continue
                else:
                    raise

    model.Session.commit()
    log.info('Finished rebuilding search index.')
<<<<<<< HEAD
=======

>>>>>>> 3d239c55

def check():
    from ckan import model
    package_query = query_for(model.Package)

    log.debug("Checking packages search index...")
    pkgs_q = model.Session.query(model.Package).filter_by(
        state=model.State.ACTIVE)
    pkgs = set([pkg.id for pkg in pkgs_q])
    indexed_pkgs = set(package_query.get_all_entity_ids(max_results=len(pkgs)))
    pkgs_not_indexed = pkgs - indexed_pkgs
    print 'Packages not indexed = %i out of %i' % (len(pkgs_not_indexed),
                                                   len(pkgs))
    for pkg_id in pkgs_not_indexed:
        pkg = model.Session.query(model.Package).get(pkg_id)
        print pkg.revision.timestamp.strftime('%Y-%m-%d'), pkg.name


def show(package_reference):
    from ckan import model
    package_query = query_for(model.Package)

    return package_query.get_index(package_reference)


def clear(package_reference=None):
    from ckan import model
    package_index = index_for(model.Package)
    if package_reference:
        log.debug("Clearing search index for dataset %s..." %
                  package_reference)
        package_index.delete_package({'id': package_reference})
    else:
        log.debug("Clearing search index...")
        package_index.clear()


def check_solr_schema_version(schema_file=None):
    '''
        Checks if the schema version of the SOLR server is compatible
        with this CKAN version.

        The schema will be retrieved from the SOLR server, using the
        offset defined in SOLR_SCHEMA_FILE_OFFSET
        ('/admin/file/?file=schema.xml'). The schema_file parameter
        allows to override this pointing to different schema file, but
        it should only be used for testing purposes.

        If the CKAN instance is configured to not use SOLR or the SOLR
        server is not available, the function will return False, as the
        version check does not apply. If the SOLR server is available,
        a SearchError exception will be thrown if the version could not
        be extracted or it is not included in the supported versions list.

        :schema_file: Absolute path to an alternative schema file. Should
                      be only used for testing purposes (Default is None)
    '''

    import urllib2

    if SIMPLE_SEARCH:
        # Not using the SOLR search backend
        return False

    if not is_available():
        # Something is wrong with the SOLR server
        log.warn('Problems were found while connecting to the SOLR server')
        return False

    # Try to get the schema XML file to extract the version
    if not schema_file:
        solr_url, solr_user, solr_password = SolrSettings.get()

        http_auth = None
        if solr_user is not None and solr_password is not None:
            http_auth = solr_user + ':' + solr_password
            http_auth = 'Basic ' + http_auth.encode('base64').strip()

        url = solr_url.strip('/') + SOLR_SCHEMA_FILE_OFFSET

        req = urllib2.Request(url=url)
        if http_auth:
            req.add_header('Authorization', http_auth)

        res = urllib2.urlopen(req)
    else:
        url = 'file://%s' % schema_file
        res = urllib2.urlopen(url)

    import xml.dom.minidom
    tree = xml.dom.minidom.parseString(res.read())

    version = tree.documentElement.getAttribute('version')
    if not len(version):
        raise SearchError('Could not extract version info from the SOLR'
                          ' schema, using file: \n%s' % url)

    if not version in SUPPORTED_SCHEMA_VERSIONS:
        raise SearchError('SOLR schema version not supported: %s. Supported'
                          ' versions are [%s]'
                          % (version, ', '.join(SUPPORTED_SCHEMA_VERSIONS)))
    return True<|MERGE_RESOLUTION|>--- conflicted
+++ resolved
@@ -148,13 +148,8 @@
 
     if package_id:
         pkg_dict = get_action('package_show')(
-<<<<<<< HEAD
-                    {'model': model, 'ignore_auth': True, 'validate': False},
-                    {'id': package_id})
-=======
             {'model': model, 'ignore_auth': True, 'validate': False},
             {'id': package_id})
->>>>>>> 3d239c55
         log.info('Indexing just package %r...', pkg_dict['name'])
         package_index.remove_dict(pkg_dict)
         package_index.insert_dict(pkg_dict)
@@ -198,10 +193,7 @@
 
     model.Session.commit()
     log.info('Finished rebuilding search index.')
-<<<<<<< HEAD
-=======
-
->>>>>>> 3d239c55
+
 
 def check():
     from ckan import model
