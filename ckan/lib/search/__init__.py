# encoding: utf-8

from __future__ import annotations

import logging
import sys
import cgitb
import warnings
import traceback

import xml.dom.minidom
from typing import Collection, Any, Optional, Type, overload

import requests
from requests.auth import HTTPBasicAuth

import ckan.model as model
import ckan.model.domain_object as domain_object
import ckan.plugins as p
import ckan.logic as logic
from ckan.types import Context

from ckan.lib.search.common import (
    make_connection, SearchIndexError, SearchQueryError,  # type: ignore
    SolrConnectionError, # type: ignore
    SearchError, is_available, SolrSettings, config
)
from ckan.lib.search.index import (
    SearchIndex, PackageSearchIndex, NoopSearchIndex
)
from ckan.lib.search.query import (
    SearchQuery,
    TagSearchQuery, ResourceSearchQuery, PackageSearchQuery,
    QueryOptions, convert_legacy_parameters_to_solr  # type: ignore
)
from ckan.lib.search.index import SearchIndex


log = logging.getLogger(__name__)


def text_traceback() -> str:
    info = sys.exc_info()
    with warnings.catch_warnings():
        warnings.simplefilter("ignore")
        try:
            text = cgitb.text(info)
        except RuntimeError:
            # there is werkzeug.local.LocalProxy object inside traceback, that
            # cannot be printed out by the cgitb
            res = "".join(traceback.format_tb(info[-1]))
        else:
            res = 'the original traceback:'.join(
                text.split('the original traceback:')[1:]
            ).strip()

    return res


SUPPORTED_SCHEMA_VERSIONS = ['2.8', '2.9', '2.10', '2.11']

DEFAULT_OPTIONS = {
    'limit': 20,
    'offset': 0,
    # about presenting the results
    'order_by': 'rank',
    'return_objects': False,
    'ref_entity_with_attr': 'name',
    'all_fields': False,
    'search_tags': True,
    'callback': None,  # simply passed through
}

_INDICES: dict[str, Type[SearchIndex]] = {
    'package': PackageSearchIndex
}

_QUERIES: dict[str, Type[SearchQuery]] = {
    'tag': TagSearchQuery,
    'resource': ResourceSearchQuery,
    'package': PackageSearchQuery
}

SOLR_SCHEMA_FILE_OFFSET_MANAGED = '/schema?wt=schema.xml'
SOLR_SCHEMA_FILE_OFFSET_CLASSIC = '/admin/file/?file=schema.xml'


def _normalize_type(_type: Any) -> str:
    if isinstance(_type, domain_object.DomainObject):
        _type = _type.__class__
    if isinstance(_type, type):
        _type = _type.__name__
    return _type.strip().lower()


@overload
def index_for(_type: Type[model.Package]) -> PackageSearchIndex: ...

@overload
def index_for(_type: Any) -> SearchIndex: ...

def index_for(_type: Any) -> SearchIndex:
    """ Get a SearchIndex instance sub-class suitable for
        the specified type. """
    try:
        _type_n = _normalize_type(_type)
        return _INDICES[_type_n]()
    except KeyError:
<<<<<<< HEAD
        log.warning("Unknown search type: %s", _type)
=======
        log.warning("Unknown search type: %s" % _type)
>>>>>>> c544c277
        return NoopSearchIndex()


@overload
def query_for(_type: Type[model.Package]) -> PackageSearchQuery:
    ...


@overload
def query_for(_type: Type[model.Resource]) -> ResourceSearchQuery:
    ...


@overload
def query_for(_type: Type[model.Tag]) -> TagSearchQuery:
    ...


def query_for(_type: Any) -> SearchQuery:
    """ Get a SearchQuery instance sub-class suitable for the specified
        type. """
    try:
        _type_n = _normalize_type(_type)
        return _QUERIES[_type_n]()
    except KeyError:
        raise SearchError("Unknown search type: %s" % _type)


def dispatch_by_operation(entity_type: str, entity: dict[str, Any],
                          operation: str) -> None:
    """Call the appropriate index method for a given notification."""
    try:
        index = index_for(entity_type)
        if operation == domain_object.DomainObjectOperation.new:
            index.insert_dict(entity)
        elif operation == domain_object.DomainObjectOperation.changed:
            index.update_dict(entity)
        elif operation == domain_object.DomainObjectOperation.deleted:
            index.remove_dict(entity)
        else:
<<<<<<< HEAD
            log.warning("Unknown operation: %s", operation)
=======
            log.warning("Unknown operation: %s" % operation)
>>>>>>> c544c277
    except Exception as ex:
        log.exception(ex)
        # we really need to know about any exceptions, so reraise
        # (see #1172)
        raise


class SynchronousSearchPlugin(p.SingletonPlugin):
    """Update the search index automatically."""
    p.implements(p.IDomainObjectModification, inherit=True)

    def notify(self, entity: Any, operation: str) -> None:
        if not isinstance(entity, model.Package):
            return
        if operation != domain_object.DomainObjectOperation.deleted:
            dispatch_by_operation(
                entity.__class__.__name__,
                logic.get_action('package_show')({
                        'ignore_auth': True,
                        'validate': False,
                        'use_cache': False,
                        'model': model,
                    }, {'id': entity.id}), operation)
        elif operation == domain_object.DomainObjectOperation.deleted:
            dispatch_by_operation(entity.__class__.__name__,
                                  {'id': entity.id}, operation)
        else:
<<<<<<< HEAD
            log.warning("Discarded Sync. indexing for: %s", entity)
=======
            log.warning("Discarded Sync. indexing for: %s" % entity)
>>>>>>> c544c277


def rebuild(package_id: Optional[str] = None,
            only_missing: bool = False,
            force: bool = False,
            defer_commit: bool = False,
            package_ids: Optional[Collection[str]] = None,
            quiet: bool = False,
            clear: bool = False):
    '''
        Rebuilds the search index.

        If a dataset id is provided, only this dataset will be reindexed.
        When reindexing all datasets, if only_missing is True, only the
        datasets not already indexed will be processed. If force equals
        True, if an exception is found, the exception will be logged, but
        the process will carry on.
    '''
    log.info("Rebuilding search index...")

    package_index = index_for(model.Package)
    context: Context = {
        'ignore_auth': True,
        'validate': False,
        'use_cache': False
    }

    if package_id:
        pkg_dict = logic.get_action('package_show')(context, {
            'id': package_id
        })
        log.info('Indexing just package %r...', pkg_dict['name'])
        package_index.remove_dict(pkg_dict)
        package_index.insert_dict(pkg_dict)
    elif package_ids is not None:
        for package_id in package_ids:
            pkg_dict = logic.get_action('package_show')(context,
                {'id': package_id})
            log.info('Indexing just package %r...', pkg_dict['name'])
            package_index.update_dict(pkg_dict, True)
    else:
        packages = model.Session.query(model.Package.id)
        if config.get('ckan.search.remove_deleted_packages'):
            packages = packages.filter(model.Package.state != 'deleted')

        package_ids = [r[0] for r in packages.all()]

        if only_missing:
            log.info('Indexing only missing packages...')
            package_query = query_for(model.Package)
            indexed_pkg_ids = set(package_query.get_all_entity_ids(
                max_results=len(package_ids)))
            # Packages not indexed
            package_ids = set(package_ids) - indexed_pkg_ids

            if len(package_ids) == 0:
                log.info('All datasets are already indexed')
                return
        else:
            log.info('Rebuilding the whole index...')
            # When refreshing, the index is not previously cleared
            if clear:
                package_index.clear()

        total_packages = len(package_ids)
        for counter, pkg_id in enumerate(package_ids):
            if not quiet:
                sys.stdout.write(
                    "\rIndexing dataset {0}/{1}".format(
                        counter +1, total_packages)
                )
                sys.stdout.flush()
            try:
                package_index.update_dict(
                    logic.get_action('package_show')(context,
                        {'id': pkg_id}
                    ),
                    defer_commit
                )
            except Exception as e:
                log.error('Error while indexing dataset %s: %s',
                    pkg_id, repr(e))
                if force:
                    log.error(text_traceback())
                    continue
                else:
                    raise

    model.Session.commit()
    log.info('Finished rebuilding search index.')


def commit() -> None:
    package_index = index_for(model.Package)
    package_index.commit()
    log.info('Committed pending changes on the search index')


def check() -> None:
    package_query = query_for(model.Package)

    log.debug("Checking packages search index...")
    pkgs_q = model.Session.query(model.Package).filter_by(
        state=model.State.ACTIVE)
    pkgs = {pkg.id for pkg in pkgs_q}
    indexed_pkgs = set(package_query.get_all_entity_ids(max_results=len(pkgs)))
    pkgs_not_indexed = pkgs - indexed_pkgs
    print('Packages not indexed = %i out of %i' % (len(pkgs_not_indexed),
                                                   len(pkgs)))
    for pkg_id in pkgs_not_indexed:
        pkg = model.Session.get(model.Package, pkg_id)
        assert pkg
        print((pkg.metadata_modified.strftime('%Y-%m-%d'), pkg.name))


def show(package_reference: str) -> dict[str, Any]:
    package_query = query_for(model.Package)
    return package_query.get_index(package_reference)


def clear(package_reference: str) -> None:
    package_index = index_for(model.Package)
    log.debug("Clearing search index for dataset %s...",
              package_reference)
    package_index.delete_package({'id': package_reference})


def clear_all() -> None:
    package_index = index_for(model.Package)
    log.debug("Clearing search index...")
    package_index.clear()

def _get_schema_from_solr(file_offset: str):

    timeout = config.get('ckan.requests.timeout')

    solr_url, solr_user, solr_password = SolrSettings.get()

    url = solr_url.strip('/') + file_offset

    if solr_user is not None and solr_password is not None:
        response = requests.get(
            url,
            timeout=timeout,
            auth=HTTPBasicAuth(solr_user, solr_password))
    else:
        response = requests.get(url, timeout=timeout)

    return response

def check_solr_schema_version(schema_file: Optional[str]=None) -> bool:
    '''
        Checks if the schema version of the SOLR server is compatible
        with this CKAN version.

        The schema will be retrieved from the SOLR server, using the
        offset defined in SOLR_SCHEMA_FILE_OFFSET_MANAGED
        ('/schema?wt=schema.xml'). If SOLR is set to use the manually
        edited `schema.xml`, the schema will be retrieved from the SOLR
        server using the offset defined in
        SOLR_SCHEMA_FILE_OFFSET_CLASSIC ('/admin/file/?file=schema.xml').

        The schema_file parameter allows to override this pointing to
        different schema file, but it should only be used for testing
        purposes.

        If the CKAN instance is configured to not use SOLR or the SOLR
        server is not available, the function will return False, as the
        version check does not apply. If the SOLR server is available,
        a SearchError exception will be thrown if the version could not
        be extracted or it is not included in the supported versions list.

        :schema_file: Absolute path to an alternative schema file. Should
                      be only used for testing purposes (Default is None)
    '''

    if not is_available():
        # Something is wrong with the SOLR server
        log.warning('Problems were found while connecting to the SOLR server')
        return False

    # Try to get the schema XML file to extract the version
    if not schema_file:
        try:
            # Try Managed Schema
            res = _get_schema_from_solr(SOLR_SCHEMA_FILE_OFFSET_MANAGED)
            res.raise_for_status()
        except requests.HTTPError:
            # Fallback to Manually Edited schema.xml
            res = _get_schema_from_solr(SOLR_SCHEMA_FILE_OFFSET_CLASSIC)
        schema_content = res.text
    else:
        with open(schema_file, 'rb') as f:
            schema_content = f.read()

    tree = xml.dom.minidom.parseString(schema_content)

    # Up to CKAN 2.9 the schema version was stored in the `version` attribute.
    # Going forward, we are storing it in the `name` one in the form `ckan-X.Y`
    version = ''
    name_attr = tree.documentElement.getAttribute('name')
    if name_attr.startswith('ckan-'):
        version = name_attr.split('-')[1]
    else:
        version = tree.documentElement.getAttribute('version')

    if not len(version):
        msg = 'Could not extract version info from the SOLR schema'
        if schema_file:
            msg += ', using file {}'.format(schema_file)
        raise SearchError(msg)

    if not version in SUPPORTED_SCHEMA_VERSIONS:
        raise SearchError('SOLR schema version not supported: %s. Supported'
                          ' versions are [%s]'
                          % (version, ', '.join(SUPPORTED_SCHEMA_VERSIONS)))
    return True<|MERGE_RESOLUTION|>--- conflicted
+++ resolved
@@ -106,11 +106,7 @@
         _type_n = _normalize_type(_type)
         return _INDICES[_type_n]()
     except KeyError:
-<<<<<<< HEAD
         log.warning("Unknown search type: %s", _type)
-=======
-        log.warning("Unknown search type: %s" % _type)
->>>>>>> c544c277
         return NoopSearchIndex()
 
 
@@ -151,11 +147,7 @@
         elif operation == domain_object.DomainObjectOperation.deleted:
             index.remove_dict(entity)
         else:
-<<<<<<< HEAD
             log.warning("Unknown operation: %s", operation)
-=======
-            log.warning("Unknown operation: %s" % operation)
->>>>>>> c544c277
     except Exception as ex:
         log.exception(ex)
         # we really need to know about any exceptions, so reraise
@@ -183,11 +175,7 @@
             dispatch_by_operation(entity.__class__.__name__,
                                   {'id': entity.id}, operation)
         else:
-<<<<<<< HEAD
             log.warning("Discarded Sync. indexing for: %s", entity)
-=======
-            log.warning("Discarded Sync. indexing for: %s" % entity)
->>>>>>> c544c277
 
 
 def rebuild(package_id: Optional[str] = None,
