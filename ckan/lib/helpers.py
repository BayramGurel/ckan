--- conflicted
+++ resolved
@@ -465,10 +465,6 @@
 _VALID_GRAVATAR_DEFAULTS = ['404', 'mm', 'identicon', 'monsterid', 'wavatar', 'retro']
 def gravatar(email_hash, size=100, default=None):
     if default is None:
-<<<<<<< HEAD
-        from pylons import config
-=======
->>>>>>> f8c3b1a0
         default = config.get('ckan.gravatar_default', 'identicon')
 
     if not default in _VALID_GRAVATAR_DEFAULTS:
