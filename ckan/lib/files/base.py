--- conflicted
+++ resolved
@@ -1,3 +1,4 @@
+
 from __future__ import annotations
 
 import dataclasses
@@ -13,7 +14,6 @@
 from ckan.config.declaration import Declaration
 from ckan.config.declaration.key import Key
 
-Capability: TypeAlias = fk.Capability
 Location: TypeAlias = fk.Location
 Capability: TypeAlias = fk.Capability
 
@@ -212,105 +212,6 @@
             " to it.",
         ).set_example("datetime_prefix")
 
-    def validate_size(self, size: int):
-        """Verify that size of upload does not go over the configured limit.
-
-        :param size: the actual size of uploaded file in bytes
-        :raises LargeUploadError: upload exceeds allowed size
-        """
-        max_size = self.settings.max_size
-        if max_size and size > max_size:
-            raise fk.exc.LargeUploadError(size, max_size)
-
-    def validate_content_type(self, content_type: str):
-        """Verify that type of upload is allowed by configuration.
-
-        :param content_type: MIME Type of uploaded file
-        :raises WrongUploadTypeError: type of upload is not supported
-        """
-        supported_types = self.settings.supported_types
-        if supported_types and not is_supported_type(
-            content_type,
-            supported_types,
-        ):
-            raise fk.exc.WrongUploadTypeError(content_type)
-
-    def upload(
-        self, location: Location, upload: fk.Upload, /, **kwargs: Any
-    ) -> FileData:
-        """Upload file to the storage.
-
-        Before upload starts, file is validated according to storage
-        settings.
-
-        :param location: sanitized location of the file in the storage
-        :param upload: uploaded object
-        :param \\**kwargs: other parameters that may be used by the storage
-        :returns: details of the uploaded file
-        """
-        self.validate_size(upload.size)
-        self.validate_content_type(upload.content_type)
-
-        return super().upload(location, upload, **kwargs)
-
-    def multipart_start(
-        self, location: Location, data: MultipartData, /, **kwargs: Any
-    ) -> MultipartData:
-        """Prepare data for multipart upload.
-
-        Before upload starts, data is validated according to storage settings.
-
-        :param location: sanitized location of the file in the storage
-        :param data: details required for upload initialization
-        :param \\**kwargs: other parameters that may be used by the storage
-        :returns: details of the initiated multipart upload
-        """
-        self.validate_size(data.size)
-        self.validate_content_type(data.content_type)
-
-<<<<<<< HEAD
-        return super().multipart_start(location, data, **kwargs)
-
-    @classmethod
-    def declare_config_options(cls, declaration: Declaration, key: Key):
-        """Declare configuration of the storage.
-
-        All attributes of the storage's SettingsFactory must be defined
-        here. In this way user can discover available options using config CLI,
-        and configuration is validated/converted by CKAN before it passed to
-        the storage.
-        """
-        declaration.declare(key.max_size, 0).append_validators(
-            "parse_filesize",
-        ).set_description(
-            "The maximum size of a single upload."
-            + "\nSupports size suffixes: 42B, 2M, 24KiB, 1GB."
-            + " `0` means no restrictions.",
-        ).set_example("10MB")
-
-        declaration.declare_list(key.supported_types, None).set_description(
-            "Space-separated list of MIME types, or just type, or subtype part."
-        ).set_example("text/csv pdf application video jpeg")
-
-        declaration.declare_bool(key.override_existing).set_description(
-            "If file already exists, replace it with new content.",
-        )
-
-        declaration.declare(key.name, key[-1]).set_description(
-            "Descriptive name of the storage used for debugging. When empty,"
-            + " name from the config option is used,"
-            + " i.e: `ckanext.files.storage.DEFAULT_NAME...`",
-        )
-
-        declaration.declare_list(key.location_transformers, None).set_description(
-            "List of transformations applied to the file location."
-            " Depending on the storage type, sanitizing the path or removing"
-            " special characters can be sensible. Empty value leaves location"
-            " unchanged, `uuid` transforms location into UUID, `uuid_with_extension`"
-            " transforms filename into UUID and appends original file's extension"
-            " to it.",
-        ).set_example("datetime_prefix")
-
     def as_response(
         self,
         data: FileData,
@@ -361,6 +262,61 @@
             self.reader.stream(data, extras),
             mimetype=data.content_type or None,
         )
-=======
-        return super().multipart_start(location, data, **kwargs)
->>>>>>> 14a91a2a
+
+    def validate_size(self, size: int):
+        """Verify that size of upload does not go over the configured limit.
+
+        :param size: the actual size of uploaded file in bytes
+        :raises LargeUploadError: upload exceeds allowed size
+        """
+        max_size = self.settings.max_size
+        if max_size and size > max_size:
+            raise fk.exc.LargeUploadError(size, max_size)
+
+    def validate_content_type(self, content_type: str):
+        """Verify that type of upload is allowed by configuration.
+
+        :param content_type: MIME Type of uploaded file
+        :raises WrongUploadTypeError: type of upload is not supported
+        """
+        supported_types = self.settings.supported_types
+        if supported_types and not is_supported_type(
+            content_type,
+            supported_types,
+        ):
+            raise fk.exc.WrongUploadTypeError(content_type)
+
+    def upload(
+        self, location: Location, upload: fk.Upload, /, **kwargs: Any
+    ) -> FileData:
+        """Upload file to the storage.
+
+        Before upload starts, file is validated according to storage
+        settings.
+
+        :param location: sanitized location of the file in the storage
+        :param upload: uploaded object
+        :param \\**kwargs: other parameters that may be used by the storage
+        :returns: details of the uploaded file
+        """
+        self.validate_size(upload.size)
+        self.validate_content_type(upload.content_type)
+
+        return super().upload(location, upload, **kwargs)
+
+    def multipart_start(
+        self, location: Location, data: MultipartData, /, **kwargs: Any
+    ) -> MultipartData:
+        """Prepare data for multipart upload.
+
+        Before upload starts, data is validated according to storage settings.
+
+        :param location: sanitized location of the file in the storage
+        :param data: details required for upload initialization
+        :param \\**kwargs: other parameters that may be used by the storage
+        :returns: details of the initiated multipart upload
+        """
+        self.validate_size(data.size)
+        self.validate_content_type(data.content_type)
+
+        return super().multipart_start(location, data, **kwargs)