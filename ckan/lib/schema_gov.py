--- conflicted
+++ resolved
@@ -2,13 +2,7 @@
 import time
 import datetime
 
-<<<<<<< HEAD
-import formalchemy
-
-__all__ = ['government_depts', 'geographic_granularity_options', 'temporal_granularity_options', 'category_options', 'region_options', 'region_groupings', 'update_frequency_suggestions', 'tag_pool', 'tag_words_to_join', 'suggest_tags', 'tags_parse', 'DateType', 'GeoCoverageType', 'expand_abbreviations', 'name_munge', 'tag_munge']
-=======
-__all__ = ['government_depts', 'geographic_granularity_options', 'temporal_granularity_options', 'category_options', 'region_options', 'region_groupings', 'update_frequency_suggestions', 'tag_pool', 'suggest_tags', 'GeoCoverageType', 'expand_abbreviations', 'name_munge', 'tag_munge']
->>>>>>> 17c4cc1b
+__all__ = ['government_depts', 'geographic_granularity_options', 'temporal_granularity_options', 'category_options', 'region_options', 'region_groupings', 'update_frequency_suggestions', 'tag_pool', 'tag_words_to_join', 'suggest_tags', 'tags_parse', 'GeoCoverageType', 'expand_abbreviations', 'name_munge', 'tag_munge']
 
 government_depts_raw = """
 Attorney General's Office
@@ -94,13 +88,8 @@
 
 tag_search_fields = ['name', 'title', 'notes', 'categories', 'agency']
 
-<<<<<<< HEAD
 tag_words_to_join = ['ordnance survey', 'environmental protection', 'water conservation', 'water resources', 'water quality', 'climate and weather', 'nature conservation', 'waste management', 'waste policies and regulation', 'air quality', 'tariff codes', 'life stages']
 
-months = ['January', 'February', 'March', 'April', 'May', 'June', 'July', 'August', 'September', 'October', 'November', 'December']
-
-=======
->>>>>>> 17c4cc1b
 def name_munge(name):
     # convert spaces to underscores
     name = re.sub(' ', '_', name).lower()        
@@ -131,7 +120,6 @@
 
 suggest_tags = TagSuggester.suggest_tags
 
-<<<<<<< HEAD
 def tags_parse(tags_str):
     '''Takes a string containing tags and returns a list of tag names.
     Takes into account tag_words_to_join. Ensures tags are munged.'''
@@ -142,132 +130,6 @@
     tag_list = re.split(',\s*|\s+', tags_str.strip())
     return [tag_munge(tag_name) for tag_name in tag_list]
 
-class DateType(object):
-    '''Handles conversions between form and database as well as
-    validation.'''
-    date_match = re.compile('(\w+)([/\-.]\w+)?([/\-.]\w+)?')
-    default_db_separator = '-'
-    default_form_separator = '/'
-    word_match = re.compile('[A-Za-z]+')
-    months_chopped = [month[:3] for month in months]
-
-    @classmethod
-    def iso_to_db(self, iso_date, format):
-        # e.g. 'Wed, 06 Jan 2010 09:30:00 GMT'
-        #      '%a, %d %b %Y %H:%M:%S %Z'
-        if iso_date.endswith('+0100'):
-            iso_date = iso_date.replace('+0100', 'BST')
-        assert isinstance(iso_date, (unicode, str))
-        try:
-            date_tuple = time.strptime(iso_date, format)
-        except ValueError, e:
-            raise TypeError('Could not read date as ISO format "%s". Date provided: "%s"' % (format, iso_date))
-        date_obj = datetime.datetime(*date_tuple[:4])
-        date_str = date_obj.strftime('%Y-%m-%d')
-        return date_str
-
-    @classmethod
-    def form_to_db(self, form_str):
-        '''
-        27/2/2005 -> 2005-02-27
-        27/Feb/2005 -> 2005-02-27
-        2/2005 -> 2005-02
-        Feb/2005 -> 2005-02
-        2005 -> 2005
-        '''
-        if not form_str:
-            # Allow blank
-            return u''
-        err_str = 'Date must be format DD/MM/YYYY or DD/MM/YY.'
-        match = self.date_match.match(form_str)
-        if not match:
-            raise TypeError('%s Date provided: "%s"' % (err_str, form_str))
-        matched_date = ''.join([group if group else '' for group in match.groups()])
-        if matched_date != form_str:
-            raise TypeError('%s Matched only "%s"' % (err_str, matched_date))
-        standard_date_fields = [] # integers, year first
-        for match_group in match.groups()[::-1]:
-            if match_group is not None:
-                val = match_group.strip('/-.')
-                word_in_val = self.word_match.match(val)
-                if word_in_val:
-                    word_in_val_c = word_in_val.group().capitalize()
-                    month_i = None
-                    if word_in_val_c in months:
-                        month_i = months.index(word_in_val_c)
-                    elif word_in_val_c in self.months_chopped:
-                        month_i = self.months_chopped.index(word_in_val_c)
-                    if month_i is not None:
-                        val = val.replace(word_in_val.group(), str(month_i+1))
-                try:
-                    standard_date_fields.append(int(val))
-                except ValueError:
-                    raise TypeError('%s Date provided: "%s"' % (err_str, form_str))
-        # Deal with 2 digit dates
-        if standard_date_fields[0] < 100:
-            standard_date_fields[0] = self.add_centurys_to_two_digit_year(standard_date_fields[0])
-        # Check range of dates
-        if standard_date_fields[0] < 1000 or standard_date_fields[0] > 2100:
-            raise TypeError('%s Year of "%s" is outside range.' % (err_str, standard_date_fields[0]))
-        if len(standard_date_fields) > 1 and (standard_date_fields[1] > 12 or standard_date_fields[1] < 1):
-            raise TypeError('%s Month of "%s" is outside range.' % (err_str, standard_date_fields[0]))
-        if len(standard_date_fields) > 2 and (standard_date_fields[2] > 31 or standard_date_fields[2] < 1):
-            raise TypeError('%s Month of "%s" is outside range.' % (err_str, standard_date_fields[0]))
-        str_date_fields = [] # strings, year first
-        for i, digits in enumerate((4, 2, 2)):
-            if len(standard_date_fields) > i:
-                format_string = '%%0%sd' % digits
-                str_date_fields.append(format_string % standard_date_fields[i])
-        db_date = unicode(self.default_db_separator.join(str_date_fields))
-        return db_date
-
-    @staticmethod
-    def form_validator(form_date_str, field=None):
-        try:
-            DateType.form_to_db(form_date_str)
-        except TypeError, e:
-            raise formalchemy.ValidationError(e)
-
-    @classmethod
-    def db_to_form(self, db_str):
-        '2005-02-27 -> 27/2/2005 if correct format, otherwise, display as is.'
-        if not db_str.strip():
-            return db_str
-        match = self.date_match.match(db_str)
-        if not match:
-            return db_str
-        matched_date = ''.join([group if group else '' for group in match.groups()])
-        if matched_date != db_str.strip():
-            return db_str
-        standard_date_fields = [] # integers, year first
-        for match_group in match.groups():
-            if match_group is not None:
-                try:
-                    standard_date_fields.append(int(match_group.strip('/-.')))
-                except ValueError:
-                    return db_str
-        if standard_date_fields[0] < 1000 or standard_date_fields[0] > 2100:
-            return db_str
-        if len(standard_date_fields) > 1 and (standard_date_fields[1] > 12 or standard_date_fields[1] < 1):
-            return db_str
-        if len(standard_date_fields) > 2 and (standard_date_fields[2] > 31 or standard_date_fields[2] < 1):
-            return db_str
-        str_date_fields = [str(field) for field in standard_date_fields]
-        form_date = unicode(self.default_form_separator.join(str_date_fields[::-1]))
-        return form_date
-
-    @classmethod
-    def add_centurys_to_two_digit_year(self, year, near_year=2010):
-        assert isinstance(year, int)
-        assert isinstance(near_year, int)
-        assert year < 1000, repr(year)
-        assert near_year > 1000 and near_year < 2200, repr(near_year)
-        year += 1000
-        while abs(year - near_year) > 50:
-            year += 100
-        return year
-=======
->>>>>>> 17c4cc1b
     
 class GeoCoverageType(object):
     @staticmethod
