--- conflicted
+++ resolved
@@ -1,4 +1,3 @@
-<<<<<<< HEAD
 .wrapper {
     @include clearfix();
     position: relative;
@@ -26,8 +25,6 @@
 // .wrapper.no-nav {
 //     background-image: none;
 // }
-=======
->>>>>>> 240333e5
 [role=main],
 .main {
     position: relative;
