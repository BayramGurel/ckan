# Translations template for ckan.
# Copyright (C) 2020 ORGANIZATION
# This file is distributed under the same license as the ckan project.
<<<<<<< HEAD
# FIRST AUTHOR <EMAIL@ADDRESS>, 2018.
#
=======
# FIRST AUTHOR <EMAIL@ADDRESS>, 2020.
# 
>>>>>>> fc1a6656
# Translators:
# Adrià Mercader <adria.mercader@okfn.org>, 2018
#
#, fuzzy
msgid ""
msgstr ""
"Project-Id-Version: ckan 2.8.4b0\n"
"Report-Msgid-Bugs-To: EMAIL@ADDRESS\n"
"POT-Creation-Date: 2020-03-31 17:05+0200\n"
"PO-Revision-Date: 2018-03-27 14:15+0000\n"
"Last-Translator: Adrià Mercader <adria.mercader@okfn.org>, 2018\n"
"Language-Team: Icelandic (https://www.transifex.com/okfn/teams/11162/is/)\n"
"MIME-Version: 1.0\n"
"Content-Type: text/plain; charset=UTF-8\n"
"Content-Transfer-Encoding: 8bit\n"
<<<<<<< HEAD
=======
"Generated-By: Babel 2.3.4\n"
>>>>>>> fc1a6656
"Language: is\n"
"Plural-Forms: nplurals=2; plural=(n % 10 != 1 || n % 100 == 11);\n"
"Generated-By: Babel 2.5.3\n"

#: ckan/authz.py:214
#, python-format
msgid "Authorization function not found: %s"
msgstr "Virkni aðgangsheimildar fannst ekki: %s"

#: ckan/authz.py:226 ckan/templates/header.html:11
msgid "Admin"
msgstr "Kerfisstjóri"

#: ckan/authz.py:230
msgid "Editor"
msgstr "Útgefandi"

#: ckan/authz.py:234
msgid "Member"
msgstr "Meðlimur"

#: ckan/controllers/admin.py:34 ckan/views/admin.py:76
msgid "Need to be system administrator to administer"
msgstr "Þú þarft að vera kerfisstjóri til að geta stjórnað"

#: ckan/controllers/admin.py:50 ckan/templates/admin/config.html:14
msgid "Site Title"
msgstr "Titill síðu"

#: ckan/controllers/admin.py:51 ckan/templates/admin/config.html:16
msgid "Style"
msgstr "Útlit"

#: ckan/controllers/admin.py:52 ckan/templates/admin/config.html:18
msgid "Site Tag Line"
msgstr "Slagorð vefsins"

#: ckan/controllers/admin.py:53
msgid "Site Tag Logo"
msgstr "Merki vefsins"

#: ckan/controllers/admin.py:55 ckan/templates/admin/config.html:25
#: ckan/templates/group/about.html:3 ckan/templates/group/read_base.html:19
#: ckan/templates/header.html:88 ckan/templates/home/about.html:3
#: ckan/templates/home/about.html:6 ckan/templates/home/about.html:16
#: ckan/templates/organization/about.html:3
#: ckan/templates/organization/read_base.html:19
#: ckan/templates/user/edit_user_form.html:14
msgid "About"
msgstr "Um vefinn"

#: ckan/controllers/admin.py:55 ckan/templates/admin/config.html:25
msgid "About page text"
msgstr "Texti um vefinn"

#: ckan/controllers/admin.py:56 ckan/templates/admin/config.html:27
msgid "Intro Text"
msgstr "Kynningartexti"

#: ckan/controllers/admin.py:56 ckan/templates/admin/config.html:27
msgid "Text on home page"
msgstr "Texti á heimasíðu"

#: ckan/controllers/admin.py:57 ckan/templates/admin/config.html:29
msgid "Custom CSS"
msgstr "Sérsniðið CSS"

#: ckan/controllers/admin.py:57 ckan/templates/admin/config.html:29
msgid "Customisable css inserted into the page header"
msgstr "Sérsníðanlegt CSS var sett inn í haus síðunnar"

#: ckan/controllers/admin.py:58 ckan/templates/admin/config.html:31
msgid "Homepage"
msgstr "Heimasíða"

#: ckan/controllers/admin.py:161 ckan/views/admin.py:178
#, python-format
msgid ""
"Cannot purge package %s as associated revision %s includes non-deleted "
"packages %s"
msgstr ""
"Get ekki varanlega eytt %s þar sem tengd útgáfa %s inniheldur pakka %s sem á"
" eftir að eyða út"

#: ckan/controllers/admin.py:183 ckan/views/admin.py:200
#, python-format
msgid "Problem purging revision %s: %s"
msgstr "Vandamál við að eyða útgáfu %s: %s"

#: ckan/controllers/admin.py:185 ckan/views/admin.py:202
msgid "Purge complete"
msgstr "Hreinsun lokið"

#: ckan/controllers/admin.py:187 ckan/views/admin.py:204
msgid "Action not implemented."
msgstr "Aðgerð ekki framkvæmd."

#: ckan/controllers/api.py:66 ckan/controllers/group.py:156
#: ckan/controllers/home.py:27 ckan/controllers/package.py:144
#: ckan/controllers/package.py:315 ckan/controllers/revision.py:34
#: ckan/controllers/revision.py:160 ckan/controllers/revision.py:189
#: ckan/controllers/tag.py:27 ckan/controllers/user.py:58
#: ckan/controllers/user.py:83 ckan/controllers/user.py:86
#: ckan/controllers/user.py:117 ckan/controllers/user.py:598
#: ckan/views/dashboard.py:27 ckan/views/user.py:59 ckan/views/user.py:62
#: ckan/views/user.py:87 ckan/views/user.py:110 ckan/views/user.py:476
#: ckanext/datapusher/plugin.py:68
msgid "Not authorized to see this page"
msgstr "Þú hefur ekki heimild til að opna síðuna"

#: ckan/controllers/api.py:127 ckan/controllers/api.py:218
#: ckan/views/api.py:114 ckan/views/api.py:301
msgid "Access denied"
msgstr "Aðgangur óheimill"

#: ckan/controllers/api.py:133 ckan/controllers/api.py:227
#: ckan/logic/action/create.py:911 ckan/logic/converters.py:123
#: ckan/logic/converters.py:148 ckan/logic/converters.py:173
#: ckan/logic/validators.py:151 ckan/logic/validators.py:172
#: ckan/logic/validators.py:193 ckan/logic/validators.py:202
#: ckan/logic/validators.py:216 ckan/logic/validators.py:233
#: ckan/logic/validators.py:246 ckan/logic/validators.py:270
#: ckan/logic/validators.py:715 ckan/views/api.py:121 ckan/views/api.py:310
msgid "Not found"
msgstr "Fannst ekki"

#: ckan/controllers/api.py:139 ckan/views/api.py:128
msgid "Bad request"
msgstr "Villa í fyrirspurn"

<<<<<<< HEAD
#: ckanext/datastore/templates/ajax_snippets/api_info.html:24
msgid ""
"Further information in the <a "
"href=\"http://docs.ckan.org/en/latest/maintaining/datastore.html\" "
"target=\"_blank\">main CKAN Data API and DataStore documentation</a>.</p>"
msgstr ""
"Ítarlegri upplýsingar má finna í <a "
"href=\"http://docs.ckan.org/en/latest/maintaining/datastore.html\" "
"target=\"_blank\">aðalleiðbeiningum CKAN gagnaforritaskila og "
"gagnabankans</a>.</p> "
=======
#: ckan/controllers/api.py:167
#, python-format
msgid "Action name not known: %s"
msgstr "Heiti aðgerðar ekki þekkt: %s"
>>>>>>> fc1a6656

#: ckan/controllers/api.py:188 ckan/views/api.py:270
#, python-format
msgid "JSON Error: %s"
msgstr "JSON-villa: %s"

#: ckan/controllers/api.py:194 ckan/views/api.py:276
#, python-format
msgid "Bad request data: %s"
msgstr "Gagnavilla fyrirspurnar: %s"

#: ckan/controllers/api.py:283
msgid "No revision specified"
msgstr "Engin útgáfa tilgreind"

#: ckan/controllers/api.py:287
#, python-format
msgid "There is no revision with id: %s"
msgstr "Það er engin útgáfa með þetta auðkenni: %s"

#: ckan/controllers/api.py:297
msgid "Missing search term ('since_id=UUID' or  'since_time=TIMESTAMP')"
msgstr "Leitarstreng vantar ('since_id=UUID' eða 'since_time=TIMESTAMP')"

#: ckan/controllers/api.py:309
#, python-format
msgid "Could not read parameters: %r"
msgstr "Gat ekki lesið breytur: %r"

#: ckan/controllers/api.py:370
#, python-format
msgid "Bad search option: %s"
msgstr "Villa í leitarvalkosti: %s"

#: ckan/controllers/api.py:373
#, python-format
msgid "Unknown register: %s"
msgstr "Óþekkt skráning: %s"

#: ckan/controllers/api.py:382
#, python-format
msgid "Malformed qjson value: %r"
msgstr "Villa í qjson gildi: %r"

#: ckan/controllers/api.py:392
msgid "Request params must be in form of a json encoded dictionary."
msgstr "Fyrirspurnarbreytur verða að vera á json kóðuðu dictionary sniði"

#: ckan/controllers/feed.py:234 ckan/controllers/group.py:128
#: ckan/controllers/group.py:226 ckan/controllers/group.py:394
#: ckan/controllers/group.py:504 ckan/controllers/group.py:537
#: ckan/controllers/group.py:567 ckan/controllers/group.py:578
#: ckan/controllers/group.py:632 ckan/controllers/group.py:658
#: ckan/controllers/group.py:714 ckan/controllers/group.py:746
#: ckan/controllers/group.py:779 ckan/controllers/group.py:836
#: ckan/controllers/group.py:933 ckan/controllers/package.py:1265
#: ckan/controllers/package.py:1280 ckan/logic/action/create.py:1373
#: ckan/views/feed.py:143
msgid "Group not found"
msgstr "Safn fannst ekki"

#: ckan/controllers/feed.py:245 ckan/logic/action/create.py:1373
#: ckan/views/feed.py:160
msgid "Organization not found"
msgstr "Stofnun fannst ekki"

#: ckan/controllers/group.py:130 ckan/controllers/group.py:581
msgid "Incorrect group type"
msgstr "Röng safnategund"

#: ckan/controllers/group.py:306 ckan/controllers/home.py:61
#: ckan/controllers/package.py:256 ckan/lib/helpers.py:1073
#: ckan/templates/header.html:87 ckan/templates/organization/edit_base.html:5
#: ckan/templates/organization/edit_base.html:8
#: ckan/templates/organization/index.html:3
#: ckan/templates/organization/index.html:6
#: ckan/templates/organization/index.html:18
#: ckan/templates/organization/read_base.html:3
#: ckan/templates/organization/read_base.html:6
#: ckan/templates/package/base.html:15 ckan/views/home.py:46
msgid "Organizations"
msgstr "Stofnanir"

#: ckan/controllers/group.py:307 ckan/controllers/home.py:62
#: ckan/controllers/package.py:257 ckan/lib/helpers.py:1074
#: ckan/templates/group/base_form_page.html:6 ckan/templates/group/edit.html:4
#: ckan/templates/group/edit_base.html:3 ckan/templates/group/edit_base.html:8
#: ckan/templates/group/index.html:3 ckan/templates/group/index.html:6
#: ckan/templates/group/index.html:18 ckan/templates/group/members.html:3
#: ckan/templates/group/read_base.html:3 ckan/templates/group/read_base.html:6
#: ckan/templates/header.html:88 ckan/templates/package/group_list.html:5
#: ckan/templates/package/read_base.html:20
#: ckan/templates/revision/diff.html:16 ckan/templates/revision/read.html:84
#: ckan/tests/config/test_middleware.py:632 ckan/views/home.py:47
msgid "Groups"
msgstr "Söfn"

#: ckan/controllers/group.py:308 ckan/controllers/home.py:63
#: ckan/controllers/package.py:258 ckan/lib/helpers.py:1075
#: ckan/logic/__init__.py:110
#: ckan/templates/package/snippets/package_basic_fields.html:24
#: ckan/templates/snippets/context/dataset.html:17
#: ckan/templates/tag/index.html:3 ckan/templates/tag/index.html:6
#: ckan/templates/tag/index.html:12 ckan/views/home.py:48
msgid "Tags"
msgstr "Efnisorð"

#: ckan/controllers/group.py:309 ckan/controllers/home.py:64
#: ckan/controllers/package.py:259 ckan/lib/helpers.py:1076
#: ckan/views/home.py:49
msgid "Formats"
msgstr "Snið"

#: ckan/controllers/group.py:310 ckan/controllers/home.py:65
#: ckan/controllers/package.py:260 ckan/lib/helpers.py:1077
#: ckan/views/home.py:50
msgid "Licenses"
msgstr "Leyfi"

#: ckan/controllers/group.py:396 ckan/controllers/group.py:513
#: ckan/controllers/package.py:345 ckan/controllers/package.py:576
#: ckan/controllers/package.py:789 ckan/controllers/package.py:1409
#: ckan/controllers/package.py:1443
#, python-format
msgid "User %r not authorized to edit %s"
msgstr "Notandinn %r hefur ekki heimild til að breyta %s"

#: ckan/controllers/group.py:443
msgid "Not authorized to perform bulk update"
msgstr "Heimild vantar til að framkvæma uppfærslu á magni"

#: ckan/controllers/group.py:461
msgid "Unauthorized to create a group"
msgstr "Þú hefur ekki heimild til að stofna safn"

#: ckan/controllers/group.py:539 ckan/controllers/group.py:569
#: ckan/controllers/package.py:944 ckan/controllers/package.py:992
#: ckan/controllers/user.py:250 ckan/controllers/user.py:380
#: ckan/controllers/user.py:551 ckan/views/user.py:193 ckan/views/user.py:300
#: ckan/views/user.py:643
msgid "Integrity Error"
msgstr "Villa í heilindum gagna"

<<<<<<< HEAD
#: ckanext/datastore/templates-bs2/ajax_snippets/api_info.html:24
msgid ""
"Further information in the <a "
"href=\"http://docs.ckan.org/en/latest/maintaining/datastore.html\" "
"target=\"_blank\">main CKAN Data API and DataStore documentation</a>.</p>"
msgstr ""
"Ítarlegri upplýsingar má finna í <a "
"href=\"http://docs.ckan.org/en/latest/maintaining/datastore.html\" "
"target=\"_blank\">aðalleiðbeiningum CKAN gagnaforritaskila og "
"gagnabankans</a>.</p> "
=======
#: ckan/controllers/group.py:595
#, python-format
msgid "User %r not authorized to edit %s authorizations"
msgstr "Notandinn %r hefur ekki heimild til að breyta %s aðgangsheimildum"
>>>>>>> fc1a6656

#: ckan/controllers/group.py:615 ckan/controllers/group.py:630
#, python-format
msgid "Unauthorized to delete group %s"
msgstr "Þú hefur ekki heimild til að eyða safninu %s"

#: ckan/controllers/group.py:621
msgid "Organization has been deleted."
msgstr "Stofnuninni hefur verið eytt"

#: ckan/controllers/group.py:623
msgid "Group has been deleted."
msgstr "Safninu hefur verið eytt."

#: ckan/controllers/group.py:625
#, python-format
msgid "%s has been deleted."
msgstr "%s hefur verið eytt"

#: ckan/controllers/group.py:649
#, python-format
msgid "User %r not authorized to edit members of %s"
msgstr ""

#: ckan/controllers/group.py:670
#, python-format
msgid "Unauthorized to create group %s members"
msgstr ""

#: ckan/controllers/group.py:712
#, python-format
msgid "Unauthorized to add member to group %s"
msgstr "Þú hefur ekki heimild til að bæta notanda við safnið %s"

#: ckan/controllers/group.py:731 ckan/controllers/group.py:744
#, python-format
msgid "Unauthorized to delete group %s members"
msgstr "Þú hefur ekki heimild til til að eyða notendum safnsins %s"

#: ckan/controllers/group.py:738
msgid "Group member has been deleted."
msgstr "Meðlimi safns hefur verið eytt."

#: ckan/controllers/group.py:762 ckan/controllers/package.py:436
msgid "Select two revisions before doing the comparison."
msgstr "Veljið tvær útgáfur til að hefja samanburð."

#: ckan/controllers/group.py:786
msgid "CKAN Group Revision History"
msgstr "Útgáfusaga CKAN safnsins"

#: ckan/controllers/group.py:790
msgid "Recent changes to CKAN Group: "
msgstr "Nýlegar breytingar á CKAN safninu:"

#: ckan/controllers/group.py:811 ckan/controllers/package.py:487
msgid "Log message: "
msgstr "Skilaboð úr kerfisskrá:"

#: ckan/controllers/group.py:861 ckan/controllers/package.py:1193
#: ckan/controllers/user.py:719 ckan/views/user.py:673
msgid "You are now following {0}"
msgstr "Þú fylgist nú með {0}"

#: ckan/controllers/group.py:881 ckan/controllers/package.py:1212
#: ckan/controllers/user.py:739 ckan/views/user.py:695
msgid "You are no longer following {0}"
msgstr "Þú ert ekki lengur að fylgjast með {0}"

#: ckan/controllers/group.py:901 ckan/controllers/user.py:584
#: ckan/views/user.py:720
#, python-format
msgid "Unauthorized to view followers %s"
msgstr "Ekki heimild til að að skoða fylgjendur %s"

#: ckan/controllers/home.py:35
msgid "This site is currently off-line. Database is not initialised."
msgstr "Vefurinn er ekki virkur. Það á eftir að setja upp gagnagrunninn."

#: ckan/controllers/home.py:73 ckan/views/home.py:58
#, python-format
msgid "Please <a href=\"%s\">update your profile</a> and add your email address. "
msgstr "<a href=\"%s\">Uppfærðu prófílinn</a> og bættu við netfangi. "

#: ckan/controllers/home.py:75 ckan/views/home.py:60
#, python-format
msgid "%s uses your email address if you need to reset your password."
msgstr "%s notar netfangið þitt ef þú þarft að breyta aðgangsorðinu."

#: ckan/controllers/package.py:304
msgid "Invalid search query: {error_message}"
msgstr ""

#: ckan/controllers/package.py:323
msgid "Parameter \"{parameter_name}\" is not an integer"
msgstr "Breytan „{parameter_name}“ er ekki heiltala"

#: ckan/controllers/package.py:343 ckan/controllers/package.py:351
#: ckan/controllers/package.py:389 ckan/controllers/package.py:456
#: ckan/controllers/package.py:775 ckan/controllers/package.py:823
#: ckan/controllers/package.py:841 ckan/controllers/package.py:942
#: ckan/controllers/package.py:990 ckan/controllers/package.py:1042
#: ckan/controllers/package.py:1089 ckan/controllers/package.py:1237
#: ckan/controllers/package.py:1253 ckan/controllers/package.py:1316
#: ckan/controllers/package.py:1415 ckan/controllers/package.py:1450
#: ckan/controllers/package.py:1557
msgid "Dataset not found"
msgstr "Gagnapakki fannst ekki"

#: ckan/controllers/package.py:377 ckan/controllers/package.py:379
#: ckan/controllers/package.py:381
#, python-format
msgid "Invalid revision format: %r"
msgstr "Ógilt snið á útgáfu: %r"

#: ckan/controllers/package.py:415
msgid "Viewing datasets of type \"{package_type}\" is not supported ({file_!r})."
msgstr ""

#: ckan/controllers/package.py:454 ckan/controllers/package.py:839
#: ckan/controllers/package.py:940 ckan/controllers/package.py:988
#: ckan/controllers/package.py:1239
#, python-format
msgid "Unauthorized to read package %s"
msgstr "Ekki heimild til að lesa pakkann %s"

#: ckan/controllers/package.py:463
msgid "CKAN Dataset Revision History"
msgstr "Útgáfusaga CKAN  gagnapakka"

#: ckan/controllers/package.py:466
msgid "Recent changes to CKAN Dataset: "
msgstr "Nýlegar breytingar á CKAN gagnapakka:"

#: ckan/controllers/package.py:522
msgid "Unauthorized to create a package"
msgstr "Þú hefur ekki heimild til að búa til pakka"

#: ckan/controllers/package.py:598
msgid "Unauthorized to edit this resource"
msgstr "Þú hefur ekki heimild til að breyta þessu tilfangi"

#: ckan/controllers/package.py:613 ckan/controllers/package.py:1076
#: ckan/controllers/package.py:1096 ckan/controllers/package.py:1163
#: ckan/controllers/package.py:1346 ckan/controllers/package.py:1424
#: ckan/controllers/package.py:1455 ckan/controllers/package.py:1563
#: ckan/controllers/package.py:1614 ckanext/datapusher/plugin.py:59
#: ckanext/datastore/controller.py:80 ckanext/resourceproxy/controller.py:33
msgid "Resource not found"
msgstr "Tilfang fannst ekki"

#: ckan/controllers/package.py:666
msgid "Unauthorized to update dataset"
msgstr "Þú hefur ekki heimild til að uppfæra gagnapakka"

#: ckan/controllers/package.py:668 ckan/controllers/package.py:705
#: ckan/controllers/package.py:731
msgid "The dataset {id} could not be found."
msgstr "Gagnapakkinn {id} fannst ekki."

#: ckan/controllers/package.py:672
msgid "You must add at least one data resource"
msgstr "Þú verður að bæta við a.m.k. einu tilfangi"

#: ckan/controllers/package.py:681 ckanext/datapusher/helpers.py:24
msgid "Error"
msgstr "Villa"

#: ckan/controllers/package.py:703
msgid "Unauthorized to create a resource"
msgstr "Þú hefur ekki heimild til að búa til tilfang"

#: ckan/controllers/package.py:736
msgid "Unauthorized to create a resource for this package"
msgstr "Þú hefur ekki heimild til að búa til tilfang fyrir þennan pakka"

#: ckan/controllers/package.py:950
msgid "Unable to add package to search index."
msgstr "Ekki tókst að bæta pakka við uppflettitöflu leitarvélar."

#: ckan/controllers/package.py:998
msgid "Unable to update search index."
msgstr "Ekki tókst að uppfæra uppflettitöflu leitarvélar."

#: ckan/controllers/package.py:1035
msgid "Dataset has been deleted."
msgstr "Gagnapakka hefur verið eytt."

#: ckan/controllers/package.py:1040 ckan/controllers/package.py:1058
#, python-format
msgid "Unauthorized to delete package %s"
msgstr "Óheimilt að eyða pakka %s"

#: ckan/controllers/package.py:1063
msgid "Resource has been deleted."
msgstr "Tilfangi hefur verið eytt."

#: ckan/controllers/package.py:1074
#, python-format
msgid "Unauthorized to delete resource %s"
msgstr "Þú hefur ekki heimild til að eyða tilfanginu %s"

#: ckan/controllers/package.py:1133 ckan/controllers/package.py:1576
msgid "Resource view not found"
msgstr "Tilfangssýn fannst ekki"

#: ckan/controllers/package.py:1172
msgid "Resource data not found"
msgstr "Tilfangsgögn fundust ekki"

#: ckan/controllers/package.py:1181
msgid "No download is available"
msgstr "Engar skrár til niðurhals"

#: ckan/controllers/package.py:1318
#, python-format
msgid "Unauthorized to read dataset %s"
msgstr "Óheimilt að lesa gagnapakka %s"

#: ckan/controllers/package.py:1426
#, python-format
msgid "Unauthorized to read resource %s"
msgstr "Þú hefur ekki lesaðgang að tilfanginu %s"

#: ckan/controllers/package.py:1490
msgid "Unauthorized to edit resource"
msgstr "Þú hefur ekki heimild til að breyta þessu tilfangi"

#: ckan/controllers/package.py:1508
msgid "View not found"
msgstr "Sýn fannst ekki"

#: ckan/controllers/package.py:1514
msgid "View Type Not found"
msgstr "Sýnartegund fannst ekki"

#: ckan/controllers/package.py:1570
msgid "Bad resource view data"
msgstr "Villa í tilfangssýnargögnum"

#: ckan/controllers/package.py:1579
msgid "Resource view not supplied"
msgstr "Tilfangssýn ekki uppgefin"

#: ckan/controllers/package.py:1608
msgid "No preview has been defined."
msgstr "Forskoðun hefur ekki verið skilgreind."

#: ckan/controllers/revision.py:45
msgid "CKAN Repository Revision History"
msgstr "Útgáfusaga CKAN gagnageymslu"

#: ckan/controllers/revision.py:47
msgid "Recent changes to the CKAN repository."
msgstr "Nýlegar breytingar á CKAN gagnageymslu."

#: ckan/controllers/revision.py:111
#, python-format
msgid "Datasets affected: %s.\n"
msgstr "Hefur áhrif á gagnapakka: %s. \n"

#: ckan/controllers/revision.py:218
msgid "Revision updated"
msgstr "Útgáfa uppfærð"

#: ckan/controllers/tag.py:60
msgid "Other"
msgstr "Annað"

#: ckan/controllers/tag.py:74
msgid "Tag not found"
msgstr "Efnisorð fannst ekki"

#: ckan/controllers/user.py:162 ckan/views/user.py:290
msgid "Unauthorized to register as a user."
msgstr "Þú hefur ekki heimild til að skrá þig sem notandi."

#: ckan/controllers/user.py:180
msgid "Unauthorized to create a user"
msgstr "Þú hefur ekki heimild til að stofna notanda"

#: ckan/controllers/user.py:211 ckan/views/user.py:426
msgid "Unauthorized to delete user with id \"{user_id}\"."
msgstr "Þú hefur ekki heimild til að eyða notanda með auðkenninu „{user_id}“."

#: ckan/controllers/user.py:225 ckan/controllers/user.py:288
#: ckan/views/user.py:168 ckan/views/user.py:444
msgid "No user specified"
msgstr "Enginn notandi var tilgreindur"

#: ckan/controllers/user.py:231 ckan/controllers/user.py:313
#: ckan/controllers/user.py:376 ckan/controllers/user.py:547
#: ckan/views/user.py:218 ckan/views/user.py:246 ckan/views/user.py:450
#: ckan/views/user.py:639
#, python-format
msgid "Unauthorized to edit user %s"
msgstr "Þú hefur ekki heimild til að breyta notandanum %s"

#: ckan/controllers/user.py:233 ckan/controllers/user.py:248
#: ckan/controllers/user.py:315 ckan/controllers/user.py:378
#: ckan/controllers/user.py:523 ckan/controllers/user.py:549
#: ckan/logic/auth/update.py:179 ckan/views/user.py:220 ckan/views/user.py:248
#: ckan/views/user.py:315 ckan/views/user.py:452 ckan/views/user.py:596
#: ckan/views/user.py:641
msgid "User not found"
msgstr "Notandi fannst ekki"

#: ckan/controllers/user.py:235 ckan/controllers/user.py:368
#: ckan/views/user.py:226 ckan/views/user.py:454
msgid "Profile updated"
msgstr "Prófíllinn var uppfærður"

#: ckan/controllers/user.py:246 ckan/views/user.py:313
#, python-format
msgid "Unauthorized to create user %s"
msgstr "Þú hefur ekki heimild til að stofna notanda %s"

#: ckan/controllers/user.py:252 ckan/views/user.py:306
msgid "Bad Captcha. Please try again."
msgstr "Villa í stafarugli. Reyndu aftur."

#: ckan/controllers/user.py:266 ckan/views/user.py:325
#, python-format
msgid ""
"User \"%s\" is now registered but you are still logged in as \"%s\" from "
"before"
msgstr "Notandinn „%s“ hefur verið stofnaður en þú ert ennþá inni sem „%s“"

#: ckan/controllers/user.py:294 ckan/views/user.py:174
msgid "Unauthorized to edit a user."
msgstr "Þú hefur ekki heimild til að breyta notanda."

#: ckan/controllers/user.py:321 ckan/views/user.py:252
#, python-format
msgid "User %s not authorized to edit %s"
msgstr "Notandinn %s hefur ekki heimild til að breyta %s"

#: ckan/controllers/user.py:386 ckan/views/user.py:210
msgid "Password entered was incorrect"
msgstr "Innslegið lykilorð er rangt"

#: ckan/controllers/user.py:387 ckan/templates/user/edit_user_form.html:29
#: ckan/views/user.py:212
msgid "Old Password"
msgstr "Gamalt lykilorð"

#: ckan/controllers/user.py:387 ckan/views/user.py:212
msgid "incorrect password"
msgstr "rangt lykilorð"

#: ckan/controllers/user.py:427 ckan/views/user.py:386
msgid "Login failed. Bad username or password."
msgstr "Innskráning mistókst. Rangt notandanafn eða aðgangsorð."

#: ckan/controllers/user.py:460 ckan/views/user.py:503
msgid "Unauthorized to request reset password."
msgstr "Þú hefur ekki heimild til að biðja um endurstillingu aðgangsorðs."

#: ckan/controllers/user.py:489
#, python-format
msgid "\"%s\" matched several users"
msgstr "„%s“ samræmist fleiri en einum notanda"

<<<<<<< HEAD
#: ckanext/webpageview/theme/templates/webpage_form.html:3
msgid "eg. http://example.com  (if blank uses resource url)"
msgstr "t.d. http://example.com (ef tómt er vefslóð tilfangs notuð)"
=======
#: ckan/controllers/user.py:491 ckan/controllers/user.py:493
#, python-format
msgid "No such user: %s"
msgstr "Enginn notandi fannst: %s"
>>>>>>> fc1a6656

#: ckan/controllers/user.py:498
msgid "Please check your inbox for a reset code."
msgstr "Endurstillingarkóði hefur verið sendur til þín í tölvupósti."

#: ckan/controllers/user.py:502
#, python-format
msgid "Could not send reset link: %s"
msgstr "Ekki tókst að senda endurstillingartengil: %s"

#: ckan/controllers/user.py:515 ckan/views/user.py:591
msgid "Unauthorized to reset password."
msgstr "Þú hefur ekki heimild til að endurstilla aðgangsorð."

#: ckan/controllers/user.py:527 ckan/views/user.py:600
msgid "Invalid reset key. Please try again."
msgstr "Ógildur endurstillingarkóði. Reyndu aftur."

#: ckan/controllers/user.py:544 ckan/views/user.py:636
msgid "Your password has been reset."
msgstr "Aðgangsorðinu þínu hefur verið breytt."

#: ckan/controllers/user.py:566
msgid "Your password must be 4 characters or longer."
msgstr "Aðgangsorð verður að vera 4 stafir eða lengra."

#: ckan/controllers/user.py:569 ckan/views/user.py:615
msgid "The passwords you entered do not match."
msgstr "Aðgangsorðin sem þú slóst inn stemma ekki."

#: ckan/controllers/user.py:572 ckan/views/user.py:618
msgid "You must provide a password"
msgstr "Þú verður að slá inn aðgangsorð"

#: ckan/controllers/user.py:640 ckan/views/dashboard.py:61
msgid "Follow item not found"
msgstr "Eftirfarandi atriði fannst ekki"

#: ckan/controllers/user.py:644 ckan/views/dashboard.py:65
msgid "{0} not found"
msgstr "{0} fannst ekki"

#: ckan/controllers/user.py:658 ckan/views/dashboard.py:79
msgid "Everything"
msgstr "Allt"

#: ckan/controllers/util.py:18 ckan/logic/action/__init__.py:62
msgid "Missing Value"
msgstr "Gildi vantar"

#: ckan/controllers/util.py:23
msgid "Redirecting to external site is not allowed."
msgstr "Áframsending á ytri síðu er ekki heimil"

#: ckan/lib/activity_streams.py:60
msgid "{actor} added the tag {tag} to the dataset {dataset}"
msgstr "{actor} bætti efnisorðinu {tag} við gagnapakkann {dataset}"

#: ckan/lib/activity_streams.py:63
msgid "{actor} updated the group {group}"
msgstr "{actor} uppfærði safnið {group}"

#: ckan/lib/activity_streams.py:66
msgid "{actor} updated the organization {organization}"
msgstr "{actor} uppfærði stofnunina {organization}"

#: ckan/lib/activity_streams.py:69
msgid "{actor} updated the dataset {dataset}"
msgstr "{actor} uppfærði gagnapakkann {dataset}"

#: ckan/lib/activity_streams.py:72
msgid "{actor} changed the extra {extra} of the dataset {dataset}"
msgstr "{actor} hefur breytt viðbótinni {extra} við gagnapakkann {dataset}"

#: ckan/lib/activity_streams.py:75
msgid "{actor} updated the resource {resource} in the dataset {dataset}"
msgstr "{actor} uppfærði tilfangið {resource} í gagnapakkanum {dataset}"

#: ckan/lib/activity_streams.py:78
msgid "{actor} updated their profile"
msgstr "{actor} uppfærði prófílinn sinn"

#: ckan/lib/activity_streams.py:81
msgid "{actor} deleted the group {group}"
msgstr "{actor} eyddi safninu {group}"

#: ckan/lib/activity_streams.py:84
msgid "{actor} deleted the organization {organization}"
msgstr "{actor} eyddi stofnuninni {organization}"

#: ckan/lib/activity_streams.py:87
msgid "{actor} deleted the dataset {dataset}"
msgstr "{actor} eyddi gagnapakkanum {dataset}"

#: ckan/lib/activity_streams.py:90
msgid "{actor} deleted the extra {extra} from the dataset {dataset}"
msgstr "{actor} eyddi viðbótinni {extra} við gagnapakkann {dataset}"

#: ckan/lib/activity_streams.py:93
msgid "{actor} deleted the resource {resource} from the dataset {dataset}"
msgstr "{actor} eyddi skránni {resource} úr gagnapakkanum {dataset}"

#: ckan/lib/activity_streams.py:97
msgid "{actor} created the group {group}"
msgstr "{actor} stofnaði safnið {group}"

#: ckan/lib/activity_streams.py:100
msgid "{actor} created the organization {organization}"
msgstr "{actor} stofnaði stofnunina {organization}"

#: ckan/lib/activity_streams.py:103
msgid "{actor} created the dataset {dataset}"
msgstr "{actor} stofnaði gagnapakkann {dataset}"

#: ckan/lib/activity_streams.py:106
msgid "{actor} added the extra {extra} to the dataset {dataset}"
msgstr "{actor} hefur sett inn viðbótina {extra} við gagnapakkann {dataset}"

#: ckan/lib/activity_streams.py:109
msgid "{actor} added the resource {resource} to the dataset {dataset}"
msgstr "{actor} bætti skránni {resource} við gagnapakkann {dataset}"

#: ckan/lib/activity_streams.py:112
msgid "{actor} signed up"
msgstr "{actor} skráði sig"

#: ckan/lib/activity_streams.py:115
msgid "{actor} removed the tag {tag} from the dataset {dataset}"
msgstr "{actor} fjarlægði efnisorðið {tag} af gagnapakkanum {dataset}"

#: ckan/lib/activity_streams.py:118
msgid "{actor} started following {dataset}"
msgstr "{actor} fylgist nú með gagnapakkanum {dataset}"

#: ckan/lib/activity_streams.py:121
msgid "{actor} started following {user}"
msgstr "{actor} fylgist nú með notandanum {user}"

#: ckan/lib/activity_streams.py:124
msgid "{actor} started following {group}"
msgstr "{actor} fylgist nú með safninu {group}"

#: ckan/lib/datapreview.py:265 ckan/templates/group/edit_base.html:16
#: ckan/templates/organization/edit_base.html:17
#: ckan/templates/package/resource_read.html:38
#: ckan/templates/package/resource_views.html:4
msgid "View"
msgstr "Skoða"

#: ckan/lib/email_notifications.py:103
msgid "{n} new activity from {site_title}"
msgid_plural "{n} new activities from {site_title}"
msgstr[0] ""
msgstr[1] ""

#: ckan/lib/formatters.py:19
msgid "January"
msgstr "janúar"

#: ckan/lib/formatters.py:23
msgid "February"
msgstr "febrúar"

#: ckan/lib/formatters.py:27
msgid "March"
msgstr "mars"

#: ckan/lib/formatters.py:31
msgid "April"
msgstr "apríl"

#: ckan/lib/formatters.py:35
msgid "May"
msgstr "maí"

#: ckan/lib/formatters.py:39
msgid "June"
msgstr "júní"

#: ckan/lib/formatters.py:43
msgid "July"
msgstr "júlí"

#: ckan/lib/formatters.py:47
msgid "August"
msgstr "ágúst"

#: ckan/lib/formatters.py:51
msgid "September"
msgstr "september"

#: ckan/lib/formatters.py:55
msgid "October"
msgstr "október"

#: ckan/lib/formatters.py:59
msgid "November"
msgstr "nóvember"

#: ckan/lib/formatters.py:63
msgid "December"
msgstr "desember"

#: ckan/lib/formatters.py:114
msgid "Just now"
msgstr "Rétt í þessu"

#: ckan/lib/formatters.py:116
msgid "{mins} minute ago"
msgid_plural "{mins} minutes ago"
msgstr[0] "{mins} mínútu síðan"
msgstr[1] "{mins} mínútum síðan"

#: ckan/lib/formatters.py:119
msgid "{hours} hour ago"
msgid_plural "{hours} hours ago"
msgstr[0] "{hours} klukkustund síðan"
msgstr[1] "{hours} klukkustundum síðan"

#: ckan/lib/formatters.py:125
msgid "{days} day ago"
msgid_plural "{days} days ago"
msgstr[0] "{days} degi síðan"
msgstr[1] "{days} dögum síðan"

#: ckan/lib/formatters.py:128
msgid "{months} month ago"
msgid_plural "{months} months ago"
msgstr[0] "{months} mánuðum síðan"
msgstr[1] "{months} mánuðum síðan"

#: ckan/lib/formatters.py:130
msgid "over {years} year ago"
msgid_plural "over {years} years ago"
msgstr[0] "meira en {years} ár síðan"
msgstr[1] "meira en {years} ár síðan"

#: ckan/lib/formatters.py:146
msgid "{month} {day}, {year}, {hour:02}:{min:02} ({timezone})"
msgstr ""

#: ckan/lib/formatters.py:151
msgid "{month} {day}, {year}"
msgstr "{day} {month}, {year}"

#: ckan/lib/formatters.py:167
msgid "{bytes} bytes"
msgstr "{bytes} bæti"

#: ckan/lib/formatters.py:169
msgid "{kibibytes} KiB"
msgstr "{kibibytes} KiB"

#: ckan/lib/formatters.py:171
msgid "{mebibytes} MiB"
msgstr "{mebibytes} MiB"

#: ckan/lib/formatters.py:173
msgid "{gibibytes} GiB"
msgstr "{gibibytes} GiB"

#: ckan/lib/formatters.py:175
msgid "{tebibytes} TiB"
msgstr "{tebibytes} TiB"

#: ckan/lib/formatters.py:187
msgid "{n}"
msgstr "{n}"

#: ckan/lib/formatters.py:189
msgid "{k}k"
msgstr "{k}k"

#: ckan/lib/formatters.py:191
msgid "{m}M"
msgstr "{m}M"

#: ckan/lib/formatters.py:193
msgid "{g}G"
msgstr "{g}G"

#: ckan/lib/formatters.py:195
msgid "{t}T"
msgstr "{t}T"

#: ckan/lib/formatters.py:197
msgid "{p}P"
msgstr "{p}P"

#: ckan/lib/formatters.py:199
msgid "{e}E"
msgstr "{e}E"

#: ckan/lib/formatters.py:201
msgid "{z}Z"
msgstr "{z}Z"

#: ckan/lib/formatters.py:203
msgid "{y}Y"
msgstr "{y}Y"

#: ckan/lib/helpers.py:1290
msgid "Update your avatar at gravatar.com"
msgstr "Uppfærðu myndina á gravatar.com"

#: ckan/lib/helpers.py:1562 ckan/lib/helpers.py:1575
msgid "Unknown"
msgstr "Óþekkt"

#: ckan/lib/helpers.py:1626
msgid "Unnamed resource"
msgstr "Nafnlaus skrá"

#: ckan/lib/helpers.py:1666
msgid "Created new dataset."
msgstr "Stofnaði nýjan gagnapakka."

#: ckan/lib/helpers.py:1668
msgid "Edited resources."
msgstr "Breytti tilföngum."

#: ckan/lib/helpers.py:1670
msgid "Edited settings."
msgstr "Breytti stillingum."

#: ckan/lib/helpers.py:1916
msgid "{number} view"
msgid_plural "{number} views"
msgstr[0] "{number} fletting"
msgstr[1] "{number} flettingar"

#: ckan/lib/helpers.py:1918
msgid "{number} recent view"
msgid_plural "{number} recent views"
msgstr[0] "{number} nýleg fletting"
msgstr[1] "{number} nýlegar flettingar"

#: ckan/lib/mailer.py:48
#, python-format
msgid "%s <%s>"
msgstr "%s <%s>"

#: ckan/lib/mailer.py:118
msgid "No recipient email address available!"
msgstr "Netfang viðtakanda vantar!"

#: ckan/lib/mailer.py:136 ckan/templates/home/snippets/stats.html:17
msgid "organization"
msgstr "stofnun"

#: ckan/lib/mailer.py:137 ckan/templates/home/snippets/stats.html:23
msgid "group"
msgstr "safn"

#: ckan/lib/navl/dictization_functions.py:16
#: ckan/lib/navl/dictization_functions.py:19
#: ckan/lib/navl/dictization_functions.py:22
#: ckan/lib/navl/dictization_functions.py:25
#: ckan/lib/navl/dictization_functions.py:28
#: ckan/lib/navl/dictization_functions.py:31
#: ckan/lib/navl/dictization_functions.py:34
#: ckan/lib/navl/dictization_functions.py:37 ckan/lib/navl/validators.py:27
#: ckan/lib/navl/validators.py:34 ckan/lib/navl/validators.py:54
#: ckan/logic/action/get.py:2047 ckan/logic/action/update.py:261
#: ckan/logic/validators.py:615
msgid "Missing value"
msgstr "Gildi vantar"

#: ckan/lib/navl/validators.py:68
#, python-format
msgid "The input field %(name)s was not expected."
msgstr "Ekki gert ráð fyrir innsláttarsvæðinu %(name)s hér."

#: ckan/lib/navl/validators.py:122
msgid "Please enter an integer value"
msgstr "Vinsamlegast sláðu inn heiltölu"

#: ckan/lib/navl/validators.py:128
msgid "Must be a Unicode string value"
msgstr ""

#: ckan/logic/__init__.py:99 ckan/logic/action/__init__.py:60
#: ckan/templates/package/edit_base.html:21
#: ckan/templates/package/resources.html:5
#: ckan/templates/package/snippets/package_context.html:12
#: ckan/templates/package/snippets/resources.html:20
#: ckan/templates/snippets/context/dataset.html:13
#: ckanext/example_theme_docs/v18_snippet_api/templates/ajax_snippets/example_theme_popover.html:15
msgid "Resources"
msgstr "Tilföng"

#: ckan/logic/__init__.py:99 ckan/logic/action/__init__.py:60
msgid "Package resource(s) invalid"
msgstr "Tilföng pakkans eru ógild"

#: ckan/logic/__init__.py:106 ckan/logic/__init__.py:108
#: ckan/logic/action/__init__.py:62 ckan/logic/action/__init__.py:64
msgid "Extras"
msgstr "Viðbætur"

#: ckan/logic/converters.py:76 ckan/logic/converters.py:91
#, python-format
msgid "Tag vocabulary \"%s\" does not exist"
msgstr "Efnisorðið „%s“ er ekki til"

#: ckan/logic/converters.py:123 ckan/logic/validators.py:216
#: ckan/logic/validators.py:233 ckan/logic/validators.py:715
#: ckan/templates/group/members.html:14
#: ckan/templates/organization/members.html:19
#: ckanext/stats/templates/ckanext/stats/index.html:156
msgid "User"
msgstr "Notandi"

#: ckan/logic/converters.py:148 ckan/logic/validators.py:151
#: ckan/logic/validators.py:193 ckan/templates/package/read_base.html:19
#: ckan/tests/config/test_middleware.py:619
#: ckanext/stats/templates/ckanext/stats/index.html:89
msgid "Dataset"
msgstr "Gagnapakki"

#: ckan/logic/converters.py:173 ckan/logic/validators.py:246
#: ckanext/stats/templates/ckanext/stats/index.html:113
msgid "Group"
msgstr "Safn"

#: ckan/logic/converters.py:182
msgid "Could not parse as valid JSON"
msgstr "Tókst ekki að greina sem gilt JSON"

#: ckan/logic/validators.py:35 ckan/logic/validators.py:44
msgid "An organization must be provided"
msgstr ""

#: ckan/logic/validators.py:49
msgid "Organization does not exist"
msgstr "Stofnun er ekki til"

#: ckan/logic/validators.py:54
msgid "You cannot add a dataset to this organization"
msgstr "Þú getur ekki bætt gagnapakka við þessa stofnun"

#: ckan/logic/validators.py:94
msgid "Invalid integer"
msgstr "Ógild heiltala"

#: ckan/logic/validators.py:99
msgid "Must be a natural number"
msgstr "Þarf að vera náttúruleg tala"

#: ckan/logic/validators.py:105
msgid "Must be a postive integer"
msgstr "Þarf að vera jákvæð heiltala"

#: ckan/logic/validators.py:132
msgid "Date format incorrect"
msgstr "Snið dagsetningar er ekki rétt"

#: ckan/logic/validators.py:141
msgid "No links are allowed in the log_message."
msgstr "Engir tenglar eru leyfðir í log_message."

#: ckan/logic/validators.py:161
msgid "Dataset id already exists"
msgstr "Auðkenni gagnapakka er nú þegar til"

#: ckan/logic/validators.py:202
msgid "Resource"
msgstr "Skrá"

#: ckan/logic/validators.py:256
msgid "That group name or ID does not exist."
msgstr "Ekkert safn með þetta heiti eða auðkenni."

#: ckan/logic/validators.py:270
msgid "Activity type"
msgstr "Tegund virkni"

#: ckan/logic/validators.py:333
msgid "Names must be strings"
msgstr "Nöfn þurfa að vera strengir"

#: ckan/logic/validators.py:337
msgid "That name cannot be used"
msgstr "Það er ekki hægt að nota þetta heiti"

#: ckan/logic/validators.py:340
#, python-format
msgid "Must be at least %s characters long"
msgstr "Þarf að vera að minnsta kosti %s stafir"

#: ckan/logic/validators.py:342 ckan/logic/validators.py:631
#, python-format
msgid "Name must be a maximum of %i characters long"
msgstr "Heiti má ekki vera lengra en %i bókstafir"

#: ckan/logic/validators.py:345
msgid ""
"Must be purely lowercase alphanumeric (ascii) characters and these symbols: "
"-_"
msgstr ""
"Verður að vera skrifuð með enskum lágstöfum, tölustöfum eða þessum táknum: "
"-_"

#: ckan/logic/validators.py:363
msgid "That URL is already in use."
msgstr "Þessi slóð er nú þegar skráð."

#: ckan/logic/validators.py:368
#, python-format
msgid "Name \"%s\" length is less than minimum %s"
msgstr "Heitið „%s“ er styttra en %s stafa lágmarkslengd"

#: ckan/logic/validators.py:372
#, python-format
msgid "Name \"%s\" length is more than maximum %s"
msgstr "Heitið „%s“ er lengra en %s stafa hámarkslengdin"

#: ckan/logic/validators.py:378
#, python-format
msgid "Version must be a maximum of %i characters long"
msgstr "Útgáfa má að hámarki vera %i stafir að lengd"

#: ckan/logic/validators.py:396
#, python-format
msgid "Duplicate key \"%s\""
msgstr "Lykillinn „%s“ er nú þegar til"

#: ckan/logic/validators.py:412
msgid "Group name already exists in database"
msgstr "Safn með þessu heiti er þegar til staðar í gagnapakkanum"

#: ckan/logic/validators.py:418
#, python-format
msgid "Tag \"%s\" length is less than minimum %s"
msgstr "Efnisorðið „%s“ nær ekki %s stafa lágmarkslengd "

#: ckan/logic/validators.py:422
#, python-format
msgid "Tag \"%s\" length is more than maximum %i"
msgstr "Efnisorðið „%s“ fer yfir %i stafa hámarkslengd"

#: ckan/logic/validators.py:430
#, python-format
msgid "Tag \"%s\" must be alphanumeric characters or symbols: -_."
msgstr ""
"Efnisorðið „%s“ verður að vera gert úr bókstöfum, tölustöfum eða táknunum: "
"-_."

#: ckan/logic/validators.py:438
#, python-format
msgid "Tag \"%s\" must not be uppercase"
msgstr "Efnisorðið „%s\" má ekki vera í hástöfum"

#: ckan/logic/validators.py:547
msgid "User names must be strings"
msgstr "Notendanöfn þurfa að vera strengir"

#: ckan/logic/validators.py:562
msgid "That login name is not available."
msgstr "Þetta notandanafn er ekki laust."

#: ckan/logic/validators.py:566
msgid "That login name can not be modified."
msgstr ""

#: ckan/logic/validators.py:577
msgid "Please enter both passwords"
msgstr "Vinsamlegast sláðu inn bæði aðgangsorðin"

#: ckan/logic/validators.py:585
msgid "Passwords must be strings"
msgstr "Aðgangsorð þurfa að vera strengir"

#: ckan/logic/validators.py:589
msgid "Your password must be 8 characters or longer"
msgstr ""

#: ckan/logic/validators.py:598
msgid "The passwords you entered do not match"
msgstr "Aðgangsorðin sem þú slóst inn stemma ekki"

#: ckan/logic/validators.py:619
msgid ""
"Edit not allowed as it looks like spam. Please avoid links in your "
"description."
msgstr ""
"Breytingin er ekki leyfð þar sem hún lítur út fyrir að vera ruslefni. "
"Forðastu að nota tengla í lýsingunni."

#: ckan/logic/validators.py:628
#, python-format
msgid "Name must be at least %s characters long"
msgstr "Heiti þarf að vera að minnsta kosti %s stafir"

#: ckan/logic/validators.py:636
msgid "That vocabulary name is already in use."
msgstr "Þetta heiti er þegar í notkun."

#: ckan/logic/validators.py:642
#, python-format
msgid "Cannot change value of key from %s to %s. This key is read-only"
msgstr ""
"Ekki er hægt að breyta gildinu á lyklinum úr %s í %s. Þessi lykill er aðeins"
" með lesaðgang."

#: ckan/logic/validators.py:651
msgid "Tag vocabulary was not found."
msgstr "Efnisorðið fannst ekki."

#: ckan/logic/validators.py:664
#, python-format
msgid "Tag %s does not belong to vocabulary %s"
msgstr "Efnisorðið %s tilheyrir ekki orðasafninu %s"

#: ckan/logic/validators.py:670
msgid "No tag name"
msgstr "Ekkert efnisorð"

#: ckan/logic/validators.py:683
#, python-format
msgid "Tag %s already belongs to vocabulary %s"
msgstr "Efnisorðið %s tilheyrir nú þegar orðasafninu %s"

#: ckan/logic/validators.py:707
msgid "Please provide a valid URL"
msgstr "Vinsamlegast gefðu upp gilda vefslóð"

#: ckan/logic/validators.py:721
msgid "role does not exist."
msgstr "hlutverkið er ekki til."

#: ckan/logic/validators.py:750
msgid "Datasets with no organization can't be private."
msgstr "Gagnapakkar með engar stofnanir geta ekki verið lokaðir."

#: ckan/logic/validators.py:756
msgid "Not a list"
msgstr "Ekki listi"

#: ckan/logic/validators.py:759
msgid "Not a string"
msgstr "Ekki strengur"

#: ckan/logic/validators.py:791
msgid "This parent would create a loop in the hierarchy"
msgstr "Þetta foreldri myndi skapa lykkju í stigveldinu"

#: ckan/logic/validators.py:801
msgid "\"filter_fields\" and \"filter_values\" should have the same length"
msgstr "\"filter_fields\" og \"filter_values\" ættu að vera af sömu lengd"

#: ckan/logic/validators.py:812
msgid "\"filter_fields\" is required when \"filter_values\" is filled"
msgstr "\"filter_fields\" er nauðsynlegt þegar \"filter_values\" er útfyllt"

#: ckan/logic/validators.py:815
msgid "\"filter_values\" is required when \"filter_fields\" is filled"
msgstr "\"filter_values\" er nauðsynlegt þegar \"filter_fields\" er útfyllt"

#: ckan/logic/validators.py:829
msgid "There is a schema field with the same name"
msgstr "Það er til skemareitur með sama nafni"

#: ckan/logic/validators.py:855
msgid "Email {email} is not a valid format"
msgstr ""

#: ckan/logic/action/create.py:184 ckan/logic/action/create.py:668
#, python-format
msgid "REST API: Create object %s"
msgstr "REST API: Búa til object %s"

#: ckan/logic/action/create.py:547
#, python-format
msgid "REST API: Create package relationship: %s %s %s"
msgstr "REST API: Stofna vensl milli pakka: %s %s %s"

#: ckan/logic/action/create.py:588
#, python-format
msgid "REST API: Create member object %s"
msgstr "REST API: Stofna member object %s"

#: ckan/logic/action/create.py:807
msgid "Trying to create an organization as a group"
msgstr "Reyni að stofna stofnun sem safn"

#: ckan/logic/action/create.py:896
msgid "You must supply a package id or name (parameter \"package\")."
msgstr "Þú þarft að gefa upp auðkenni eða heiti pakka (breytan „pakki“)."

#: ckan/logic/action/create.py:899
msgid "You must supply a rating (parameter \"rating\")."
msgstr "Þú verður að tilgreina einkunn (breytan „rating“)."

#: ckan/logic/action/create.py:904
msgid "Rating must be an integer value."
msgstr "Einkunn verður að vera heiltala."

#: ckan/logic/action/create.py:908
#, python-format
msgid "Rating must be between %i and %i."
msgstr "Einkunn verður að vera á milli %i og %i"

#: ckan/logic/action/create.py:1078
msgid "Error sending the invite email, the user was not created: {0}"
msgstr ""

#: ckan/logic/action/create.py:1254 ckan/logic/action/create.py:1261
msgid "You must be logged in to follow users"
msgstr "Vinsamlegast skráðu þig inn til að fylgjast með notendum"

#: ckan/logic/action/create.py:1274
msgid "You cannot follow yourself"
msgstr "Þú getur ekki fylgst með sjálfum þér"

#: ckan/logic/action/create.py:1282 ckan/logic/action/create.py:1339
#: ckan/logic/action/create.py:1478
msgid "You are already following {0}"
msgstr "Þú fylgist nú þegar með {0}"

#: ckan/logic/action/create.py:1313 ckan/logic/action/create.py:1321
msgid "You must be logged in to follow a dataset."
msgstr "Vinsamlegast skráðu þig inn til að fylgjast með gagnapakka."

#: ckan/logic/action/create.py:1379
msgid "User {username} does not exist."
msgstr "Notandinn {username} er ekki til."

#: ckan/logic/action/create.py:1454 ckan/logic/action/create.py:1462
msgid "You must be logged in to follow a group."
msgstr "Vinsamlegast skráðu þig inn til að fylgjast með safni."

#: ckan/logic/action/delete.py:54
msgid " Delete User: {0}"
msgstr ""

#: ckan/logic/action/delete.py:92
#, python-format
msgid "REST API: Delete Package: %s"
msgstr "REST API: Eyða pakka: %s"

#: ckan/logic/action/delete.py:276 ckan/logic/action/delete.py:372
#, python-format
msgid "REST API: Delete %s"
msgstr "REST API: Eyða %s"

#: ckan/logic/action/delete.py:318
#, python-format
msgid "REST API: Delete Member: %s"
msgstr "REST API: Eyða meðlimi: %s"

#: ckan/logic/action/delete.py:358
msgid "Organization cannot be deleted while it still has datasets"
msgstr ""

#: ckan/logic/action/delete.py:560 ckan/logic/action/delete.py:586
#: ckan/logic/action/get.py:2446 ckan/logic/action/update.py:910
msgid "id not in data"
msgstr "auðkenni ekki í gögnum"

#: ckan/logic/action/delete.py:564 ckan/logic/action/get.py:2449
#: ckan/logic/action/update.py:914
#, python-format
msgid "Could not find vocabulary \"%s\""
msgstr "Fann ekki orðasafnið „%s“"

#: ckan/logic/action/delete.py:594
#, python-format
msgid "Could not find tag \"%s\""
msgstr "Fann ekki efnisorðið „%s“"

#: ckan/logic/action/delete.py:607 ckan/logic/action/delete.py:611
msgid "You must be logged in to unfollow something."
msgstr "Vinsamlegast skráðu þig inn til að hætta að fylgjast með einhverju."

#: ckan/logic/action/delete.py:622
msgid "You are not following {0}."
msgstr "Þú ert ekki að fylgjast með {0}."

#: ckan/logic/action/get.py:1101 ckan/logic/action/update.py:77
#: ckan/logic/action/update.py:91
msgid "Resource was not found."
msgstr "Skrá fannst ekki."

#: ckan/logic/action/get.py:1202
msgid "Parameter is not an bool"
msgstr ""

#: ckan/logic/action/get.py:2051
msgid "Do not specify if using \"query\" parameter"
msgstr "Ekki tilgreina ef þú notar breytuna „query“"

#: ckan/logic/action/get.py:2060
msgid "Must be <field>:<value> pair(s)"
msgstr "Verður að vera <field>:<value> par"

#: ckan/logic/action/get.py:2092
msgid "Field \"{field}\" not recognised in resource_search."
msgstr "Svæðið „{field}“ virkar ekki í resource_search."

#: ckan/logic/action/update.py:265 ckan/logic/action/update.py:995
msgid "Package was not found."
msgstr "Pakkinn fannst ekki."

#: ckan/logic/action/update.py:308 ckan/logic/action/update.py:526
#: ckan/logic/action/update.py:1013
#, python-format
msgid "REST API: Update object %s"
msgstr "REST API: Uppfæra object %s"

#: ckan/logic/action/update.py:405
#, python-format
msgid "REST API: Update package relationship: %s %s %s"
msgstr "REST API: Uppfæra vensl pakka: %s %s %s"

#: ckan/logic/action/update.py:770
msgid "TaskStatus was not found."
msgstr "TaskStatus fannst ekki."

#: ckan/logic/action/update.py:999
msgid "Organization was not found."
msgstr "Stofnun fannst ekki."

#: ckan/logic/auth/create.py:27 ckan/logic/auth/create.py:45
#, python-format
msgid "User %s not authorized to create packages"
msgstr "Notandinn %s hefur ekki heimild til þess að stofna pakka"

#: ckan/logic/auth/create.py:31 ckan/logic/auth/update.py:45
#, python-format
msgid "User %s not authorized to edit these groups"
msgstr "Notandinn %s hefur ekki heimild til að breyta þessum söfnum"

#: ckan/logic/auth/create.py:38
#, python-format
msgid "User %s not authorized to add dataset to this organization"
msgstr ""
"Notandinn %s hefur ekki leyfi til að bæta gagnapakka við þessa stofnun"

#: ckan/logic/auth/create.py:61
msgid "No dataset id provided, cannot check auth."
msgstr "Auðkenni gagnapakka ekki gefið upp, get ekki athugað heimildir"

#: ckan/logic/auth/create.py:68 ckan/logic/auth/delete.py:34
#: ckan/logic/auth/get.py:153 ckan/logic/auth/update.py:63
msgid "No package found for this resource, cannot check auth."
msgstr ""
"Enginn pakki fannst fyrir þessa skrá. Ekki hægt að virkja auðkenningu."

#: ckan/logic/auth/create.py:76
#, python-format
msgid "User %s not authorized to create resources on dataset %s"
msgstr ""
"Notandinn %s hefur ekki heimild til að búa til tilfang fyrir gagnapakkann %s"

#: ckan/logic/auth/create.py:108
#, python-format
msgid "User %s not authorized to edit these packages"
msgstr "Notandinn %s hefur ekki heimild til að breyta þessum pökkum"

#: ckan/logic/auth/create.py:119
#, python-format
msgid "User %s not authorized to create groups"
msgstr "Notandinn %s hefur ekki heimild til að stofna söfn"

#: ckan/logic/auth/create.py:129
#, python-format
msgid "User %s not authorized to create organizations"
msgstr "Notandinn %s hefur ekki heimild til að búa til stofnanir"

#: ckan/logic/auth/create.py:145
msgid "User {user} not authorized to create users via the API"
msgstr "Notandinn {user} hefur ekki heimild til að stofna notendur með API"

#: ckan/logic/auth/create.py:148
msgid "Not authorized to create users"
msgstr "Þú hefur ekki heimild til að búa til notendur"

#: ckan/logic/auth/create.py:189
msgid "Group was not found."
msgstr "Safnið fannst ekki."

#: ckan/logic/auth/create.py:220
#, python-format
msgid "User %s not authorized to add members"
msgstr "Notandinn %s hefur ekki heimild til að bæta við notendum"

#: ckan/logic/auth/create.py:244 ckan/logic/auth/update.py:115
#, python-format
msgid "User %s not authorized to edit group %s"
msgstr "Notandinn %s hefur ekki heimild til að breyta safninu %s"

#: ckan/logic/auth/delete.py:40
#, python-format
msgid "User %s not authorized to delete resource %s"
msgstr "Notandinn %s hefur ekki heimild til að eyða tilfanginu %s"

#: ckan/logic/auth/delete.py:56 ckan/logic/auth/get.py:170
msgid "Resource view not found, cannot check auth."
msgstr "Tilfangssýn fannst ekki, get ekki athugað heimildir"

#: ckan/logic/auth/delete.py:73
#, python-format
msgid "User %s not authorized to delete relationship %s"
msgstr "Notandinn %s hefur ekki heimild til að eyða venslunum %s"

#: ckan/logic/auth/delete.py:82
#, python-format
msgid "User %s not authorized to delete groups"
msgstr "Notandinn %s hefur ekki heimild til að eyða söfnum"

#: ckan/logic/auth/delete.py:86
#, python-format
msgid "User %s not authorized to delete group %s"
msgstr "Notandinn %s hefur ekki heimild til að eyða safninu %s"

#: ckan/logic/auth/delete.py:103
#, python-format
msgid "User %s not authorized to delete organizations"
msgstr "Notandinn %s hefur ekki heimild til að eyða stofnunum"

#: ckan/logic/auth/delete.py:107
#, python-format
msgid "User %s not authorized to delete organization %s"
msgstr "Notandinn %s hefur ekki heimild til að eyða stofnuninni %s"

#: ckan/logic/auth/delete.py:120
#, python-format
msgid "User %s not authorized to delete task_status"
msgstr "Notandinn %s hefur ekki heimild til að eyða task_status"

#: ckan/logic/auth/get.py:14 ckan/logic/auth/get.py:303
msgid "Not authorized"
msgstr "Óheimilt"

#: ckan/logic/auth/get.py:124
#, python-format
msgid "User %s not authorized to read these packages"
msgstr "Notandinn %s hefur ekki heimild til að lesa þessa pakka"

#: ckan/logic/auth/get.py:140
#, python-format
msgid "User %s not authorized to read package %s"
msgstr "Notandinn %s hefur ekki aðgang til að lesa pakkann %s"

#: ckan/logic/auth/get.py:159
#, python-format
msgid "User %s not authorized to read resource %s"
msgstr "Notandinn %s hefur ekki heimild til að lesa tilfangið %s"

#: ckan/logic/auth/get.py:198
#, python-format
msgid "User %s not authorized to read group %s"
msgstr "Notandinn %s hefur ekki lesaðgang að safninu %s"

#: ckan/logic/auth/get.py:270
msgid "You must be logged in to access your dashboard."
msgstr "Skráðu þig inn ef þú vilt skoða stjórnborðið."

#: ckan/logic/auth/update.py:39
#, python-format
msgid "User %s not authorized to edit package %s"
msgstr "Notandinn %s hefur ekki heimild til þess að breyta pakkanum %s"

#: ckan/logic/auth/update.py:71
#, python-format
msgid "User %s not authorized to edit resource %s"
msgstr "Notandinn %s hefur ekki heimild til að breyta skránni %s"

#: ckan/logic/auth/update.py:100
#, python-format
msgid "User %s not authorized to change state of package %s"
msgstr "Notandinn %s hefur ekki heimild til að breyta stöðu á pakkanum %s"

#: ckan/logic/auth/update.py:128
#, python-format
msgid "User %s not authorized to edit organization %s"
msgstr "Notandinn %s hefur ekki heimild til að eyða stofnuninni %s"

#: ckan/logic/auth/update.py:145
#, python-format
msgid "User %s not authorized to change state of group %s"
msgstr "Notandinn %s hefur ekki heimild til að breyta stöðu á safninu %s"

#: ckan/logic/auth/update.py:162
#, python-format
msgid "User %s not authorized to edit permissions of group %s"
msgstr "Notandinn %s hefur ekki heimild til að breyta heimildum í safninu %s"

#: ckan/logic/auth/update.py:190
msgid "Have to be logged in to edit user"
msgstr "Þú þarf að skrá þig inn til að breyta notanda"

#: ckan/logic/auth/update.py:198
#, python-format
msgid "User %s not authorized to edit user %s"
msgstr "Notandinn %s hefur ekki heimild til að breyta notandanum %s"

#: ckan/logic/auth/update.py:209
msgid "User {0} not authorized to update user {1}"
msgstr "Notandinn {0} hefur ekki hemild til að uppfæra notandann {1}"

#: ckan/logic/auth/update.py:217
#, python-format
msgid "User %s not authorized to change state of revision"
msgstr "Notandinn %s hefur ekki heimild til að breyta stöðu útgáfu"

#: ckan/logic/auth/update.py:226
#, python-format
msgid "User %s not authorized to update task_status table"
msgstr "Notandinn %s hefur ekki heimild til að uppfæra töfluna task_status"

#: ckan/logic/auth/update.py:240
#, python-format
msgid "User %s not authorized to update term_translation table"
msgstr ""
"Notandinn %s hefur ekki réttindi til að uppfæra töfluna term_translation"

#: ckan/model/license.py:133
msgid "title"
msgstr ""

#: ckan/model/license.py:228
msgid "License not specified"
msgstr "Skilmálar ekki tilgreindir"

#: ckan/model/license.py:238
msgid "Open Data Commons Public Domain Dedication and License (PDDL)"
msgstr "Open Data Commons Public Domain Dedication and License (PDDL)"

#: ckan/model/license.py:248
msgid "Open Data Commons Open Database License (ODbL)"
msgstr "Open Data Commons Open Database License (ODbL)"

#: ckan/model/license.py:258
msgid "Open Data Commons Attribution License"
msgstr "Open Data Commons Attribution License"

#: ckan/model/license.py:269
msgid "Creative Commons CCZero"
msgstr "Creative Commons CCZero"

#: ckan/model/license.py:278
msgid "Creative Commons Attribution"
msgstr "Creative Commons Attribution"

#: ckan/model/license.py:288
msgid "Creative Commons Attribution Share-Alike"
msgstr "Creative Commons Attribution Share-Alike"

#: ckan/model/license.py:297
msgid "GNU Free Documentation License"
msgstr "GNU Free Documentation License"

#: ckan/model/license.py:307
msgid "Other (Open)"
msgstr "Annað (opið)"

#: ckan/model/license.py:317
msgid "Other (Public Domain)"
msgstr "Annað (í almannaeigu)"

#: ckan/model/license.py:327
msgid "Other (Attribution)"
msgstr "Annað (tilvísun)"

#: ckan/model/license.py:339
msgid "UK Open Government Licence (OGL)"
msgstr "UK Open Government Licence (OGL)"

#: ckan/model/license.py:347
msgid "Creative Commons Non-Commercial (Any)"
msgstr "Creative Commons Non-Commercial (Any)"

#: ckan/model/license.py:355
msgid "Other (Non-Commercial)"
msgstr "Annað (ekki til endursölu)"

#: ckan/model/license.py:363
msgid "Other (Not Open)"
msgstr "Annað (ekki opið)"

#: ckan/model/package_relationship.py:54
#, python-format
msgid "depends on %s"
msgstr "er háð %s"

#: ckan/model/package_relationship.py:54
#, python-format
msgid "is a dependency of %s"
msgstr "er háð %s"

#: ckan/model/package_relationship.py:55
#, python-format
msgid "derives from %s"
msgstr "dregið af %s"

#: ckan/model/package_relationship.py:55
#, python-format
msgid "has derivation %s"
msgstr "hefur tengingu %s"

#: ckan/model/package_relationship.py:56
#, python-format
msgid "links to %s"
msgstr "tengir á %s"

#: ckan/model/package_relationship.py:56
#, python-format
msgid "is linked from %s"
msgstr "tengt frá %s"

#: ckan/model/package_relationship.py:57
#, python-format
msgid "is a child of %s"
msgstr "er barn %s"

#: ckan/model/package_relationship.py:57
#, python-format
msgid "is a parent of %s"
msgstr "er foreldri %s"

#: ckan/model/package_relationship.py:61
#, python-format
msgid "has sibling %s"
msgstr "hefur systkini %s"

#: ckan/public-bs2/base/javascript/modules/activity-stream.js:97
#: ckan/public-bs2/base/javascript/modules/popover-context.js:62
#: ckan/public/base/javascript/modules/activity-stream.js:97
#: ckan/public/base/javascript/modules/activity-stream.min.js:2
#: ckan/public/base/javascript/modules/popover-context.js:62
#: ckan/public/base/javascript/modules/popover-context.min.js:2
#: ckan/templates/tests/mock_json_resource_preview_template.html:7
#: ckan/templates/tests/mock_resource_preview_template.html:7
#: ckanext/datastore/templates-bs2/package/snippets/data_api_button.html:8
#: ckanext/datastore/templates/package/snippets/data_api_button.html:7
#: ckanext/example_theme_docs/v18_snippet_api/fanstatic/example_theme_popover.js:21
#: ckanext/example_theme_docs/v18_snippet_api/fanstatic/example_theme_popover.min.js:1
#: ckanext/example_theme_docs/v19_01_error/fanstatic/example_theme_popover.js:21
#: ckanext/example_theme_docs/v19_01_error/fanstatic/example_theme_popover.min.js:1
#: ckanext/example_theme_docs/v19_02_error_handling/fanstatic/example_theme_popover.js:8
#: ckanext/example_theme_docs/v19_02_error_handling/fanstatic/example_theme_popover.min.js:1
#: ckanext/example_theme_docs/v20_pubsub/fanstatic/example_theme_popover.js:8
#: ckanext/example_theme_docs/v20_pubsub/fanstatic/example_theme_popover.min.js:1
#: ckanext/example_theme_docs/v21_custom_jquery_plugin/fanstatic/example_theme_popover.js:8
#: ckanext/example_theme_docs/v21_custom_jquery_plugin/fanstatic/example_theme_popover.min.js:1
#: ckanext/reclineview/theme/templates/recline_view.html:15
#: ckanext/textview/theme/templates/text_view.html:9
msgid "Loading..."
msgstr "Hleð..."

#: ckan/public-bs2/base/javascript/modules/api-info.js:96
#: ckan/public/base/javascript/modules/api-info.js:96
#: ckan/public/base/javascript/modules/api-info.min.js:2
msgid "There is no API data to load for this resource"
msgstr "Það eru engin API gögn sem er hægt að hlaða inn fyrir þessa skrá"

#: ckan/public-bs2/base/javascript/modules/api-info.js:124
#: ckan/public/base/javascript/modules/api-info.js:124
#: ckan/public/base/javascript/modules/api-info.min.js:4
msgid "Failed to load data API information"
msgstr "Villa kom upp við að sækja upplýsingar um API gögn"

#: ckan/public-bs2/base/javascript/modules/autocomplete.js:195
#: ckan/public/base/javascript/modules/autocomplete.js:200
#: ckan/public/base/javascript/modules/autocomplete.min.js:7
msgid "Start typing…"
msgstr "Sláðu inn fyrstu stafina..."

#: ckan/public-bs2/base/javascript/modules/autocomplete.js:195
#: ckan/public/base/javascript/modules/autocomplete.js:200
#: ckan/public/base/javascript/modules/autocomplete.min.js:7
msgid "No matches found"
msgstr "Ekkert fannst"

#: ckan/public-bs2/base/javascript/modules/autocomplete.js:204
#: ckan/public/base/javascript/modules/autocomplete.js:209
#: ckan/public/base/javascript/modules/autocomplete.min.js:7
#, python-format
msgid "Input is too short, must be at least one character"
msgid_plural "Input is too short, must be at least %(num)d characters"
msgstr[0] ""
msgstr[1] ""

#: ckan/public-bs2/base/javascript/modules/basic-form.js:4
#: ckan/public/base/javascript/modules/basic-form.js:4
#: ckan/public/base/javascript/modules/basic-form.min.js:1
msgid "There are unsaved modifications to this form"
msgstr "Það eru óvistaðar breytingar í þessu formi"

#: ckan/public-bs2/base/javascript/modules/confirm-action.js:97
#: ckan/public/base/javascript/modules/confirm-action.js:101
#: ckan/public/base/javascript/modules/confirm-action.min.js:1
msgid "Please Confirm Action"
msgstr "Vinsamlegast staðfestu aðgerðina"

#: ckan/public-bs2/base/javascript/modules/confirm-action.js:100
#: ckan/public/base/javascript/modules/confirm-action.js:104
#: ckan/public/base/javascript/modules/confirm-action.min.js:1
msgid "Are you sure you want to perform this action?"
msgstr "Ertu viss um að þú viljir framkvæma þessa aðgerð?"

#: ckan/public-bs2/base/javascript/modules/confirm-action.js:102
#: ckan/public/base/javascript/modules/confirm-action.js:106
#: ckan/public/base/javascript/modules/confirm-action.min.js:1
#: ckan/templates/user/new_user_form.html:9
#: ckan/templates/user/perform_reset.html:26
msgid "Confirm"
msgstr "Staðfesta"

#: ckan/public-bs2/base/javascript/modules/confirm-action.js:103
#: ckan/public-bs2/base/javascript/modules/resource-reorder.js:59
#: ckan/public-bs2/base/javascript/modules/resource-view-reorder.js:53
#: ckan/public/base/javascript/modules/confirm-action.js:107
#: ckan/public/base/javascript/modules/confirm-action.min.js:1
#: ckan/public/base/javascript/modules/resource-reorder.js:67
#: ckan/public/base/javascript/modules/resource-reorder.min.js:1
#: ckan/public/base/javascript/modules/resource-view-reorder.js:58
#: ckan/public/base/javascript/modules/resource-view-reorder.min.js:1
#: ckan/templates/admin/confirm_reset.html:9
#: ckan/templates/group/confirm_delete.html:14
#: ckan/templates/group/confirm_delete_member.html:15
#: ckan/templates/organization/confirm_delete.html:14
#: ckan/templates/organization/confirm_delete_member.html:15
#: ckan/templates/package/confirm_delete.html:15
#: ckan/templates/package/confirm_delete_resource.html:14
msgid "Cancel"
msgstr "Hætta við"

#: ckan/public-bs2/base/javascript/modules/follow.js:70
#: ckan/public/base/javascript/modules/follow.js:70
#: ckan/public/base/javascript/modules/follow.min.js:1
#: ckan/templates/snippets/follow_button.html:9
msgid "Unfollow"
msgstr "Hætta að fylgjast með"

#: ckan/public-bs2/base/javascript/modules/follow.js:73
#: ckan/public/base/javascript/modules/follow.js:73
#: ckan/public/base/javascript/modules/follow.min.js:1
#: ckan/templates/snippets/follow_button.html:14
msgid "Follow"
msgstr "Fylgjast með"

#: ckan/public-bs2/base/javascript/modules/image-upload.js:60
#: ckan/public/base/javascript/modules/image-upload.js:60
#: ckan/public/base/javascript/modules/image-upload.min.js:3
msgid "Link"
msgstr "Tengill"

#: ckan/public-bs2/base/javascript/modules/image-upload.js:61
#: ckan/public/base/javascript/modules/image-upload.js:61
#: ckan/public/base/javascript/modules/image-upload.min.js:3
msgid "Link to a URL on the internet (you can also link to an API)"
msgstr "Farðu inn á vefslóð á netinu (þú getur líka tengst API)"

#: ckan/public-bs2/base/javascript/modules/image-upload.js:68
#: ckan/public/base/javascript/modules/image-upload.js:68
#: ckan/public/base/javascript/modules/image-upload.min.js:4
msgid "Upload"
msgstr "Hlaða inn"

#: ckan/public-bs2/base/javascript/modules/image-upload.js:72
#: ckan/public/base/javascript/modules/image-upload.js:72
#: ckan/public/base/javascript/modules/image-upload.min.js:4
#: ckan/templates/group/snippets/group_item.html:43
#: ckan/templates/macros/form.html:241
#: ckan/templates/snippets/search_form.html:69
msgid "Remove"
msgstr "Fjarlægja"

#: ckan/public-bs2/base/javascript/modules/image-upload.js:80
#: ckan/public/base/javascript/modules/image-upload.js:80
#: ckan/public/base/javascript/modules/image-upload.min.js:5
#: ckan/templates/macros/form.html:424 ckanext/imageview/plugin.py:27
#: ckanext/imageview/plugin.py:32
msgid "Image"
msgstr "Mynd"

#: ckan/public-bs2/base/javascript/modules/image-upload.js:87
#: ckan/public/base/javascript/modules/image-upload.js:87
#: ckan/public/base/javascript/modules/image-upload.min.js:5
msgid "Upload a file on your computer"
msgstr "Sæktu skrá á tölvuna þína"

#: ckan/public-bs2/base/javascript/modules/image-upload.js:110
#: ckan/public-bs2/base/javascript/modules/image-upload.js:178
#: ckan/public-bs2/base/javascript/modules/slug-preview.js:56
#: ckan/public/base/javascript/modules/image-upload.js:110
#: ckan/public/base/javascript/modules/image-upload.js:178
#: ckan/public/base/javascript/modules/image-upload.min.js:6
#: ckan/public/base/javascript/modules/image-upload.min.js:9
#: ckan/public/base/javascript/modules/slug-preview.js:56
#: ckan/public/base/javascript/modules/slug-preview.min.js:2
#: ckan/templates/group/snippets/group_form.html:17
#: ckan/templates/organization/snippets/organization_form.html:17
#: ckan/templates/package/snippets/package_basic_fields.html:13
#: ckan/templates/package/snippets/resource_form.html:26
msgid "URL"
msgstr "Vefslóð"

#: ckan/public-bs2/base/javascript/modules/image-upload.js:119
#: ckan/public-bs2/base/javascript/modules/image-upload.js:209
#: ckan/public/base/javascript/modules/image-upload.js:119
#: ckan/public/base/javascript/modules/image-upload.js:209
#: ckan/public/base/javascript/modules/image-upload.min.js:6
#: ckan/public/base/javascript/modules/image-upload.min.js:9
msgid "File"
msgstr "Skrá"

#: ckan/public/base/javascript/modules/resource-reorder.js:41
#: ckan/public/base/javascript/modules/resource-reorder.min.js:1
msgid "Reorder resources"
msgstr ""

#: ckan/public/base/javascript/modules/resource-reorder.js:42
#: ckan/public/base/javascript/modules/resource-reorder.min.js:1
msgid ""
"You can rearrange the resources by dragging them using the arrow icon. Drag "
"the resource to the right and place it to the desired location on the list. "
"When you are done, click the \"Save order\" -button."
msgstr ""

#: ckan/public-bs2/base/javascript/modules/resource-reorder.js:56
#: ckan/public-bs2/base/javascript/modules/resource-view-reorder.js:50
#: ckan/public/base/javascript/modules/resource-reorder.js:64
#: ckan/public/base/javascript/modules/resource-reorder.min.js:1
#: ckan/public/base/javascript/modules/resource-view-reorder.js:55
#: ckan/public/base/javascript/modules/resource-view-reorder.min.js:1
msgid "Save order"
msgstr "Vistaðu pöntun"

#: ckan/public-bs2/base/javascript/modules/resource-reorder.js:69
#: ckan/public-bs2/base/javascript/modules/resource-view-reorder.js:59
#: ckan/public/base/javascript/modules/resource-reorder.js:77
#: ckan/public/base/javascript/modules/resource-reorder.min.js:1
#: ckan/public/base/javascript/modules/resource-view-reorder.js:68
#: ckan/public/base/javascript/modules/resource-view-reorder.min.js:1
msgid "Saving..."
msgstr "Vistun í gangi..."

#: ckan/public-bs2/base/javascript/modules/resource-upload-field.js:57
#: ckan/public/base/javascript/modules/resource-upload-field.js:57
#: ckan/public/base/javascript/modules/resource-upload-field.min.js:1
msgid "Upload a file"
msgstr "Hlaða inn skrá"

#: ckan/public-bs2/base/javascript/modules/resource-upload-field.js:144
#: ckan/public/base/javascript/modules/resource-upload-field.js:144
#: ckan/public/base/javascript/modules/resource-upload-field.min.js:1
msgid "An Error Occurred"
msgstr "Villa kom upp"

#: ckan/public-bs2/base/javascript/modules/resource-upload-field.js:201
#: ckan/public/base/javascript/modules/resource-upload-field.js:204
#: ckan/public/base/javascript/modules/resource-upload-field.min.js:2
msgid "Unable to upload file"
msgstr "Ekki tókst að hlaða inn skrá"

#: ckan/public-bs2/base/javascript/modules/resource-upload-field.js:252
#: ckan/public/base/javascript/modules/resource-upload-field.js:255
#: ckan/public/base/javascript/modules/resource-upload-field.min.js:2
msgid "Unable to authenticate upload"
msgstr "Ekki fékkst heimild til að hlaða inn skrá"

#: ckan/public-bs2/base/javascript/modules/resource-upload-field.js:260
#: ckan/public/base/javascript/modules/resource-upload-field.js:263
#: ckan/public/base/javascript/modules/resource-upload-field.min.js:2
msgid "Resource uploaded"
msgstr "Skránni hefur verið hlaðið inn"

#: ckan/public-bs2/base/javascript/modules/resource-upload-field.js:266
#: ckan/public/base/javascript/modules/resource-upload-field.js:269
#: ckan/public/base/javascript/modules/resource-upload-field.min.js:2
msgid "Unable to get data for uploaded file"
msgstr "Ekki tókst að sækja gögn úr skránni sem þú hlóðst inn"

#: ckan/public-bs2/base/javascript/modules/resource-upload-field.js:272
#: ckan/public/base/javascript/modules/resource-upload-field.js:275
#: ckan/public/base/javascript/modules/resource-upload-field.min.js:2
msgid ""
"You are uploading a file. Are you sure you want to navigate away and stop "
"this upload?"
msgstr ""
"Þú ert að sækja skrá. Ertu viss um að viljir fara af síðunni og stöðva "
"niðurhalið? "

#: ckan/public-bs2/base/javascript/modules/resource-view-filters.js:9
#: ckan/public/base/javascript/modules/resource-view-filters.js:9
#: ckan/public/base/javascript/modules/resource-view-filters.min.js:1
#: ckan/templates/package/snippets/view_form_filters.html:16
msgid "Add Filter"
msgstr "Bæta við síu"

#: ckan/public-bs2/base/javascript/modules/resource-view-filters.js:52
#: ckan/public/base/javascript/modules/resource-view-filters.js:52
#: ckan/public/base/javascript/modules/resource-view-filters.min.js:3
msgid "Select a field"
msgstr ""

#: ckan/public-bs2/base/javascript/modules/slug-preview.js:57
#: ckan/public/base/javascript/modules/slug-preview.js:57
#: ckan/public/base/javascript/modules/slug-preview.min.js:2
#: ckan/templates/group/edit_base.html:20 ckan/templates/group/members.html:28
#: ckan/templates/organization/bulk_process.html:65
#: ckan/templates/organization/edit.html:3
#: ckan/templates/organization/edit_base.html:22
#: ckan/templates/organization/members.html:33
#: ckan/templates/package/edit_base.html:11
#: ckan/templates/package/resource_edit.html:3
#: ckan/templates/package/resource_edit_base.html:12
#: ckan/templates/package/snippets/resource_item.html:56
msgid "Edit"
msgstr "Breyta"

#: ckan/public-bs2/base/javascript/modules/table-toggle-more.js:25
#: ckan/public/base/javascript/modules/table-toggle-more.js:25
#: ckan/public/base/javascript/modules/table-toggle-more.min.js:1
msgid "Show more"
msgstr "Sýna fleiri"

#: ckan/public-bs2/base/javascript/modules/table-toggle-more.js:26
#: ckan/public/base/javascript/modules/table-toggle-more.js:26
#: ckan/public/base/javascript/modules/table-toggle-more.min.js:1
msgid "Hide"
msgstr "Fela"

#: ckan/public-bs2/base/test/spec/i18n.spec.js:13
#: ckan/public-bs2/base/test/spec/module.spec.js:385
#: ckan/public/base/test/spec/i18n.spec.js:13
#: ckan/public/base/test/spec/i18n.spec.min.js:1
#: ckan/public/base/test/spec/module.spec.js:385
#: ckan/public/base/test/spec/module.spec.min.js:1
msgid "foo"
msgstr ""

#: ckan/public-bs2/base/test/spec/i18n.spec.js:17
#: ckan/public-bs2/base/test/spec/i18n.spec.js:46
#: ckan/public-bs2/base/test/spec/i18n.spec.js:50
#: ckan/public-bs2/base/test/spec/i18n.spec.js:54
#: ckan/public/base/test/spec/i18n.spec.js:17
#: ckan/public/base/test/spec/i18n.spec.js:46
#: ckan/public/base/test/spec/i18n.spec.js:50
#: ckan/public/base/test/spec/i18n.spec.js:54
#: ckan/public/base/test/spec/i18n.spec.min.js:1
msgid "no translation"
msgid_plural "no translations"
msgstr[0] ""
msgstr[1] ""

#: ckan/public-bs2/base/test/spec/i18n.spec.js:22
#: ckan/public/base/test/spec/i18n.spec.js:22
#: ckan/public/base/test/spec/i18n.spec.min.js:1
#, python-format
msgid "hello %(name)s!"
msgstr ""

#: ckan/public-bs2/base/test/spec/i18n.spec.js:29
#: ckan/public-bs2/base/test/spec/i18n.spec.js:76
#: ckan/public-bs2/base/test/spec/i18n.spec.js:81
#: ckan/public-bs2/base/test/spec/i18n.spec.js:86
#: ckan/public/base/test/spec/i18n.spec.js:29
#: ckan/public/base/test/spec/i18n.spec.js:76
#: ckan/public/base/test/spec/i18n.spec.js:81
#: ckan/public/base/test/spec/i18n.spec.js:86
#: ckan/public/base/test/spec/i18n.spec.min.js:1
#, python-format
msgid "no %(attr)s translation"
msgid_plural "no %(attr)s translations"
msgstr[0] ""
msgstr[1] ""

#: ckan/public-bs2/base/test/spec/i18n.spec.js:39
#: ckan/public-bs2/base/test/spec/i18n.spec.js:40
#: ckan/public-bs2/base/test/spec/i18n.spec.js:41
#: ckan/public-bs2/base/test/spec/module.spec.js:395
#: ckan/public-bs2/base/test/spec/module.spec.js:396
#: ckan/public-bs2/base/test/spec/module.spec.js:397
#: ckan/public/base/test/spec/i18n.spec.js:39
#: ckan/public/base/test/spec/i18n.spec.js:40
#: ckan/public/base/test/spec/i18n.spec.js:41
#: ckan/public/base/test/spec/i18n.spec.min.js:1
#: ckan/public/base/test/spec/module.spec.js:395
#: ckan/public/base/test/spec/module.spec.js:396
#: ckan/public/base/test/spec/module.spec.js:397
#: ckan/public/base/test/spec/module.spec.min.js:1
msgid "bar"
msgid_plural "bars"
msgstr[0] ""
msgstr[1] ""

#: ckan/public-bs2/base/test/spec/i18n.spec.js:61
#: ckan/public-bs2/base/test/spec/i18n.spec.js:65
#: ckan/public-bs2/base/test/spec/i18n.spec.js:69
#: ckan/public/base/test/spec/i18n.spec.js:61
#: ckan/public/base/test/spec/i18n.spec.js:65
#: ckan/public/base/test/spec/i18n.spec.js:69
#: ckan/public/base/test/spec/i18n.spec.min.js:1
#, python-format
msgid "%(color)s shirt"
msgid_plural "%(color)s shirts"
msgstr[0] ""
msgstr[1] ""

#: ckan/public-bs2/base/test/spec/i18n.spec.js:93
#: ckan/public-bs2/base/test/spec/i18n.spec.js:94
#: ckan/public-bs2/base/test/spec/i18n.spec.js:95
#: ckan/public/base/test/spec/i18n.spec.js:93
#: ckan/public/base/test/spec/i18n.spec.js:94
#: ckan/public/base/test/spec/i18n.spec.js:95
#: ckan/public/base/test/spec/i18n.spec.min.js:1
#, python-format
msgid "%(num)d item"
msgid_plural "%(num)d items"
msgstr[0] ""
msgstr[1] ""

#: ckan/public-bs2/base/test/spec/i18n.spec.js:100
#: ckan/public-bs2/base/test/spec/i18n.spec.js:105
#: ckan/public-bs2/base/test/spec/i18n.spec.js:110
#: ckan/public/base/test/spec/i18n.spec.js:100
#: ckan/public/base/test/spec/i18n.spec.js:105
#: ckan/public/base/test/spec/i18n.spec.js:110
#: ckan/public/base/test/spec/i18n.spec.min.js:1
#, python-format
msgid "%(num)d missing translation"
msgid_plural "%(num)d missing translations"
msgstr[0] ""
msgstr[1] ""

#: ckan/templates/error_document_template.html:3
#, python-format
msgid "Error %(error_code)s"
msgstr "Villa %(error_code)s"

#: ckan/templates/footer.html:9
msgid "About {0}"
msgstr "Um {0}"

#: ckan/templates/footer.html:15
msgid "CKAN API"
msgstr "CKAN API"

#: ckan/templates/footer.html:16
msgid "CKAN Association"
msgstr ""

#: ckan/templates/footer.html:24
msgid ""
"<strong>Powered by</strong> <a class=\"hide-text ckan-footer-logo\" "
"href=\"http://ckan.org\">CKAN</a>"
msgstr ""
"<strong>Keyrir á</strong> <a class=\"hide-text ckan-footer-logo\" "
"href=\"http://ckan.org\">CKAN</a>"

#: ckan/templates/header.html:9
msgid "Sysadmin settings"
msgstr "Stillingar kerfisstjóra"

#: ckan/templates/header.html:16
msgid "View profile"
msgstr "Skoða prófíl"

#: ckan/templates/header.html:23
#, python-format
msgid "Dashboard (%(num)d new item)"
msgid_plural "Dashboard (%(num)d new items)"
msgstr[0] "Stjórnborð (%(num)d uppfærsla)"
msgstr[1] "Stjórnborð (%(num)d uppfærslur)"

#: ckan/templates/header.html:27 ckan/templates/user/dashboard.html:6
msgid "Dashboard"
msgstr "Stjórnborð"

#: ckan/templates/header.html:33 ckan/templates/user/dashboard.html:16
msgid "Edit settings"
msgstr "Breyta stillingum"

#: ckan/templates/header.html:35
msgid "Settings"
msgstr "Stillingar"

#: ckan/templates/header.html:40 ckan/templates/header.html:42
msgid "Log out"
msgstr "Skrá út"

#: ckan/templates/header.html:52 ckan/templates/user/logout_first.html:14
msgid "Log in"
msgstr "Innskráning"

#: ckan/templates/header.html:54 ckan/templates/user/new.html:3
msgid "Register"
msgstr "Skráning"

#: ckan/templates/group/read_base.html:17
#: ckan/templates/group/snippets/info.html:36 ckan/templates/header.html:87
#: ckan/templates/organization/bulk_process.html:20
#: ckan/templates/organization/edit_base.html:23
#: ckan/templates/organization/read_base.html:17
#: ckan/templates/package/base.html:7 ckan/templates/package/base.html:18
#: ckan/templates/package/base.html:22 ckan/templates/package/search.html:4
#: ckan/templates/package/snippets/new_package_breadcrumb.html:1
#: ckan/templates/revision/diff.html:11 ckan/templates/revision/read.html:65
#: ckan/templates/snippets/context/group.html:17
#: ckan/templates/snippets/context/user.html:19
#: ckan/templates/snippets/organization.html:59
#: ckan/templates/user/read.html:11 ckan/templates/user/read_base.html:19
#: ckan/templates/user/read_base.html:53
msgid "Datasets"
msgstr "Gagnapakkar"

#: ckan/templates/header.html:94
msgid "Search Datasets"
msgstr "Leita að gagnapökkum"

#: ckan/templates/header.html:95 ckan/templates/home/snippets/search.html:11
#: ckan/templates/snippets/simple_search.html:5
#: ckan/templates/user/snippets/user_search.html:6
msgid "Search"
msgstr "Leit"

#: ckan/templates/page.html:6
msgid "Skip to content"
msgstr "Hoppa fram að innihaldi"

#: ckan/templates/activity_streams/activity_stream_items.html:9
msgid "Load less"
msgstr "Hlaða inn færri"

#: ckan/templates/activity_streams/activity_stream_items.html:17
msgid "Load more"
msgstr "Hlaða inn fleiri"

#: ckan/templates/activity_streams/activity_stream_items.html:23
msgid "No activities are within this activity stream"
msgstr "Engar uppfærslur skráðar"

#: ckan/templates/admin/base.html:3
msgid "Administration"
msgstr "Kerfisstjórn"

#: ckan/templates/admin/base.html:8
msgid "Sysadmins"
msgstr "Kerfisstjórar"

#: ckan/templates/admin/base.html:9
msgid "Config"
msgstr "Stillingar"

#: ckan/templates/admin/base.html:10 ckan/templates/admin/trash.html:29
msgid "Trash"
msgstr "Rusl"

#: ckan/templates/admin/config.html:23 ckan/templates/macros/autoform.html:62
msgid "Site logo"
msgstr ""

#: ckan/templates/admin/config.html:35
#: ckan/templates/admin/confirm_reset.html:7
msgid "Are you sure you want to reset the config?"
msgstr "Ertu viss um að þú viljir færa stillingar í upprunalegt horf?"

#: ckan/templates/admin/config.html:35
msgid "Reset"
msgstr "Núllstilla"

#: ckan/templates/admin/config.html:36
msgid "Update Config"
msgstr "Uppfæra stillingar"

#: ckan/templates/admin/config.html:45
msgid "CKAN config options"
msgstr "CKAN stillingar"

#: ckan/templates/admin/config.html:52
#, python-format
msgid ""
" <p><strong>Site Title:</strong> This is the title of this CKAN instance It "
"appears in various places throughout CKAN.</p> <p><strong>Style:</strong> "
"Choose from a list of simple variations of the main colour scheme to get a "
"very quick custom theme working.</p> <p><strong>Site Tag Logo:</strong> This"
" is the logo that appears in the header of all the CKAN instance "
"templates.</p> <p><strong>About:</strong> This text will appear on this CKAN"
" instances <a href=\"%(about_url)s\">about page</a>.</p> <p><strong>Intro "
"Text:</strong> This text will appear on this CKAN instances <a "
"href=\"%(home_url)s\">home page</a> as a welcome to visitors.</p> "
"<p><strong>Custom CSS:</strong> This is a block of CSS that appears in "
"<code>&lt;head&gt;</code> tag of every page. If you wish to customize the "
"templates more fully we recommend <a href=\"%(docs_url)s\" "
"target=\"_blank\">reading the documentation</a>.</p> "
"<p><strong>Homepage:</strong> This is for choosing a predefined layout for "
"the modules that appear on your homepage.</p> "
msgstr ""
" <p><strong>Titill svæðis:</strong> Þetta er heiti vefsvæðisins og er notað "
"víða innan CKAN uppsetningarinnar.</p> <p><strong>Útlit:</strong> Veldu úr "
"lista yfir fölbreytt litaþemu til að breyta útliti svæðisins með fljótlegum "
"hætti. </p> <p><strong>Merki svæðisins:</strong> Þetta er myndin sem birtist"
" í haus vefsvæðisins á öllum síðum.</p> <p><strong>Um:</strong> Þessi texti "
"er notaður á síðunni <a href=\"%(about_url)s\">um vefinn</a>.</p> "
"<p><strong>Kynningartexti:</strong> Þessi texti birtist á <a "
"href=\"%(home_url)s\">forsíðunni</a> til að bjóða gesti velkomna. </p> "
"<p><strong>Sérsniðið CSS:</strong> Þessi kóði birtist í "
"<code>&lt;head&gt;</code> taginu á öllum síðum. Ef þú hefur áhuga á að "
"krukka meira í sniðmátinu mælum við með að þú <a href=\"%(docs_url)s\" "
"target=\"_blank\">lesir leiðbeiningarnar</a>.</p> "
"<p><strong>Forsíða:</strong> Þetta er notað til að velja tilbúið sniðmát "
"fyrir mismunandi þætti á forsíðunni þinni.</p>"

#: ckan/templates/admin/confirm_reset.html:3
#: ckan/templates/admin/confirm_reset.html:10
msgid "Confirm Reset"
msgstr "Staðfesta núllstillingu"

#: ckan/templates/admin/index.html:15
msgid "Administer CKAN"
msgstr "Stjórna CKAN"

#: ckan/templates/admin/index.html:20
#, python-format
msgid ""
" <p>As a sysadmin user you have full control over this CKAN instance. "
"Proceed with care!</p> <p>For guidance on using sysadmin features, see the "
"CKAN <a href=\"%(docs_url)s\" target=\"_blank\">sysadmin guide</a></p> "
msgstr ""
"<p>Sem kerfisstjóri hefur þú fulla stjórn á þessari CKAN-uppsetningu. Farðu "
"mjög varlega!</p> <p>Fyrir aðstoð við að nota kerfisstjórnarmöguleika, "
"skoðaðu CKAN <a href=\"%(docs_url)s\" "
"target=\"_blank\">kerfisstjóraleiðbeiningarnar</a></p>"

#: ckan/templates/admin/trash.html:20
msgid "Purge"
msgstr "Eyða varanlega"

#: ckan/templates/admin/trash.html:32
msgid " <p>Purge deleted datasets forever and irreversibly.</p> "
msgstr "<p>Hreinsa varanlega burt eyddum gagnapökkum.</p>"

#: ckan/templates/dataviewer/snippets/data_preview.html:9
msgid "This resource can not be previewed at the moment."
msgstr "Það er ekki hægt að forskoða þessa skrá í augnablikinu."

#: ckan/templates/dataviewer/snippets/data_preview.html:11
#: ckan/templates/package/resource_read.html:133
#: ckan/templates/package/snippets/resource_view.html:34
msgid "Click here for more information."
msgstr "Smelltu hér til að fá meiri upplýsingar."

#: ckan/templates/dataviewer/snippets/data_preview.html:18
#: ckan/templates/package/snippets/resource_view.html:41
msgid "Download resource"
msgstr "Hlaða niður skrá"

#: ckan/templates/dataviewer/snippets/data_preview.html:23
#: ckan/templates/package/snippets/resource_view.html:64
#: ckanext/webpageview/theme/templates/webpage_view.html:2
msgid "Your browser does not support iframes."
msgstr "Vafrinn þinn styður ekki iframes."

#: ckan/templates/dataviewer/snippets/no_preview.html:3
msgid "No preview available."
msgstr "Forskoðun ekki í boði."

#: ckan/templates/dataviewer/snippets/no_preview.html:5
msgid "More details..."
msgstr "Nánari upplýsingar..."

#: ckan/templates/dataviewer/snippets/no_preview.html:12
#, python-format
msgid "No handler defined for data type: %(type)s."
msgstr "Engin meðhöndlun skilgreind fyrir gagnategundina: %(type)s."

#: ckan/templates/development/snippets/form.html:5
msgid "Standard"
msgstr "Hefðbundið"

#: ckan/templates/development/snippets/form.html:5
msgid "Standard Input"
msgstr "Hefðbundin stærð innsláttarsvæðis"

#: ckan/templates/development/snippets/form.html:6
msgid "Medium"
msgstr "Meðalstórt"

#: ckan/templates/development/snippets/form.html:6
msgid "Medium Width Input"
msgstr "Meðalstórt innsláttarsvæði"

#: ckan/templates/development/snippets/form.html:7
msgid "Full"
msgstr "Full stærð"

#: ckan/templates/development/snippets/form.html:7
msgid "Full Width Input"
msgstr "Full stærð Innsláttarsvæðis"

#: ckan/templates/development/snippets/form.html:8
msgid "Large"
msgstr "Stórt"

#: ckan/templates/development/snippets/form.html:8
msgid "Large Input"
msgstr "Stórt innsláttarsvæði"

#: ckan/templates/development/snippets/form.html:9
msgid "Prepend"
msgstr "Forskeyti"

#: ckan/templates/development/snippets/form.html:9
msgid "Prepend Input"
msgstr "Forskeyti innsláttarsvæðis"

#: ckan/templates/development/snippets/form.html:13
msgid "Custom Field (empty)"
msgstr "Viðbótarupplýsingar (tómt)"

#: ckan/templates/development/snippets/form.html:19
#: ckan/templates/snippets/custom_form_fields.html:20
#: ckan/templates/snippets/custom_form_fields.html:37
msgid "Custom Field"
msgstr "Viðbótarupplýsingar"

#: ckan/templates/development/snippets/form.html:22
msgid "Markdown"
msgstr "Markdown"

#: ckan/templates/development/snippets/form.html:23
msgid "Textarea"
msgstr "Textasvæði"

#: ckan/templates/development/snippets/form.html:24
msgid "Select"
msgstr "Velja"

#: ckan/templates/group/activity_stream.html:3
#: ckan/templates/group/activity_stream.html:6
#: ckan/templates/group/read_base.html:18
#: ckan/templates/organization/activity_stream.html:3
#: ckan/templates/organization/activity_stream.html:6
#: ckan/templates/organization/read_base.html:18
#: ckan/templates/package/activity.html:3
#: ckan/templates/package/activity.html:6
#: ckan/templates/package/read_base.html:21
#: ckan/templates/user/activity_stream.html:3
#: ckan/templates/user/activity_stream.html:6
#: ckan/templates/user/read_base.html:20
msgid "Activity Stream"
msgstr "Uppfærslustraumur"

#: ckan/templates/group/admins.html:3 ckan/templates/group/admins.html:6
#: ckan/templates/organization/admins.html:3
#: ckan/templates/organization/admins.html:6
msgid "Administrators"
msgstr "Stjórnendur"

#: ckan/templates/group/base_form_page.html:7
msgid "Add a Group"
msgstr "Bæta við safni"

#: ckan/templates/group/base_form_page.html:11
msgid "Group Form"
msgstr "Form fyrir söfn"

#: ckan/templates/group/confirm_delete.html:3
#: ckan/templates/group/confirm_delete.html:15
#: ckan/templates/group/confirm_delete_member.html:3
#: ckan/templates/group/confirm_delete_member.html:16
#: ckan/templates/organization/confirm_delete.html:3
#: ckan/templates/organization/confirm_delete.html:15
#: ckan/templates/organization/confirm_delete_member.html:3
#: ckan/templates/organization/confirm_delete_member.html:16
#: ckan/templates/package/confirm_delete.html:3
#: ckan/templates/package/confirm_delete.html:16
#: ckan/templates/package/confirm_delete_resource.html:3
#: ckan/templates/package/confirm_delete_resource.html:15
msgid "Confirm Delete"
msgstr "Staðfesta eyðingu"

#: ckan/templates/group/confirm_delete.html:11
msgid "Are you sure you want to delete group - {name}?"
msgstr "Ertu viss um að þú viljir eyða safninu - {name}?"

#: ckan/templates/group/confirm_delete_member.html:11
#: ckan/templates/organization/confirm_delete_member.html:11
msgid "Are you sure you want to delete member - {name}?"
msgstr "Ertu viss um að þú viljir eyða meðlimi - {name}?"

#: ckan/templates/group/edit.html:7 ckan/templates/group/edit_base.html:3
#: ckan/templates/group/edit_base.html:11
#: ckan/templates/group/read_base.html:12
#: ckan/templates/organization/edit_base.html:11
#: ckan/templates/organization/read_base.html:12
#: ckan/templates/package/read_base.html:14
#: ckan/templates/package/resource_read.html:31
#: ckan/templates/user/edit.html:8 ckan/templates/user/edit_base.html:3
#: ckan/templates/user/read_base.html:14
msgid "Manage"
msgstr "Stjórna"

#: ckan/templates/group/edit.html:12
msgid "Edit Group"
msgstr "Breyta safni"

#: ckan/templates/group/edit_base.html:21 ckan/templates/group/members.html:3
#: ckan/templates/organization/edit_base.html:24
#: ckan/templates/organization/members.html:3
msgid "Members"
msgstr "Meðlimir"

#: ckan/templates/group/followers.html:3 ckan/templates/group/followers.html:6
#: ckan/templates/group/snippets/info.html:32
#: ckan/templates/package/followers.html:3
#: ckan/templates/package/followers.html:6
#: ckan/templates/package/snippets/info.html:24
#: ckan/templates/snippets/context/group.html:13
#: ckan/templates/snippets/context/user.html:15
#: ckan/templates/snippets/organization.html:55
#: ckan/templates/user/followers.html:3 ckan/templates/user/followers.html:7
#: ckan/templates/user/read_base.html:49
#: ckanext/example_theme_docs/v18_snippet_api/templates/ajax_snippets/example_theme_popover.html:12
msgid "Followers"
msgstr "Fylgjendur"

#: ckan/templates/group/history.html:3 ckan/templates/group/history.html:6
#: ckan/templates/package/history.html:3 ckan/templates/package/history.html:6
msgid "History"
msgstr "Saga"

#: ckan/templates/group/index.html:13
#: ckan/templates/user/dashboard_groups.html:7
msgid "Add Group"
msgstr "Bæta við safni"

#: ckan/templates/group/index.html:20
msgid "Search groups..."
msgstr "Leita í söfnum..."

#: ckan/templates/group/index.html:20 ckan/templates/group/read.html:14
#: ckan/templates/organization/bulk_process.html:97
#: ckan/templates/organization/index.html:20
#: ckan/templates/organization/read.html:20
#: ckan/templates/package/search.html:30
#: ckan/templates/snippets/search_form.html:4
#: ckan/templates/snippets/simple_search.html:10
#: ckan/templates/snippets/sort_by.html:15
#: ckanext/example_idatasetform/templates/package/search.html:13
msgid "Name Ascending"
msgstr "Nöfn í stafrófsröð"

#: ckan/templates/group/index.html:20 ckan/templates/group/read.html:15
#: ckan/templates/organization/bulk_process.html:98
#: ckan/templates/organization/index.html:20
#: ckan/templates/organization/read.html:21
#: ckan/templates/package/search.html:31
#: ckan/templates/snippets/search_form.html:4
#: ckan/templates/snippets/simple_search.html:10
#: ckan/templates/snippets/sort_by.html:16
#: ckanext/example_idatasetform/templates/package/search.html:14
msgid "Name Descending"
msgstr "Öfug stafrófsröð"

#: ckan/templates/group/index.html:29
msgid "There are currently no groups for this site"
msgstr "Það eru engin söfn skráð"

#: ckan/templates/group/index.html:31
#: ckan/templates/organization/index.html:31
msgid "How about creating one?"
msgstr "Væri ekki ráð að gera eitthvað í því?"

#: ckan/templates/group/member_new.html:8
#: ckan/templates/organization/member_new.html:10
msgid "Back to all members"
msgstr "Til baka í alla meðlimi"

#: ckan/templates/group/member_new.html:10
#: ckan/templates/organization/member_new.html:7
#: ckan/templates/organization/member_new.html:12
msgid "Edit Member"
msgstr "Breyta meðlim"

#: ckan/templates/group/member_new.html:10
#: ckan/templates/group/member_new.html:70 ckan/templates/group/members.html:6
#: ckan/templates/organization/member_new.html:7
#: ckan/templates/organization/member_new.html:12
#: ckan/templates/organization/member_new.html:72
#: ckan/templates/organization/members.html:8
msgid "Add Member"
msgstr "Bæta við meðlim"

#: ckan/templates/group/member_new.html:19
#: ckan/templates/organization/member_new.html:21
msgid "Existing User"
msgstr "Núverandi notandi"

#: ckan/templates/group/member_new.html:22
#: ckan/templates/organization/member_new.html:24
msgid "If you wish to add an existing user, search for their username below."
msgstr ""
"Ef þú vilt bæta við nýjum núverandi notanda skaltu leita að notandanafni "
"þeirra hér að neðan."

#: ckan/templates/group/member_new.html:41
#: ckan/templates/organization/member_new.html:43
msgid "or"
msgstr "eða"

#: ckan/templates/group/member_new.html:47
#: ckan/templates/organization/member_new.html:49
msgid "New User"
msgstr "Nýr notandi"

#: ckan/templates/group/member_new.html:50
#: ckan/templates/organization/member_new.html:52
msgid "If you wish to invite a new user, enter their email address."
msgstr "Ef þú vilt bjóða nýjum notanda skaltu slá inn netfang hans."

#: ckan/templates/group/member_new.html:61
#: ckan/templates/group/members.html:15
#: ckan/templates/organization/member_new.html:63
#: ckan/templates/organization/members.html:20
msgid "Role"
msgstr "Hlutverk"

#: ckan/templates/group/member_new.html:64
#: ckan/templates/group/members.html:31
#: ckan/templates/organization/member_new.html:66
#: ckan/templates/organization/members.html:36
msgid "Are you sure you want to delete this member?"
msgstr "Ertu viss um að þú viljir eyða þessum meðlim?"

#: ckan/templates/group/member_new.html:64
#: ckan/templates/group/members.html:31
#: ckan/templates/group/snippets/group_form.html:37
#: ckan/templates/organization/bulk_process.html:47
#: ckan/templates/organization/member_new.html:66
#: ckan/templates/organization/members.html:36
#: ckan/templates/organization/snippets/organization_form.html:37
#: ckan/templates/package/edit_view.html:19
#: ckan/templates/package/snippets/package_form.html:39
#: ckan/templates/package/snippets/resource_form.html:67
#: ckan/templates/revision/read.html:24
#: ckan/templates/user/edit_user_form.html:45
msgid "Delete"
msgstr "Eyða"

#: ckan/templates/group/member_new.html:66
#: ckanext/datastore/templates-bs2/datastore/dictionary.html:26
#: ckanext/datastore/templates/datastore/dictionary.html:20
msgid "Save"
msgstr "Vista"

#: ckan/templates/group/member_new.html:83
#: ckan/templates/organization/member_new.html:85
msgid "What are roles?"
msgstr "Hvað eru hlutverk?"

#: ckan/templates/group/member_new.html:86
msgid ""
" <p><strong>Admin:</strong> Can edit group information, as well as manage "
"organization members.</p> <p><strong>Member:</strong> Can add/remove "
"datasets from groups</p> "
msgstr ""
" <p><strong>Sjórnandi:</strong> Getur breytt upplýsingum safns og stýrt "
"aðgangi meðlima í stofnun.</p> <p><strong>Member:</strong> Getur bætt "
"við/fjarlægt gagnapakka úr söfnum</p>"

#: ckan/templates/group/new.html:3 ckan/templates/group/new.html:5
#: ckan/templates/group/new.html:7
msgid "Create a Group"
msgstr "Stofna safn"

#: ckan/templates/group/new_group_form.html:17
msgid "Update Group"
msgstr "Uppfæra safn"

#: ckan/templates/group/new_group_form.html:19
msgid "Create Group"
msgstr "Stofna safn"

#: ckan/templates/group/read.html:13 ckan/templates/organization/read.html:19
#: ckan/templates/package/search.html:29
#: ckan/templates/snippets/sort_by.html:14
#: ckanext/example_idatasetform/templates/package/search.html:12
msgid "Relevance"
msgstr "Samsvörun"

#: ckan/templates/group/read.html:16
#: ckan/templates/organization/bulk_process.html:99
#: ckan/templates/organization/read.html:22
#: ckan/templates/package/search.html:32
#: ckan/templates/package/snippets/resource_form.html:53
#: ckan/templates/snippets/sort_by.html:17
#: ckanext/example_idatasetform/templates/package/search.html:15
msgid "Last Modified"
msgstr "Síðast breytt"

#: ckan/templates/group/read.html:17 ckan/templates/organization/read.html:23
#: ckan/templates/package/search.html:33
#: ckan/templates/snippets/package_item.html:50
#: ckan/templates/snippets/popular.html:3
#: ckan/templates/snippets/sort_by.html:19
#: ckanext/example_idatasetform/templates/package/search.html:18
msgid "Popular"
msgstr "Vinsælt"

#: ckan/templates/group/read.html:19 ckan/templates/organization/read.html:25
#: ckan/templates/snippets/search_form.html:3
msgid "Search datasets..."
msgstr "Leita að gagnapökkum..."

#: ckan/templates/group/snippets/feeds.html:3
msgid "Datasets in group: {group}"
msgstr "Gagnapakkar í safninu: {group}"

#: ckan/templates/group/snippets/feeds.html:4
#: ckan/templates/organization/snippets/feeds.html:4
msgid "Recent Revision History"
msgstr "Nýlegar útgáfur"

#: ckan/templates/group/snippets/group_form.html:10
#: ckan/templates/organization/snippets/organization_form.html:10
#: ckan/templates/package/snippets/resource_form.html:30
msgid "Name"
msgstr "Heiti"

#: ckan/templates/group/snippets/group_form.html:10
msgid "My Group"
msgstr "Safnið mitt"

#: ckan/templates/group/snippets/group_form.html:19
#: ckan/templates/organization/snippets/organization_form.html:19
#: ckan/templates/package/snippets/package_basic_fields.html:19
#: ckan/templates/package/snippets/resource_form.html:34
#: ckan/templates/package/snippets/view_form.html:9
#: ckanext/datastore/templates-bs2/datastore/dictionary.html:21
#: ckanext/datastore/templates-bs2/package/resource_read.html:21
#: ckanext/datastore/templates/datastore/snippets/dictionary_form.html:24
#: ckanext/datastore/templates/package/resource_read.html:22
msgid "Description"
msgstr "Lýsing"

#: ckan/templates/group/snippets/group_form.html:19
msgid "A little information about my group..."
msgstr "Smá upplýsingar um safnið mitt..."

#: ckan/templates/group/snippets/group_form.html:37
msgid "Are you sure you want to delete this Group?"
msgstr "Ertu viss um að þú viljir eyða þessu safni?"

#: ckan/templates/group/snippets/group_form.html:40
msgid "Save Group"
msgstr "Vista safn"

#: ckan/templates/group/snippets/group_item.html:32
#: ckan/templates/organization/snippets/organization_item.html:31
#: ckanext/example_theme_docs/v10_custom_snippet/templates/snippets/example_theme_most_popular_groups.html:23
#: ckanext/example_theme_docs/v11_HTML_and_CSS/templates/snippets/example_theme_most_popular_groups.html:22
msgid "{num} Dataset"
msgid_plural "{num} Datasets"
msgstr[0] "{num} gagnapakki"
msgstr[1] "{num} gagnapakkar"

#: ckan/templates/group/snippets/group_item.html:34
#: ckan/templates/organization/snippets/organization_item.html:33
#: ckanext/example_theme_docs/v10_custom_snippet/templates/snippets/example_theme_most_popular_groups.html:25
#: ckanext/example_theme_docs/v11_HTML_and_CSS/templates/snippets/example_theme_most_popular_groups.html:24
msgid "0 Datasets"
msgstr "0 gagnapakkar"

#: ckan/templates/group/snippets/group_item.html:38
#: ckan/templates/group/snippets/group_item.html:39
msgid "View {name}"
msgstr "Skoða {name}"

#: ckan/templates/group/snippets/group_item.html:43
msgid "Remove dataset from this group"
msgstr "Fjarlægja gagnapakka úr þessu safni"

#: ckan/templates/group/snippets/helper.html:4
msgid "What are Groups?"
msgstr "Hvað eru söfn?"

#: ckan/templates/group/snippets/helper.html:8
msgid ""
" You can use CKAN Groups to create and manage collections of datasets. This "
"could be to catalogue datasets for a particular project or team, or on a "
"particular theme, or as a very simple way to help people find and search "
"your own published datasets. "
msgstr ""
"Þú getur notað CKAN söfn til að búa til og stjórna gagnapakkasöfnum. Þannig "
"er hægt að skrá gagnapakka fyrir tiltekið verkefni eða lið, eða í tilteknu "
"þema, og þannig geturðu einnig hjálpað fólki við að finna og leita að þínum "
"útgefnu gagnapökkum."

#: ckan/templates/group/snippets/history_revisions.html:10
#: ckan/templates/package/snippets/history_revisions.html:10
msgid "Compare"
msgstr "Bera saman"

#: ckan/templates/group/snippets/info.html:16
#: ckan/templates/organization/bulk_process.html:72
#: ckan/templates/package/read.html:21
#: ckan/templates/package/snippets/package_basic_fields.html:118
#: ckan/templates/snippets/organization.html:37
#: ckan/templates/snippets/package_item.html:42
msgid "Deleted"
msgstr "Eytt"

#: ckan/templates/group/snippets/info.html:24
#: ckan/templates/package/snippets/package_context.html:7
#: ckan/templates/snippets/organization.html:45
msgid "read more"
msgstr "lesa meira"

#: ckan/templates/group/snippets/revisions_table.html:7
#: ckan/templates/package/snippets/revisions_table.html:7
#: ckan/templates/revision/read.html:5 ckan/templates/revision/read.html:9
#: ckan/templates/revision/read.html:39
#: ckan/templates/revision/snippets/revisions_list.html:4
msgid "Revision"
msgstr "Útgáfa"

#: ckan/templates/group/snippets/revisions_table.html:8
#: ckan/templates/package/snippets/revisions_table.html:8
#: ckan/templates/revision/read.html:53
#: ckan/templates/revision/snippets/revisions_list.html:5
msgid "Timestamp"
msgstr "Tímastimpill"

#: ckan/templates/group/snippets/revisions_table.html:9
#: ckan/templates/package/snippets/additional_info.html:25
#: ckan/templates/package/snippets/additional_info.html:30
#: ckan/templates/package/snippets/package_metadata_fields.html:14
#: ckan/templates/package/snippets/revisions_table.html:9
#: ckan/templates/revision/read.html:50
#: ckan/templates/revision/snippets/revisions_list.html:6
msgid "Author"
msgstr "Höfundur"

#: ckan/templates/group/snippets/revisions_table.html:10
#: ckan/templates/package/snippets/revisions_table.html:10
#: ckan/templates/revision/read.html:56
#: ckan/templates/revision/snippets/revisions_list.html:8
msgid "Log Message"
msgstr "Kerfisskilaboð"

#: ckan/templates/home/index.html:4
msgid "Welcome"
msgstr "Velkomin(n)"

#: ckan/templates/home/snippets/about_text.html:1
msgid ""
" <p>CKAN is the world’s leading open-source data portal platform.</p> "
"<p>CKAN is a complete out-of-the-box software solution that makes data "
"accessible and usable – by providing tools to streamline publishing, "
"sharing, finding and using data (including storage of data and provision of "
"robust data APIs). CKAN is aimed at data publishers (national and regional "
"governments, companies and organizations) wanting to make their data open "
"and available.</p> <p>CKAN is used by governments and user groups worldwide "
"and powers a variety of official and community data portals including "
"portals for local, national and international government, such as the UK’s "
"<a href=\"http://data.gov.uk\">data.gov.uk</a> and the European Union’s <a "
"href=\"http://publicdata.eu/\">publicdata.eu</a>, the Brazilian <a "
"href=\"http://dados.gov.br/\">dados.gov.br</a>, Dutch and Netherland "
"government portals, as well as city and municipal sites in the US, UK, "
"Argentina, Finland and elsewhere.</p> <p>CKAN: <a "
"href=\"http://ckan.org/\">http://ckan.org/</a><br /> CKAN Tour: <a "
"href=\"http://ckan.org/tour/\">http://ckan.org/tour/</a><br /> Features "
"overview: <a "
"href=\"http://ckan.org/features/\">http://ckan.org/features/</a></p> "
msgstr ""
" <p>CKAN er leiðandi opinn hugbúnaður fyrir hýsingu á gögnum.</p> <p>CKAN er"
" heildarlausn tilbúin til uppsetningar og gerir gögn bæði aðgengileg og "
"gagnleg - með því að bjóða upp á lausn sem einfaldar útgáfu, deilingu, leit "
"og notkun á gögnum (þ.m.t. geymslu gagna). CKAN er hannað fyrir útgefendur "
"gagna (ríki og sveitarfélög, fyrirtæki og stofnanir) sem vilja gera eigin "
"gögn opinber og aðgengileg.</p> <p>CKAN er notað af ríkisstjórnum og öðrum "
"aðilum víðs vegar um heiminn og keyrir alls konar opinberar og "
"samfélagslegar gagnaveitur, þ.m.t. gagnagáttir fyrir staðbundna og "
"alþjóðlega stjórnsýslu, t.d. <a href=\"http://data.gov.uk\">data.gov.uk</a> "
"í Bretlandi og <a href=\"http://publicdata.eu/\">publicdata.eu</a> fyrir "
"ESB, <a href=\"http://dados.gov.br/\">dados.gov.br</a> í Brasilíu og "
"hollenskar stjórnsýslugáttir, og auk þess vefsíður fyrir borgir og "
"sveitarfélög í BNA, Bretlandi, Argentínu, Finnlandi og annars staðar. </p> "
"<p>CKAN: <a href=\"http://ckan.org/\">http://ckan.org/</a><br /> CKAN Tour: "
"<a href=\"http://ckan.org/tour/\">http://ckan.org/tour/</a><br /> Yfirlit "
"yfir það helsta: <a "
"href=\"http://ckan.org/features/\">http://ckan.org/features/</a></p> "

#: ckan/templates/home/snippets/promoted.html:8
msgid "Welcome to CKAN"
msgstr "Velkomin(n) í CKAN"

#: ckan/templates/home/snippets/promoted.html:10
msgid ""
"This is a nice introductory paragraph about CKAN or the site in general. We "
"don't have any copy to go here yet but soon we will "
msgstr ""
"Þetta er fínn inngangstexti um CKAN. Við höfum ekkert til að setja hér ennþá"
" en það kemur"

#: ckan/templates/home/snippets/promoted.html:19
msgid "This is a featured section"
msgstr "Þetta er í kastljósinu"

#: ckan/templates/home/snippets/search.html:2
msgid "E.g. environment"
msgstr "T.d. umhverfi"

<<<<<<< HEAD
#: ckan/templates/admin/index.html:20
#, python-format
msgid ""
"<p>As a sysadmin user you have full control over this CKAN instance. Proceed"
" with care!</p> <p>For guidance on using sysadmin features, see the CKAN  <a"
" href=\"%(docs_url)s\" target=\"_blank\">sysadmin guide</a></p>"
msgstr ""
"<p>Sem kerfisstjóri hefur þú fulla stjórn á þessari CKAN-uppsetningu. Farðu "
"mjög varlega!</p> <p>Fyrir aðstoð við að nota kerfisstjórnarmöguleika, "
"skoðaðu CKAN <a href=\"%(docs_url)s\" "
"target=\"_blank\">kerfisstjóraleiðbeiningarnar</a></p>"
=======
#: ckan/templates/home/snippets/search.html:6
msgid "Search data"
msgstr "Leita að gögnum"
>>>>>>> fc1a6656

#: ckan/templates/home/snippets/search.html:8
msgid "Search datasets"
msgstr ""

#: ckan/templates/home/snippets/search.html:16
msgid "Popular tags"
msgstr "Vinsæl efnisorð"

#: ckan/templates/home/snippets/stats.html:5
msgid "{0} statistics"
msgstr "{0} tölfræði"

#: ckan/templates/home/snippets/stats.html:11
msgid "dataset"
msgstr "gagnapakki"

#: ckan/templates/home/snippets/stats.html:11
msgid "datasets"
msgstr "gagnapakkar"

#: ckan/templates/home/snippets/stats.html:17
msgid "organizations"
msgstr "stofnanir"

#: ckan/templates/home/snippets/stats.html:23
msgid "groups"
msgstr "söfn"

#: ckan/templates/macros/form.html:126
#, python-format
msgid ""
"You can use <a href=\"#markdown\" title=\"Markdown quick reference\" data-"
"target=\"popover\" data-content=\"%(markdown_tooltip)s\" data-"
"html=\"true\">Markdown formatting</a> here"
msgstr ""
"Þú getur notað <a href=\"#markdown\" title=\"Markdown flýtivísir\" data-"
"target=\"popover\" data-content=\"%(markdown_tooltip)s\" data-"
"html=\"true\">Markdown sniðmát</a> hér"

#: ckan/templates/macros/form.html:233
msgid "Key"
msgstr ""

#: ckan/templates/macros/form.html:245
#: ckan/templates/package/resource_read.html:167
#: ckan/templates/package/snippets/additional_info.html:7
#: ckan/templates/snippets/additional_info.html:12
msgid "Value"
msgstr "Gildi"

#: ckan/templates/macros/form.html:277
msgid "This field is required"
msgstr "Þessi reitur þarf að vera útfylltur"

#: ckan/templates/macros/form.html:277
msgid "Custom"
msgstr "Sérsniðið"

#: ckan/templates/macros/form.html:302
msgid "The form contains invalid entries:"
msgstr "Formið inniheldur ógildar færslur:"

#: ckan/templates/macros/form.html:407
msgid "Required field"
msgstr "Reitur sem þarf að fylla út"

#: ckan/templates/macros/form.html:422
msgid "http://example.com/my-image.jpg"
msgstr "http://example.com/myndin-min.jpg"

#: ckan/templates/macros/form.html:423
msgid "Image URL"
msgstr "Slóð á mynd"

#: ckan/templates/macros/form.html:438
msgid "Clear Upload"
msgstr "Hreinsa niðurhal"

#: ckan/templates/organization/base_form_page.html:5
msgid "Organization Form"
msgstr "Form fyrir stofnun"

#: ckan/templates/organization/bulk_process.html:3
#: ckan/templates/organization/bulk_process.html:11
msgid "Edit datasets"
msgstr "Breyta gagnapökkum"

#: ckan/templates/organization/bulk_process.html:16
msgid " found for \"{query}\""
msgstr "niðurstöður fyrir „{query}“"

#: ckan/templates/organization/bulk_process.html:18
msgid "Sorry no datasets found for \"{query}\""
msgstr "„{query}“ skilaði því miður engum niðurstöðum"

#: ckan/templates/organization/bulk_process.html:37
msgid "Make public"
msgstr "Gera opinbert"

#: ckan/templates/organization/bulk_process.html:41
msgid "Make private"
msgstr " Loka fyrir aðgang"

#: ckan/templates/organization/bulk_process.html:70
#: ckan/templates/package/read.html:18
#: ckan/templates/snippets/package_item.html:40
msgid "Draft"
msgstr "Drög"

#: ckan/templates/organization/bulk_process.html:75
#: ckan/templates/package/read.html:11
#: ckan/templates/package/snippets/package_basic_fields.html:98
#: ckan/templates/snippets/package_item.html:31
#: ckan/templates/snippets/private.html:2
#: ckan/templates/user/read_base.html:82 ckan/templates/user/read_base.html:96
msgid "Private"
msgstr "Einkamál"

#: ckan/templates/organization/bulk_process.html:88
msgid "This organization has no datasets associated to it"
msgstr "Þessi stofnun er ekki með neina tengda gagnapakka"

#: ckan/templates/organization/confirm_delete.html:11
msgid "Are you sure you want to delete organization - {name}?"
msgstr "Ertu viss um að þú viljir eyða stofnuninni - {name}?"

#: ckan/templates/organization/edit.html:6
#: ckan/templates/organization/snippets/info.html:13
#: ckan/templates/organization/snippets/info.html:16
msgid "Edit Organization"
msgstr "Breyta stofnun"

#: ckan/templates/organization/index.html:13
#: ckan/templates/user/dashboard_organizations.html:7
msgid "Add Organization"
msgstr "Bæta við stofnun"

#: ckan/templates/organization/index.html:20
msgid "Search organizations..."
msgstr "Leita í stofnunum..."

#: ckan/templates/organization/index.html:29
msgid "There are currently no organizations for this site"
msgstr "Það eru engar stofnanir skilgreindar fyrir þennan vef"

#: ckan/templates/organization/member_new.html:33
#: ckan/templates/user/edit_user_form.html:8
#: ckan/templates/user/logout_first.html:10
#: ckan/templates/user/new_user_form.html:5
#: ckan/templates/user/perform_reset.html:22
#: ckan/templates/user/read_base.html:76
#: ckan/templates/user/snippets/login_form.html:20
msgid "Username"
msgstr "Notandanafn"

#: ckan/templates/organization/member_new.html:55
msgid "Email address"
msgstr "Tölvupóstfang"

#: ckan/templates/organization/member_new.html:68
msgid "Update Member"
msgstr "Uppfæra meðlim"

#: ckan/templates/organization/member_new.html:88
msgid ""
" <p><strong>Admin:</strong> Can add/edit and delete datasets, as well as "
"manage organization members.</p> <p><strong>Editor:</strong> Can add and "
"edit datasets, but not manage organization members.</p> "
"<p><strong>Member:</strong> Can view the organization's private datasets, "
"but not add new datasets.</p> "
msgstr ""
" <p><strong>Stjórnandi:</strong> Getur bætt við, breytt og eytt gagnapökkum,"
" auk þess að stýra aðgangi meðlima í stofnun.</p> "
"<p><strong>Útgefandi:</strong> Getur bætt við og breytt gagnapökkum en ekki "
"stýrt aðgangi notenda.</p> <p><strong>Meðlimur:</strong> Getur skoðað "
"óútgefna gagnapakka stofnunar en ekki bætt við nýjum gagnapökkum.</p> "

#: ckan/templates/organization/members.html:14
msgid "{count} member"
msgid_plural "{count} members"
msgstr[0] ""
msgstr[1] ""

#: ckan/templates/organization/new.html:3
#: ckan/templates/organization/new.html:5
#: ckan/templates/organization/new.html:7
#: ckan/templates/organization/new.html:12
msgid "Create an Organization"
msgstr "Stofna stofnun"

#: ckan/templates/organization/new_organization_form.html:17
msgid "Update Organization"
msgstr "Uppfæra stofnun"

#: ckan/templates/organization/new_organization_form.html:19
msgid "Create Organization"
msgstr "Stofna stofnun"

#: ckan/templates/organization/snippets/feeds.html:3
msgid "Datasets in organization: {group}"
msgstr "Gagnapakkar hjá stofnun: {group}"

#: ckan/templates/organization/snippets/help.html:4
#: ckan/templates/organization/snippets/helper.html:4
msgid "What are Organizations?"
msgstr "Hvað eru stofnanir?"

#: ckan/templates/organization/snippets/help.html:7
msgid ""
" <p>Organizations act like publishing departments for datasets (for example,"
" the Department of Health). This means that datasets can be published by and"
" belong to a department instead of an individual user.</p> <p>Within "
"organizations, admins can assign roles and authorise its members, giving "
"individual users the right to publish datasets from that particular "
"organisation (e.g. Office of National Statistics).</p> "
msgstr ""
" <p>Stofnanir eru útgefendur gagnapakka (til dæmis Fjármálaráðuneytið).  "
"Gagnapakkar eru gefnir út undir stofnun frekar en í nafni einstaklinga.</p> "
"<p>Stjórnendur geta úthlutað hlutverkum og aðgangsheimildum innan stofnana "
"og þannig gefið notendum réttindi til að gefa út gagnapakka fyrir viðkomandi"
" stofnun.</p> "

#: ckan/templates/organization/snippets/helper.html:8
msgid ""
" CKAN Organizations are used to create, manage and publish collections of "
"datasets. Users can have different roles within an Organization, depending "
"on their level of authorisation to create, edit and publish. "
msgstr ""
"CKAN stofnanir eru notaðar til að búa til, stýra og gefa út gagnapakkasöfn. "
"Notendur geta gegnt mismunandi hlutverkum innan stofnanna, í samræmi við "
"heimildir sem þeir hafa til að búa til, breyta og gefa út."

#: ckan/templates/organization/snippets/organization_form.html:10
msgid "My Organization"
msgstr "Stofnunin mín"

#: ckan/templates/organization/snippets/organization_form.html:19
msgid "A little information about my organization..."
msgstr "Stutt lýsing á stofnuninni..."

#: ckan/templates/organization/snippets/organization_form.html:37
msgid ""
"Are you sure you want to delete this Organization? Note*: Deleting cannot be"
" performed while public or private datasets belong to this organization."
msgstr ""

#: ckan/templates/organization/snippets/organization_form.html:40
msgid "Save Organization"
msgstr "Vista stofnun"

#: ckan/templates/organization/snippets/organization_item.html:42
#: ckan/templates/organization/snippets/organization_item.html:43
msgid "View {organization_name}"
msgstr "Skoða {organization_name}"

#: ckan/templates/package/base.html:23 ckan/templates/package/new.html:9
#: ckan/templates/package/snippets/new_package_breadcrumb.html:2
msgid "Create Dataset"
msgstr "Stofna gagnapakka"

#: ckan/templates/package/base_form_page.html:22
msgid "What are datasets?"
msgstr "Hvað eru gagnapakkar?"

#: ckan/templates/package/base_form_page.html:25
msgid ""
" A CKAN Dataset is a collection of data resources (such as files), together "
"with a description and other information, at a fixed URL. Datasets are what "
"users see when searching for data. "
msgstr ""
"CKAN gagnapakki er safn tilfanga gagna (t.d. skrár), ásamt lýsingu og öðrum "
"upplýsingum, á ákveðinni vefslóð. Gagnapakkar eru það sem notendur sjá þegar"
" þeir leita að gögnum."

#: ckan/templates/package/confirm_delete.html:12
msgid "Are you sure you want to delete dataset - {name}?"
msgstr "Ertu viss um að þú viljir eyða gagnapakkanum - {name}?"

#: ckan/templates/package/confirm_delete_resource.html:11
msgid "Are you sure you want to delete resource - {name}?"
msgstr "Ertu viss um að þú viljir eyða skránni - {name}?"

#: ckan/templates/package/edit_base.html:16
msgid "View dataset"
msgstr "Skoða gagnapakka"

#: ckan/templates/package/edit_base.html:20
msgid "Edit metadata"
msgstr "Breyta lýsigögnum"

#: ckan/templates/package/edit_view.html:3
#: ckan/templates/package/edit_view.html:4
#: ckan/templates/package/edit_view.html:8
#: ckan/templates/package/edit_view.html:12
msgid "Edit view"
msgstr "Breyta sýn"

#: ckan/templates/package/edit_view.html:20
#: ckan/templates/package/new_view.html:28
#: ckan/templates/package/snippets/resource_item.html:32
msgid "Preview"
msgstr "Forskoða"

#: ckan/templates/package/edit_view.html:21
msgid "Update"
msgstr "Uppfæra"

#: ckan/templates/package/group_list.html:14
msgid "Associate this group with this dataset"
msgstr "Tengja þetta safn við þennan gagnapakka"

#: ckan/templates/package/group_list.html:14
msgid "Add to group"
msgstr "Bæta við safn"

#: ckan/templates/package/group_list.html:23
msgid "There are no groups associated with this dataset"
msgstr "Engin söfn eru tengd þessum gagnapakka"

#: ckan/templates/package/new_package_form.html:15
msgid "Update Dataset"
msgstr "Uppfæra gagnapakka"

#: ckan/templates/package/new_resource.html:5
msgid "Add data to the dataset"
msgstr "Bæta gögnum við gagnapakka"

#: ckan/templates/package/new_resource.html:11
#: ckan/templates/package/new_resource_not_draft.html:8
msgid "Add New Resource"
msgstr "Bæta við skrá"

#: ckan/templates/package/new_resource_not_draft.html:3
#: ckan/templates/package/new_resource_not_draft.html:4
msgid "Add resource"
msgstr "Bæta við tilfangi"

#: ckan/templates/package/new_resource_not_draft.html:16
msgid "New resource"
msgstr "Nýtt tilfang"

#: ckan/templates/package/new_view.html:3
#: ckan/templates/package/new_view.html:4
#: ckan/templates/package/new_view.html:8
#: ckan/templates/package/new_view.html:12
msgid "Add view"
msgstr "Bæta við sýn"

#: ckan/templates/package/new_view.html:19
msgid ""
<<<<<<< HEAD
"You can use CKAN Groups to create and manage collections of datasets. This "
"could be to catalogue datasets for a particular project or team, or on a "
"particular theme, or as a very simple way to help people find and search "
"your own published datasets."
=======
" Data Explorer views may be slow and unreliable unless the DataStore "
"extension is enabled. For more information, please see the <a "
"href='http://docs.ckan.org/en/latest/maintaining/data-viewer.html#viewing-"
"structured-data-the-data-explorer' target='_blank'>Data Explorer "
"documentation</a>. "
>>>>>>> fc1a6656
msgstr ""
"Gagnaskoðandasýnir getur verið hægar og óáreiðanlegar nema DataStore "
"viðbótin sé virk. Fyrir frekari upplýsingar skoðaðu <a "
"href='http://docs.ckan.org/en/latest/maintaining/data-viewer.html#viewing-"
"structured-data-the-data-explorer' target='_blank'>leiðbeiningar fyrir "
"gagnaskoðandann (Data Explorer)</a>. "

#: ckan/templates/package/new_view.html:29
#: ckan/templates/package/snippets/resource_form.html:83
msgid "Add"
msgstr "Bæta við"

#: ckan/templates/package/read_base.html:32
#, python-format
msgid ""
"This is an old revision of this dataset, as edited at %(timestamp)s. It may "
"differ significantly from the <a href=\"%(url)s\">current revision</a>."
msgstr ""
"Þetta er gömul útgáfa af gagnapakkanum, breytt %(timestamp)s. Hún getur "
"verið töluvert frábrugðin <a href=\"%(url)s\">núgildandi útgáfu</a>."

#: ckan/templates/package/resource_edit_base.html:17
msgid "All resources"
msgstr "Öll tilföng"

#: ckan/templates/package/resource_edit_base.html:19
msgid "View resource"
msgstr "Skoða skrá"

#: ckan/templates/package/resource_edit_base.html:24
#: ckan/templates/package/resource_edit_base.html:30
msgid "Edit resource"
msgstr "Breyta tilfangi"

#: ckan/templates/package/resource_edit_base.html:26
msgid "Views"
msgstr "Sýnir"

#: ckan/templates/package/resource_read.html:40
msgid "API Endpoint"
msgstr "API Endpoint"

#: ckan/templates/package/resource_read.html:42
#: ckan/templates/package/snippets/resource_item.html:47
msgid "Go to resource"
msgstr "Fara í tilfang"

<<<<<<< HEAD
#: ckan/templates/home/snippets/about_text.html:1
msgid ""
"<p>CKAN is the world’s leading open-source data portal platform.</p> <p>CKAN"
" is a complete out-of-the-box software solution that makes data accessible "
"and usable – by providing tools to streamline publishing, sharing, finding "
"and using data (including storage of data and provision of robust data "
"APIs). CKAN is aimed at data publishers (national and regional governments, "
"companies and organizations) wanting to make their data open and "
"available.</p> <p>CKAN is used by governments and user groups worldwide and "
"powers a variety of official and community data portals including portals "
"for local, national and international government, such as the UK’s <a "
"href=\"http://data.gov.uk\">data.gov.uk</a> and the European Union’s <a "
"href=\"http://publicdata.eu/\">publicdata.eu</a>, the Brazilian <a "
"href=\"http://dados.gov.br/\">dados.gov.br</a>, Dutch and Netherland "
"government portals, as well as city and municipal sites in the US, UK, "
"Argentina, Finland and elsewhere.</p> <p>CKAN: <a "
"href=\"http://ckan.org/\">http://ckan.org/</a><br /> CKAN Tour: <a "
"href=\"http://ckan.org/tour/\">http://ckan.org/tour/</a><br /> Features "
"overview: <a "
"href=\"http://ckan.org/features/\">http://ckan.org/features/</a></p>"
msgstr ""
" <p>CKAN er leiðandi opinn hugbúnaður fyrir hýsingu á gögnum.</p> <p>CKAN er"
" heildarlausn tilbúin til uppsetningar og gerir gögn bæði aðgengileg og "
"gagnleg - með því að bjóða upp á lausn sem einfaldar útgáfu, deilingu, leit "
"og notkun á gögnum (þ.m.t. geymslu gagna). CKAN er hannað fyrir útgefendur "
"gagna (ríki og sveitarfélög, fyrirtæki og stofnanir) sem vilja gera eigin "
"gögn opinber og aðgengileg.</p> <p>CKAN er notað af ríkisstjórnum og öðrum "
"aðilum víðs vegar um heiminn og keyrir alls konar opinberar og "
"samfélagslegar gagnaveitur, þ.m.t. gagnagáttir fyrir staðbundna og "
"alþjóðlega stjórnsýslu, t.d. <a href=\"http://data.gov.uk\">data.gov.uk</a> "
"í Bretlandi og <a href=\"http://publicdata.eu/\">publicdata.eu</a> fyrir "
"ESB, <a href=\"http://dados.gov.br/\">dados.gov.br</a> í Brasilíu og "
"hollenskar stjórnsýslugáttir, og auk þess vefsíður fyrir borgir og "
"sveitarfélög í BNA, Bretlandi, Argentínu, Finnlandi og annars staðar. </p> "
"<p>CKAN: <a href=\"http://ckan.org/\">http://ckan.org/</a><br /> CKAN Tour: "
"<a href=\"http://ckan.org/tour/\">http://ckan.org/tour/</a><br /> Yfirlit "
"yfir það helsta: <a "
"href=\"http://ckan.org/features/\">http://ckan.org/features/</a></p> "
=======
#: ckan/templates/package/resource_read.html:44
#: ckan/templates/package/snippets/resource_item.html:44
msgid "Download"
msgstr "Sækja"

#: ckan/templates/package/resource_read.html:76
#: ckan/templates/package/resource_read.html:78
msgid "URL:"
msgstr "Vefslóð:"
>>>>>>> fc1a6656

#: ckan/templates/package/resource_read.html:86
msgid "From the dataset abstract"
msgstr "Úr útdrætti gagnapakka"

#: ckan/templates/package/resource_read.html:88
#, python-format
msgid "Source: <a href=\"%(url)s\">%(dataset)s</a>"
msgstr "Heimild: <a href=\"%(url)s\">%(dataset)s</a>"

#: ckan/templates/package/resource_read.html:127
msgid "There are no views created for this resource yet."
msgstr "Það hafa engar sýnir verið búnar til fyrir þetta tilfang."

#: ckan/templates/package/resource_read.html:131
msgid "Not seeing the views you were expecting?"
msgstr "Sérðu ekki sýnirnar sem þú bjóst við?"

#: ckan/templates/package/resource_read.html:136
msgid "Here are some reasons you may not be seeing expected views:"
msgstr "Hér eru nokkrar ástæður fyrir því að þú sjáir ekki sýnirnar:"

#: ckan/templates/package/resource_read.html:138
msgid "No view has been created that is suitable for this resource"
msgstr "Engin sýn hefur verið búin til sem virkar fyrir þetta tilfang"

#: ckan/templates/package/resource_read.html:139
msgid "The site administrators may not have enabled the relevant view plugins"
msgstr "Kerfisstjórar hafa mögulega ekki bætt við viðeigandi sýnisviðbótum"

#: ckan/templates/package/resource_read.html:140
msgid ""
<<<<<<< HEAD
"This is a nice introductory paragraph about CKAN or the site in general. We "
"don't have any copy to go here yet but soon we will"
=======
"If a view requires the DataStore, the DataStore plugin may not be enabled, "
"or the data may not have been pushed to the DataStore, or the DataStore "
"hasn't finished processing the data yet"
>>>>>>> fc1a6656
msgstr ""
"Ef sýn býst við DataStore viðbótinni, gæti DataStore viðbótin verið óvirk, "
"gögnin ekki sett inn í gagnabankann eða gagnabankinn hefur ekki enn klárað "
"að vinna gögnin"

#: ckan/templates/package/resource_read.html:162
msgid "Additional Information"
msgstr "Viðbótarupplýsingar"

#: ckan/templates/package/resource_read.html:166
#: ckan/templates/package/snippets/additional_info.html:6
#: ckan/templates/revision/diff.html:43
#: ckan/templates/snippets/additional_info.html:11
msgid "Field"
msgstr "Svæði"

#: ckan/templates/package/resource_read.html:172
msgid "Data last updated"
msgstr ""

#: ckan/templates/package/resource_read.html:173
#: ckan/templates/package/resource_read.html:177
#: ckan/templates/package/resource_read.html:181
#: ckan/templates/package/resource_read.html:185
msgid "unknown"
msgstr "óþekkt"

#: ckan/templates/package/resource_read.html:176
msgid "Metadata last updated"
msgstr ""

#: ckan/templates/package/resource_read.html:180
#: ckan/templates/package/snippets/additional_info.html:70
msgid "Created"
msgstr "Stofnað"

#: ckan/templates/package/resource_read.html:184
#: ckan/templates/package/snippets/resource_form.html:39
#: ckan/templates/package/snippets/resource_info.html:16
msgid "Format"
msgstr "Skráasnið"

#: ckan/templates/package/resource_read.html:188
#: ckan/templates/package/snippets/package_basic_fields.html:30
#: ckan/templates/snippets/license.html:21
msgid "License"
msgstr "Leyfisskilmálar"

#: ckan/templates/package/resource_views.html:10
msgid "New view"
msgstr "Ný sýn"

#: ckan/templates/package/resource_views.html:27
msgid "This resource has no views"
msgstr "Þetta tilfang hefur enga sýn"

#: ckan/templates/package/resources.html:8
msgid "Add new resource"
msgstr "Bæta við nýju tilfangi"

#: ckan/templates/package/resources.html:20
#: ckan/templates/package/snippets/resources_list.html:26
#, python-format
msgid ""
" <p class=\"empty\">This dataset has no data, <a href=\"%(url)s\">why not "
"add some?</a></p> "
msgstr ""
" <p class=\"empty\">Þessi gagnapakki er ekki með nein gögn. <a "
"href=\"%(url)s\">Viltu ekki bæta nokkrum við?</a></p> "

#: ckan/templates/package/search.html:52
msgid "API"
msgstr "API"

#: ckan/templates/package/search.html:53
msgid "API Docs"
msgstr "API skjöl"

#: ckan/templates/package/search.html:55
msgid "full {format} dump"
msgstr "fullt {format} úrtak"

#: ckan/templates/package/search.html:56
#, python-format
msgid ""
" You can also access this registry using the %(api_link)s (see "
"%(api_doc_link)s) or download a %(dump_link)s. "
msgstr ""
"Þú getur líka fengið aðgang að skránni með %(api_link)s (sjá "
"%(api_doc_link)s) eða hlaðið niður %(dump_link)s."

#: ckan/templates/package/search.html:60
#, python-format
msgid ""
" You can also access this registry using the %(api_link)s (see "
"%(api_doc_link)s). "
msgstr ""
"Þú getur líka fengið aðgang að skránni með %(api_link)s (sjá "
"%(api_doc_link)s). "

#: ckan/templates/package/view_edit_base.html:9
msgid "All views"
msgstr "Allar sýnir"

#: ckan/templates/package/view_edit_base.html:12
msgid "View view"
msgstr "Skoða sýn"

#: ckan/templates/package/view_edit_base.html:37
msgid "View preview"
msgstr "Forskoða sýn"

#: ckan/templates/package/snippets/additional_info.html:2
#: ckan/templates/snippets/additional_info.html:7
msgid "Additional Info"
msgstr "Viðbótarupplýsingar"

#: ckan/templates/package/snippets/additional_info.html:14
#: ckan/templates/package/snippets/package_metadata_fields.html:6
msgid "Source"
msgstr "Heimild"

#: ckan/templates/package/snippets/additional_info.html:37
#: ckan/templates/package/snippets/additional_info.html:42
#: ckan/templates/package/snippets/package_metadata_fields.html:20
msgid "Maintainer"
msgstr "Umsjónarmaður"

#: ckan/templates/package/snippets/additional_info.html:49
#: ckan/templates/package/snippets/package_metadata_fields.html:10
msgid "Version"
msgstr "Útgáfa"

#: ckan/templates/package/snippets/additional_info.html:56
#: ckan/templates/package/snippets/package_basic_fields.html:114
#: ckan/templates/user/read_base.html:91
msgid "State"
msgstr "Ríki"

#: ckan/templates/package/snippets/additional_info.html:62
msgid "Last Updated"
msgstr "Síðast uppfært"

#: ckan/templates/package/snippets/cannot_create_package.html:10
msgid "Before you can create a dataset you need to create an organization."
msgstr ""

#: ckan/templates/package/snippets/cannot_create_package.html:13
msgid "Create a new organization"
msgstr ""

#: ckan/templates/package/snippets/cannot_create_package.html:18
msgid "There are no organizations to which you can assign this dataset."
msgstr ""

#: ckan/templates/package/snippets/cannot_create_package.html:19
msgid ""
"Ask a system administrator to create an organization before you can "
"continue."
msgstr ""

#: ckan/templates/package/snippets/package_basic_fields.html:4
#: ckan/templates/package/snippets/view_form.html:8
msgid "Title"
msgstr "Titill"

#: ckan/templates/package/snippets/package_basic_fields.html:4
msgid "eg. A descriptive title"
msgstr "t.d. Lýsandi titill"

#: ckan/templates/package/snippets/package_basic_fields.html:13
msgid "eg. my-dataset"
msgstr "t.d. mitt-gagnasafn"

#: ckan/templates/package/snippets/package_basic_fields.html:19
msgid "eg. Some useful notes about the data"
msgstr "t.d. Ýmsar gagnlegar upplýsingar um gögnin"

#: ckan/templates/package/snippets/package_basic_fields.html:24
msgid "eg. economy, mental health, government"
msgstr "t.d. efnahagur, geðheilsa, stjórnvöld"

#: ckan/templates/package/snippets/package_basic_fields.html:45
msgid ""
" License definitions and additional information can be found at <a "
"href=\"http://opendefinition.org/licenses/\">opendefinition.org</a> "
msgstr ""
"Skilgreiningar á leyfisskilmálum má finna á <a "
"href=\"http://opendefinition.org/licenses/\">opendefinition.org</a>"

#: ckan/templates/package/snippets/package_basic_fields.html:76
#: ckan/templates/snippets/organization.html:23
msgid "Organization"
msgstr "Stofnun"

#: ckan/templates/package/snippets/package_basic_fields.html:80
msgid "No organization"
msgstr "Engin stofnun"

#: ckan/templates/package/snippets/package_basic_fields.html:95
msgid "Visibility"
msgstr "Sýnileiki"

#: ckan/templates/package/snippets/package_basic_fields.html:98
msgid "Public"
msgstr "Opinbert"

#: ckan/templates/package/snippets/package_basic_fields.html:117
msgid "Active"
msgstr "Virkt"

#: ckan/templates/package/snippets/package_form.html:28
msgid ""
"The <i>data license</i> you select above only applies to the contents of any"
" resource files that you add to this dataset. By submitting this form, you "
"agree to release the <i>metadata</i> values that you enter into the form "
"under the <a href=\"http://opendatacommons.org/licenses/odbl/1-0/\">Open "
"Database License</a>."
msgstr ""
"<i>Notkunarskilmálarnir</i> sem þú valdir hér fyrir ofan eiga aðeins við um "
"innihald tilfangaskráa sem þú bætir við í gagnapakkann. Með því að senda inn"
" þessar upplýsingar samþykkir þú að birta <i>lýsigögnin</i> sem þú hefur "
"fyllt inn undir notkunarskilmálum <a "
"href=\"http://opendatacommons.org/licenses/odbl/1-0/\">Open Database "
"License</a>."

#: ckan/templates/package/snippets/package_form.html:39
msgid "Are you sure you want to delete this dataset?"
msgstr "Ertu viss um að þú viljir eyða þessum gagnapakka?"

#: ckan/templates/package/snippets/package_form.html:43
msgid "Next: Add Data"
msgstr "Næst: Bæta við gögnum"

#: ckan/templates/package/snippets/package_metadata_fields.html:6
msgid "http://example.com/dataset.json"
msgstr "http://example.com/dataset.json"

#: ckan/templates/package/snippets/package_metadata_fields.html:10
msgid "1.0"
msgstr "1.0"

#: ckan/templates/package/snippets/package_metadata_fields.html:14
#: ckan/templates/package/snippets/package_metadata_fields.html:20
#: ckan/templates/user/new_user_form.html:6
msgid "Joe Bloggs"
msgstr "Anna Jónsdóttir"

#: ckan/templates/package/snippets/package_metadata_fields.html:16
msgid "Author Email"
msgstr "Netfang höfundar"

#: ckan/templates/package/snippets/package_metadata_fields.html:16
#: ckan/templates/package/snippets/package_metadata_fields.html:22
#: ckan/templates/user/new_user_form.html:7
msgid "joe@example.com"
msgstr "anna@example.com"

<<<<<<< HEAD
#: ckan/templates/organization/snippets/help.html:7
msgid ""
"<p>Organizations act like publishing departments for datasets (for example, "
"the Department of Health). This means that datasets can be published by and "
"belong to a department instead of an individual user.</p> <p>Within "
"organizations, admins can assign roles and authorise its members, giving "
"individual users the right to publish datasets from that particular "
"organisation (e.g. Office of National Statistics).</p>"
=======
#: ckan/templates/package/snippets/package_metadata_fields.html:22
msgid "Maintainer Email"
msgstr "Netfang umsjónarmanns"

#: ckan/templates/package/snippets/resource_edit_form.html:12
msgid "Update Resource"
msgstr "Uppfæra skrá"

#: ckan/templates/package/snippets/resource_form.html:26
msgid "Data"
>>>>>>> fc1a6656
msgstr ""

<<<<<<< HEAD
#: ckan/templates/organization/snippets/helper.html:8
msgid ""
"CKAN Organizations are used to create, manage and publish collections of "
"datasets. Users can have different roles within an Organization, depending "
"on their level of authorisation to create, edit and publish."
=======
#: ckan/templates/package/snippets/resource_form.html:26
msgid "http://example.com/external-data.csv"
>>>>>>> fc1a6656
msgstr ""

#: ckan/templates/package/snippets/resource_form.html:30
msgid "eg. January 2011 Gold Prices"
msgstr "t.d. Verð á þorski í janúar 2013"

#: ckan/templates/package/snippets/resource_form.html:34
msgid "Some useful notes about the data"
msgstr "Ýmsar nytsamlegar upplýsingar um gögnin"

#: ckan/templates/package/snippets/resource_form.html:39
msgid "eg. CSV, XML or JSON"
msgstr "t.d. CSV, XML eða JSON"

#: ckan/templates/package/snippets/resource_form.html:42
msgid "This will be guessed automatically. Leave blank if you wish"
msgstr "Kerfið giskar á þetta sjálfkrafa. Reiturinn má vera auður ef þú vilt"

#: ckan/templates/package/snippets/resource_form.html:53
msgid "eg. 2012-06-05"
msgstr "t.d. 2012-06-05"

#: ckan/templates/package/snippets/resource_form.html:55
msgid "File Size"
msgstr "Skráarstærð"

#: ckan/templates/package/snippets/resource_form.html:55
msgid "eg. 1024"
msgstr "t.d. 1024"

#: ckan/templates/package/snippets/resource_form.html:57
#: ckan/templates/package/snippets/resource_form.html:59
msgid "MIME Type"
msgstr "MIME gerð"

#: ckan/templates/package/snippets/resource_form.html:57
#: ckan/templates/package/snippets/resource_form.html:59
msgid "eg. application/json"
msgstr "t.d. application/json"

#: ckan/templates/package/snippets/resource_form.html:67
msgid "Are you sure you want to delete this resource?"
msgstr "Ertu viss um að þú viljir eyða þessu tilfangi?"

#: ckan/templates/package/snippets/resource_form.html:73
msgid "Previous"
msgstr "Fyrra"

#: ckan/templates/package/snippets/resource_form.html:76
msgid "Save & add another"
msgstr "Vista og bæta meiru við"

#: ckan/templates/package/snippets/resource_form.html:79
msgid "Finish"
msgstr "Ljúka"

#: ckan/templates/package/snippets/resource_help.html:2
msgid "What's a resource?"
msgstr "Hvað er tilfang?"

#: ckan/templates/package/snippets/resource_help.html:4
msgid "A resource can be any file or link to a file containing useful data."
msgstr ""
"Tilfang getur verið skjal, hlekkur á skjal eða tilvísun í gagnaveitu með "
"nýtanlegum gögnum."

#: ckan/templates/package/snippets/resource_item.html:23
msgid "Explore"
msgstr "Skoða"

#: ckan/templates/package/snippets/resource_item.html:35
msgid "More information"
msgstr "Frekari upplýsingar"

#: ckan/templates/package/snippets/resource_view.html:10
msgid "Fullscreen"
msgstr ""
"Ertu viss um að þú viljir eyða þessari stofnun? Þetta mun eyða öllum "
"opinberum og lokuðum gagnapökkum sem tilheyra þessari stofnun."

#: ckan/templates/package/snippets/resource_view.html:18
msgid "Embed"
msgstr "Fella inn í síðu"

#: ckan/templates/package/snippets/resource_view.html:32
msgid "This resource view is not available at the moment."
msgstr "Þessi tilfangssýn er ekki aðgengileg á þessum tímapunkti."

#: ckan/templates/package/snippets/resource_view.html:74
msgid "Embed resource view"
msgstr "Fella þess tilfangssýn inn í vefsíðu"

#: ckan/templates/package/snippets/resource_view.html:77
msgid ""
"You can copy and paste the embed code into a CMS or blog software that "
"supports raw HTML"
msgstr ""
"Þú getur afritað og límt inn ívafskóðann í vefumsjónarkerfi eða "
"blogghugbúnað sem styður hreint HTML"

#: ckan/templates/package/snippets/resource_view.html:80
msgid "Width"
msgstr "Breidd"

#: ckan/templates/package/snippets/resource_view.html:83
msgid "Height"
msgstr "Hæð"

#: ckan/templates/package/snippets/resource_view.html:86
msgid "Code"
msgstr "Kóði"

#: ckan/templates/package/snippets/resource_views_list.html:8
msgid "Resource Preview"
msgstr "Forskoðun tilfangs"

<<<<<<< HEAD
#: ckan/templates/package/new_view.html:19
msgid ""
"Data Explorer views may be slow and unreliable unless the DataStore "
"extension is enabled. For more information, please see the <a "
"href='http://docs.ckan.org/en/latest/maintaining/data-viewer.html#viewing-"
"structured-data-the-data-explorer' target='_blank'>Data Explorer "
"documentation</a>."
msgstr ""
"Gagnaskoðandasýnir getur verið hægar og óáreiðanlegar nema DataStore "
"viðbótin sé virk. Fyrir frekari upplýsingar skoðaðu <a "
"href='http://docs.ckan.org/en/latest/maintaining/data-viewer.html#viewing-"
"structured-data-the-data-explorer' target='_blank'>leiðbeiningar fyrir "
"gagnaskoðandann (Data Explorer)</a>. "
=======
#: ckan/templates/package/snippets/resources_list.html:13
msgid "Data and Resources"
msgstr "Gögn og tilföng"
>>>>>>> fc1a6656

#: ckan/templates/package/snippets/resources_list.html:30
msgid "This dataset has no data"
msgstr "Þessi gagnapakki hefur engin gögn"

#: ckan/templates/package/snippets/revisions_table.html:24
#, python-format
msgid "Read dataset as of %s"
msgstr "Lesa gagnapakka frá %s"

#: ckan/templates/package/snippets/stages.html:23
#: ckan/templates/package/snippets/stages.html:25
msgid "Create dataset"
msgstr "Stofna gagnapakka"

#: ckan/templates/package/snippets/stages.html:30
#: ckan/templates/package/snippets/stages.html:34
#: ckan/templates/package/snippets/stages.html:36
msgid "Add data"
msgstr "Bæta við gögnum"

#: ckan/templates/package/snippets/view_form.html:8
msgid "eg. My View"
msgstr "t.d. Mín sýn"

#: ckan/templates/package/snippets/view_form.html:9
msgid "eg. Information about my view"
msgstr "t.d. Upplýsingar um mína sýn"

#: ckan/templates/package/snippets/view_form_filters.html:28
msgid "Remove Filter"
msgstr "Fjarlægja síu"

#: ckan/templates/package/snippets/view_form_filters.html:46
#: ckanext/reclineview/theme/public/recline_view.js:219
#: ckanext/reclineview/theme/public/recline_view.min.js:14
msgid "Filters"
msgstr "Síur"

#: ckan/templates/package/snippets/view_help.html:2
msgid "What's a view?"
msgstr "Hvað er sýn?"

#: ckan/templates/package/snippets/view_help.html:4
msgid "A view is a representation of the data held against a resource"
msgstr "Sýn er framsetning á gögnum út frá einu tilfangi"

#: ckan/templates/revision/diff.html:6
msgid "Differences"
msgstr "Mismunur"

#: ckan/templates/revision/diff.html:13 ckan/templates/revision/diff.html:18
#: ckan/templates/revision/diff.html:23
msgid "Revision Differences"
msgstr "Mismunur á útgáfum"

#: ckan/templates/revision/diff.html:44
msgid "Difference"
msgstr "Mismunur"

#: ckan/templates/revision/diff.html:54
msgid "No Differences"
msgstr "Enginn mismunur"

#: ckan/templates/revision/list.html:3 ckan/templates/revision/list.html:6
#: ckan/templates/revision/list.html:10
msgid "Revision History"
msgstr "Breytingasaga"

#: ckan/templates/revision/list.html:6 ckan/templates/revision/read.html:8
msgid "Revisions"
msgstr "Útgáfur"

#: ckan/templates/revision/read.html:30
msgid "Undelete"
msgstr "Afturkalla eyðingu"

#: ckan/templates/revision/read.html:64
msgid "Changes"
msgstr "Breytingar"

#: ckan/templates/revision/read.html:74
msgid "Datasets' Tags"
msgstr "Efnisorð gagnapakka"

#: ckan/templates/revision/snippets/revisions_list.html:7
msgid "Entity"
msgstr "Eining"

#: ckan/templates/snippets/activity_item.html:3
msgid "New activity item"
msgstr "Ný uppfærsla"

#: ckan/templates/snippets/add_dataset.html:6
msgid "Add Dataset"
msgstr "Bæta við gagnapakka"

#: ckan/templates/snippets/datapusher_status.html:8
msgid "Datapusher status: {status}."
msgstr "Staða gagnamiðlara: {status}."

#: ckan/templates/snippets/disqus_trackback.html:2
msgid "Trackback URL"
msgstr "Trackback URL"

#: ckan/templates/snippets/facet_list.html:82
msgid "Show More {facet_type}"
msgstr "Sýna meira {facet_type}"

#: ckan/templates/snippets/facet_list.html:85
msgid "Show Only Popular {facet_type}"
msgstr "Sýna aðeins vinsælt {facet_type}"

#: ckan/templates/snippets/facet_list.html:89
msgid "There are no {facet_type} that match this search"
msgstr "Engar {facet_type} samræmast þessu leitarorði"

#: ckan/templates/snippets/home_breadcrumb_item.html:2
msgid "Home"
msgstr "Heim"

#: ckan/templates/snippets/language_selector.html:3
msgid "Language"
msgstr "Tungumál"

#: ckan/templates/snippets/language_selector.html:11
#: ckan/templates/snippets/search_form.html:42
#: ckan/templates/snippets/simple_search.html:15
#: ckan/templates/snippets/sort_by.html:22
msgid "Go"
msgstr "Áfram"

#: ckan/templates/snippets/license.html:14
msgid "No License Provided"
msgstr "Leyfi ekki tilgreint"

#: ckan/templates/snippets/license.html:28
msgid "This dataset satisfies the Open Definition."
msgstr "Þessi gagnapakki uppfyllir skilgreiningu Open Definition."

#: ckan/templates/snippets/organization.html:48
msgid "There is no description for this organization"
msgstr "Það er engin lýsing á þessari stofnun"

#: ckan/templates/snippets/package_item.html:57
msgid "This dataset has no description"
msgstr "Engin lýsing er til á þessum gagnapakka"

#: ckan/templates/snippets/search_form.html:33
#: ckan/templates/snippets/simple_search.html:8
#: ckan/templates/snippets/sort_by.html:12
msgid "Order by"
msgstr "Raða eftir"

#: ckan/templates/snippets/search_form.html:74
msgid "Filter Results"
msgstr "Takmarka leitarniðurstöður"

#: ckan/templates/snippets/search_form.html:81
msgid " <p class=\"extra\">Please try another search.</p> "
msgstr " <p class=\"extra\">Reyndu aðra leit.</p> "

#: ckan/templates/snippets/search_form.html:87
msgid ""
" <p id=\"search-error\"><strong>There was an error while searching.</strong>"
" Please try again.</p> "
msgstr ""

#: ckan/templates/snippets/search_result_text.html:15
msgid "{number} dataset found for \"{query}\""
msgid_plural "{number} datasets found for \"{query}\""
msgstr[0] "\"{query}\" skilaði {number} gagnapakka"
msgstr[1] "„{query}“ skilaði {number} gagnapökkum"

#: ckan/templates/snippets/search_result_text.html:16
msgid "No datasets found for \"{query}\""
msgstr "Engir gagnapakkar samræmast leitarorðinu „{query}“"

#: ckan/templates/snippets/search_result_text.html:17
msgid "{number} dataset found"
msgid_plural "{number} datasets found"
msgstr[0] "{number} gagnapakki fannst"
msgstr[1] "{number} gagnapakkar fundust"

#: ckan/templates/snippets/search_result_text.html:18
msgid "No datasets found"
msgstr "Engir gagnapakkar fundust"

#: ckan/templates/snippets/search_result_text.html:21
msgid "{number} group found for \"{query}\""
msgid_plural "{number} groups found for \"{query}\""
msgstr[0] "\"{query}\" skilaði {number} safni"
msgstr[1] "„{query}“ skilaði {number} söfnum"

#: ckan/templates/snippets/search_result_text.html:22
msgid "No groups found for \"{query}\""
msgstr "Engin söfn samræmast leitarorðinu „{query}“"

#: ckan/templates/snippets/search_result_text.html:23
msgid "{number} group found"
msgid_plural "{number} groups found"
msgstr[0] "{number} safn fannst"
msgstr[1] "{number} söfn fundust"

#: ckan/templates/snippets/search_result_text.html:24
msgid "No groups found"
msgstr "Engin söfn fundust"

#: ckan/templates/snippets/search_result_text.html:27
msgid "{number} organization found for \"{query}\""
msgid_plural "{number} organizations found for \"{query}\""
msgstr[0] "\"{query}\" skilaði {number} stofnun"
msgstr[1] "„{query}“ skilaði {number} stofnunum"

#: ckan/templates/snippets/search_result_text.html:28
msgid "No organizations found for \"{query}\""
msgstr "Engar stofnanir fundust fyrir „{query}“"

#: ckan/templates/snippets/search_result_text.html:29
msgid "{number} organization found"
msgid_plural "{number} organizations found"
msgstr[0] "{number} stofnun fannst"
msgstr[1] "{number} stofnanir fundust"

#: ckan/templates/snippets/search_result_text.html:30
msgid "No organizations found"
msgstr "Engar stofnanir fundust"

#: ckan/templates/snippets/social.html:5
msgid "Social"
msgstr "Samfélagsmiðlar"

#: ckan/templates/snippets/subscribe.html:2
msgid "Subscribe"
msgstr "Gerast áskrifandi"

#: ckan/templates/snippets/subscribe.html:4
#: ckan/templates/user/edit_user_form.html:12
#: ckan/templates/user/new_user_form.html:7
#: ckan/templates/user/read_base.html:82
msgid "Email"
msgstr "Netfang"

#: ckan/templates/snippets/subscribe.html:5
msgid "RSS"
msgstr "RSS"

#: ckan/templates/snippets/context/user.html:23
#: ckan/templates/user/read_base.html:57
msgid "Edits"
msgstr "Breytingar"

#: ckan/templates/tag/index.html:33 ckan/templates/tag/index.html:34
msgid "Search Tags"
msgstr "Leita eftir efnisorðum"

#: ckan/templates/user/dashboard.html:19 ckan/templates/user/dashboard.html:37
msgid "News feed"
msgstr "Fréttaveita"

<<<<<<< HEAD
#: ckan/templates/package/snippets/package_basic_fields.html:41
msgid ""
"License definitions and additional information can be found at <a "
"href=\"http://opendefinition.org/licenses/\">opendefinition.org</a>"
msgstr ""
"Skilgreiningar á leyfisskilmálum má finna á <a "
"href=\"http://opendefinition.org/licenses/\">opendefinition.org</a>"
=======
#: ckan/templates/user/dashboard.html:20
#: ckan/templates/user/dashboard_datasets.html:12
msgid "My Datasets"
msgstr "Gagnapakkarnir mínir"
>>>>>>> fc1a6656

#: ckan/templates/user/dashboard.html:21
#: ckan/templates/user/dashboard_organizations.html:12
msgid "My Organizations"
msgstr "Mínar stofnanir"

#: ckan/templates/user/dashboard.html:22
#: ckan/templates/user/dashboard_groups.html:12
msgid "My Groups"
msgstr "Mín söfn"

#: ckan/templates/user/dashboard.html:39
msgid "Activity from items that I'm following"
msgstr "Virkni atriða sem ég fylgist með"

#: ckan/templates/user/dashboard_datasets.html:17
#: ckan/templates/user/read.html:20
msgid "You haven't created any datasets."
msgstr "Þú hefur ekki búið til neina gagnapakka."

#: ckan/templates/user/dashboard_datasets.html:19
#: ckan/templates/user/dashboard_groups.html:22
#: ckan/templates/user/dashboard_organizations.html:23
#: ckan/templates/user/read.html:22
msgid "Create one now?"
msgstr "Viltu búa til gagnapakka?"

#: ckan/templates/user/dashboard_groups.html:20
msgid "You are not a member of any groups."
msgstr "Þú ert ekki meðlimur í neinu safni."

#: ckan/templates/user/dashboard_organizations.html:21
msgid "You are not a member of any organizations."
msgstr "Þú ert ekki meðlimur í neinni stofnun."

#: ckan/templates/user/edit.html:6 ckan/templates/user/edit_base.html:3
#: ckan/templates/user/list.html:6 ckan/templates/user/list.html:13
#: ckan/templates/user/read_base.html:5 ckan/templates/user/read_base.html:8
#: ckan/templates/user/snippets/user_search.html:2
msgid "Users"
msgstr "Notendur"

#: ckan/templates/user/edit.html:17
msgid "Account Info"
msgstr "Notandaupplýsingar"

#: ckan/templates/user/edit.html:19
msgid ""
" Your profile lets other CKAN users know about who you are and what you do. "
msgstr "Prófíllinn þinn gefur öðrum notendum kost á að kynnast þér betur."

#: ckan/templates/user/edit_user_form.html:7
msgid "Change details"
msgstr "Breyta upplýsingum"

#: ckan/templates/user/edit_user_form.html:10
msgid "Full name"
msgstr "Fullt nafn"

#: ckan/templates/user/edit_user_form.html:10
msgid "eg. Joe Bloggs"
msgstr "t.d. Anna Jónsdóttir"

#: ckan/templates/user/edit_user_form.html:12
msgid "eg. joe@example.com"
msgstr "t.d. anna@opingogn.is"

#: ckan/templates/user/edit_user_form.html:14
msgid "A little information about yourself"
msgstr "Smá upplýsingar um þig"

#: ckan/templates/user/edit_user_form.html:17
msgid "Subscribe to notification emails"
msgstr "Gerast áskrifandi að tilkynningum í tölvupósti"

#: ckan/templates/user/edit_user_form.html:26
msgid "Change password"
msgstr "Breyta aðgangsorði"

#: ckan/templates/user/edit_user_form.html:29
msgid "Sysadmin Password"
msgstr ""

#: ckan/templates/user/edit_user_form.html:37
#: ckan/templates/user/logout_first.html:11
#: ckan/templates/user/new_user_form.html:8
#: ckan/templates/user/perform_reset.html:25
#: ckan/templates/user/snippets/login_form.html:22
msgid "Password"
msgstr "Aðgangsorð"

#: ckan/templates/user/edit_user_form.html:39
msgid "Confirm Password"
msgstr "Staðfesta aðgangsorð"

#: ckan/templates/user/edit_user_form.html:45
msgid "Are you sure you want to delete this User?"
msgstr "Ertu viss um að þú viljir eyða þessum notanda?"

#: ckan/templates/user/edit_user_form.html:50
msgid "Are you sure you want to regenerate the API key?"
msgstr "Ertu viss um að þú viljir endurstilla API lykilinn þinn?"

#: ckan/templates/user/edit_user_form.html:50
msgid "Regenerate API Key"
msgstr "Endurstilla API-lykil"

#: ckan/templates/user/edit_user_form.html:54
msgid "Update Profile"
msgstr "Uppfæra prófíl"

#: ckan/templates/user/list.html:3
#: ckan/templates/user/snippets/user_search.html:11
msgid "All Users"
msgstr "Allir notendur"

#: ckan/templates/user/login.html:3 ckan/templates/user/login.html:6
#: ckan/templates/user/login.html:12
#: ckan/templates/user/snippets/login_form.html:28
msgid "Login"
msgstr "Innskráning"

#: ckan/templates/user/login.html:25
msgid "Need an Account?"
msgstr "Stofna aðgang?"

#: ckan/templates/user/login.html:27
msgid "Then sign right up, it only takes a minute."
msgstr "Skráðu þig núna, það tekur enga stund."

#: ckan/templates/user/login.html:30
msgid "Create an Account"
msgstr "Stofna aðgang"

#: ckan/templates/user/login.html:42
msgid "Forgotten your password?"
msgstr "Gleymdirðu aðgangsorðinu?"

#: ckan/templates/user/login.html:44
msgid "No problem, use our password recovery form to reset it."
msgstr "Ekkert mál, þú getur beðið um nýtt aðgangsorð á þessari síðu."

#: ckan/templates/user/login.html:47
msgid "Forgot your password?"
msgstr "Gleymdirðu aðgangsorðinu þínu?"

#: ckan/templates/user/logout.html:3 ckan/templates/user/logout.html:9
msgid "Logged Out"
msgstr "Skráð(ur) út"

#: ckan/templates/user/logout.html:11
msgid "You are now logged out."
msgstr "Þú hefur skráð þig út."

#: ckan/templates/user/logout_first.html:9
msgid "You're already logged in as {user}."
msgstr "Þú ert þegar innskráð(ur) sem {user}."

#: ckan/templates/user/logout_first.html:9
msgid "Logout"
msgstr "Skrá út"

#: ckan/templates/user/logout_first.html:12
#: ckan/templates/user/snippets/login_form.html:24
msgid "Remember me"
msgstr "Mundu mig"

#: ckan/templates/user/logout_first.html:20
msgid "You're already logged in"
msgstr "Þú ert þegar innskráð(ur)"

#: ckan/templates/user/logout_first.html:22
msgid "You need to log out before you can log in with another account."
msgstr ""
"Þú verður að skrá þig út áður en þú getur skráð þig aftur inn sem annar "
"notandi."

#: ckan/templates/user/logout_first.html:23
msgid "Log out now"
msgstr "Útskrá núna"

#: ckan/templates/user/new.html:6
msgid "Registration"
msgstr "Skráning"

#: ckan/templates/user/new.html:14
msgid "Register for an Account"
msgstr "Nýskráning"

#: ckan/templates/user/new.html:26
msgid "Why Sign Up?"
msgstr "Hvers vegna ætti ég að skrá mig?"

#: ckan/templates/user/new.html:28
msgid "Create datasets, groups and other exciting things"
msgstr "Þú getur búið til gagnapakka, söfn og fleiri skemmtilega hluti"

#: ckan/templates/user/new_user_form.html:5
msgid "username"
msgstr "notandanafn"

#: ckan/templates/user/new_user_form.html:6
msgid "Full Name"
msgstr "Fullt nafn"

#: ckan/templates/user/new_user_form.html:19
msgid "Create Account"
msgstr "Stofna aðgang"

#: ckan/templates/user/perform_reset.html:4
#: ckan/templates/user/perform_reset.html:15
msgid "Reset Your Password"
msgstr "Gleymt aðgangsorð"

#: ckan/templates/user/perform_reset.html:7
#: ckan/templates/user/request_reset.html:6
msgid "Password Reset"
msgstr "Breyta aðgangsorði"

#: ckan/templates/user/perform_reset.html:21
msgid "You can also change username. It can not be modified later."
msgstr ""

#: ckan/templates/user/perform_reset.html:29
msgid "Update Password"
msgstr "Uppfæra aðgangsorð"

#: ckan/templates/user/perform_reset.html:43
#: ckan/templates/user/request_reset.html:36
msgid "How does this work?"
msgstr "Hvernig virkar þetta?"

#: ckan/templates/user/perform_reset.html:45
msgid "Simply enter a new password and we'll update your account"
msgstr "Þú slærð bara inn nýtt aðgangsorð og við uppfærum aðganginn hjá þér"

#: ckan/templates/user/read.html:27
msgid "User hasn't created any datasets."
msgstr "Notandinn hefur ekki stofnað neina gagnapakka."

#: ckan/templates/user/read_base.html:39
msgid "You have not provided a biography."
msgstr "Þú hefur ekki skrifað neitt um þig."

#: ckan/templates/user/read_base.html:41
msgid "This user has no biography."
msgstr "Þessi notandi hefur ekki skráð neinar upplýsingar um sig."

#: ckan/templates/user/read_base.html:73
msgid "Open ID"
msgstr "Open ID"

#: ckan/templates/user/read_base.html:82 ckan/templates/user/read_base.html:96
msgid "This means only you can see this"
msgstr "Aðeins þú getur séð þetta"

#: ckan/templates/user/read_base.html:87
msgid "Member Since"
msgstr "Notandi síðan"

#: ckan/templates/user/read_base.html:96
msgid "API Key"
msgstr "API lykill"

#: ckan/templates/user/request_reset.html:3
#: ckan/templates/user/request_reset.html:13
msgid "Reset your password"
msgstr "Endurstilltu aðgangsorðið þitt"

#: ckan/templates/user/request_reset.html:17
msgid "Email or username"
msgstr ""

#: ckan/templates/user/request_reset.html:22
msgid "Request Reset"
msgstr ""

#: ckan/templates/user/request_reset.html:38
msgid ""
"Enter your email address or username into the box and we will send you an "
"email with a link to enter a new password. "
msgstr ""

#: ckan/templates/user/snippets/followee_dropdown.html:15
#: ckan/templates/user/snippets/followee_dropdown.html:16
msgid "Activity from:"
msgstr "Uppfærslur frá:"

#: ckan/templates/user/snippets/followee_dropdown.html:23
msgid "Search list..."
msgstr "Leita í lista..."

#: ckan/templates/user/snippets/followee_dropdown.html:44
msgid "You are not following anything"
msgstr "Þú ert ekki að fylgjast með neinu"

#: ckan/templates/user/snippets/followers.html:9
msgid "No followers"
msgstr "Engir fylgjendur"

#: ckan/templates/user/snippets/user_search.html:5
msgid "Search Users"
msgstr "Leita að notanda"

#: ckan/views/user.py:509
msgid "Email is required"
msgstr ""

#: ckan/views/user.py:561
msgid ""
"Error sending the email. Try again later or contact an administrator for "
"help"
msgstr ""

#: ckan/views/user.py:569
msgid ""
"A reset link has been emailed to you (unless the account specified does not "
"exist)"
msgstr ""

#: ckan/views/user.py:611
msgid "Your password must be 8 characters or longer."
msgstr ""

#: ckanext/datapusher/helpers.py:21
msgid "Complete"
msgstr "Lokið"

#: ckanext/datapusher/helpers.py:22
msgid "Pending"
msgstr "Í bið"

#: ckanext/datapusher/helpers.py:23
msgid "Submitting"
msgstr "Sendi"

#: ckanext/datapusher/helpers.py:29
msgid "Not Uploaded Yet"
msgstr "Upphleðslu er ekki lokið"

#: ckanext/datapusher/templates-bs2/datapusher/resource_data.html:12
#: ckanext/datapusher/templates/datapusher/resource_data.html:12
msgid "Upload to DataStore"
msgstr "Hlaða inn í DataStore"

#: ckanext/datapusher/templates-bs2/datapusher/resource_data.html:19
#: ckanext/datapusher/templates/datapusher/resource_data.html:19
msgid "Upload error:"
msgstr "Villa í upphleðslu:"

#: ckanext/datapusher/templates-bs2/datapusher/resource_data.html:25
#: ckanext/datapusher/templates-bs2/datapusher/resource_data.html:27
#: ckanext/datapusher/templates/datapusher/resource_data.html:25
#: ckanext/datapusher/templates/datapusher/resource_data.html:27
msgid "Error:"
msgstr "Villa:"

#: ckanext/datapusher/templates-bs2/datapusher/resource_data.html:36
#: ckanext/datapusher/templates/datapusher/resource_data.html:36
msgid "Error traceback:"
msgstr ""

#: ckanext/datapusher/templates-bs2/datapusher/resource_data.html:48
#: ckanext/datapusher/templates/datapusher/resource_data.html:48
msgid "Status"
msgstr "Staða"

#: ckanext/datapusher/templates-bs2/datapusher/resource_data.html:52
#: ckanext/datapusher/templates/datapusher/resource_data.html:52
msgid "Last updated"
msgstr "Síðast uppfært"

#: ckanext/datapusher/templates-bs2/datapusher/resource_data.html:56
#: ckanext/datapusher/templates/datapusher/resource_data.html:56
msgid "Never"
msgstr "Aldrei"

#: ckanext/datapusher/templates-bs2/datapusher/resource_data.html:62
#: ckanext/datapusher/templates/datapusher/resource_data.html:62
msgid "Upload Log"
msgstr "Upphleðsluskrá"

#: ckanext/datapusher/templates-bs2/datapusher/resource_data.html:76
#: ckanext/datapusher/templates/datapusher/resource_data.html:76
msgid "Details"
msgstr "Upplýsingar"

#: ckanext/datapusher/templates-bs2/datapusher/resource_data.html:83
#: ckanext/datapusher/templates/datapusher/resource_data.html:83
msgid "End of log"
msgstr "Endir á skrá"

#: ckanext/datapusher/templates-bs2/package/resource_edit_base.html:5
#: ckanext/datapusher/templates/package/resource_edit_base.html:5
msgid "DataStore"
msgstr "DataStore"

#: ckanext/datastore/controller.py:53
#, python-format
msgid "format: must be one of %s"
msgstr ""

#: ckanext/datastore/controller.py:65
msgid "DataStore resource not found"
msgstr "Tilfang DataStore fannst ekki"

#: ckanext/datastore/controller.py:101
msgid ""
"Data Dictionary saved. Any type overrides will take effect when the resource"
" is next uploaded to DataStore"
msgstr ""

#: ckanext/datastore/backend/postgres.py:1036
msgid ""
"The data was invalid (for example: a numeric value is out of range or was "
"inserted into a text field)."
msgstr ""
"Þessi gögn eru ógild (til dæmis: tölugildi er ekki innan marka eða var "
"slegið inn í textareit)."

#: ckanext/datastore/logic/action.py:258 ckanext/datastore/logic/action.py:286
#: ckanext/datastore/logic/action.py:344 ckanext/datastore/logic/action.py:457
msgid "Resource \"{0}\" was not found."
msgstr "Tilfangið „{0}“ fannst ekki."

#: ckanext/datastore/logic/auth.py:19
msgid "User {0} not authorized to update resource {1}"
msgstr "Notandinn {0} hefur ekki heimild til að uppfæra tilfangið {1}"

#: ckanext/datastore/templates-bs2/ajax_snippets/api_info.html:19
#: ckanext/datastore/templates/ajax_snippets/api_info.html:21
msgid "CKAN Data API"
msgstr "CKAN Data API"

#: ckanext/datastore/templates-bs2/ajax_snippets/api_info.html:23
#: ckanext/datastore/templates/ajax_snippets/api_info.html:25
msgid "Access resource data via a web API with powerful query support"
msgstr "Opnaðu tilfangsgögn í gegnum nettengt API með öflugum leitarstuðningi"

#: ckanext/datastore/templates/ajax_snippets/api_info.html:26
msgid ""
" Further information in the <a             "
"href=\"http://docs.ckan.org/en/latest/maintaining/datastore.html\" "
"target=\"_blank\">main CKAN Data API and DataStore documentation</a>.</p> "
msgstr ""

#: ckanext/datastore/templates-bs2/ajax_snippets/api_info.html:33
#: ckanext/datastore/templates/ajax_snippets/api_info.html:35
msgid "Endpoints"
msgstr "Viðmið"

#: ckanext/datastore/templates-bs2/ajax_snippets/api_info.html:37
#: ckanext/datastore/templates/ajax_snippets/api_info.html:39
msgid ""
"The Data API can be accessed via the following actions of the CKAN action "
"API."
msgstr "Hægt er opna Data API með eftirfarandi aðgerðum CKAN action API."

#: ckanext/datastore/templates-bs2/ajax_snippets/api_info.html:42
#: ckanext/datastore/templates/ajax_snippets/api_info.html:44
msgid "Create"
msgstr "Stofna"

#: ckanext/datastore/templates-bs2/ajax_snippets/api_info.html:46
#: ckanext/datastore/templates/ajax_snippets/api_info.html:48
msgid "Update / Insert"
msgstr "Uppfæra / Færa inn"

#: ckanext/datastore/templates-bs2/ajax_snippets/api_info.html:50
#: ckanext/datastore/templates/ajax_snippets/api_info.html:52
msgid "Query"
msgstr "Fyrirspurn"

#: ckanext/datastore/templates-bs2/ajax_snippets/api_info.html:54
#: ckanext/datastore/templates/ajax_snippets/api_info.html:56
msgid "Query (via SQL)"
msgstr "Fyrirspurn (með SQL)"

#: ckanext/datastore/templates-bs2/ajax_snippets/api_info.html:66
#: ckanext/datastore/templates/ajax_snippets/api_info.html:68
msgid "Querying"
msgstr "Athugar"

#: ckanext/datastore/templates-bs2/ajax_snippets/api_info.html:70
#: ckanext/datastore/templates/ajax_snippets/api_info.html:72
msgid "Query example (first 5 results)"
msgstr "Dæmi um fyrirspurn (fyrstu 5 niðurstöður)"

#: ckanext/datastore/templates-bs2/ajax_snippets/api_info.html:75
#: ckanext/datastore/templates/ajax_snippets/api_info.html:77
msgid "Query example (results containing 'jones')"
msgstr "Dæmi um fyrirspurn (niðurstöður sem innihalda 'jones') "

#: ckanext/datastore/templates-bs2/ajax_snippets/api_info.html:80
#: ckanext/datastore/templates/ajax_snippets/api_info.html:82
msgid "Query example (via SQL statement)"
msgstr "Dæmi um fyrirspurn (með SQL yfirlýsingu)"

#: ckanext/datastore/templates-bs2/ajax_snippets/api_info.html:91
#: ckanext/datastore/templates/ajax_snippets/api_info.html:93
msgid "Example: Javascript"
msgstr "Dæmi: Javascript"

#: ckanext/datastore/templates-bs2/ajax_snippets/api_info.html:95
#: ckanext/datastore/templates/ajax_snippets/api_info.html:97
msgid "A simple ajax (JSONP) request to the data API using jQuery."
msgstr "Einföld ajax (JSONP) fyrirspurn til data API með jQuery."

#: ckanext/datastore/templates-bs2/ajax_snippets/api_info.html:116
#: ckanext/datastore/templates/ajax_snippets/api_info.html:118
msgid "Example: Python"
msgstr "Dæmi: Kyrkislanga"

#: ckanext/datastore/templates-bs2/datastore/dictionary.html:16
#: ckanext/datastore/templates/datastore/snippets/dictionary_form.html:3
msgid "Field {num}."
msgstr ""

#: ckanext/datastore/templates/datastore/snippets/dictionary_form.html:12
msgid "Type Override"
msgstr ""

#: ckanext/datastore/templates-bs2/datastore/dictionary.html:18
#: ckanext/datastore/templates-bs2/package/resource_read.html:20
#: ckanext/datastore/templates/datastore/snippets/dictionary_form.html:20
#: ckanext/datastore/templates/package/resource_read.html:21
#: ckanext/datatablesview/templates/datatables/datatables_form.html:18
msgid "Label"
msgstr ""

#: ckanext/datastore/templates-bs2/package/resource_edit_base.html:6
#: ckanext/datastore/templates-bs2/package/resource_read.html:14
#: ckanext/datastore/templates/package/resource_edit_base.html:6
#: ckanext/datastore/templates/package/resource_read.html:14
msgid "Data Dictionary"
msgstr ""

#: ckanext/datastore/templates-bs2/package/resource_read.html:18
#: ckanext/datastore/templates/package/resource_read.html:19
#: ckanext/datatablesview/templates/datatables/datatables_form.html:17
msgid "Column"
msgstr ""

#: ckanext/datastore/templates-bs2/package/resource_read.html:19
#: ckanext/datastore/templates/package/resource_read.html:20
msgid "Type"
msgstr ""

#: ckanext/datastore/templates-bs2/package/snippets/data_api_button.html:10
#: ckanext/datastore/templates/package/snippets/data_api_button.html:9
msgid "Data API"
msgstr "Data API"

#: ckanext/datastore/templates-bs2/ajax_snippets/api_info.html:24
msgid ""
" Further information in the <a       "
"href=\"http://docs.ckan.org/en/latest/maintaining/datastore.html\" "
"target=\"_blank\">main CKAN Data API and DataStore documentation</a>.</p> "
msgstr ""
"Ítarlegri upplýsingar má finna í <a "
"href=\"http://docs.ckan.org/en/latest/maintaining/datastore.html\" "
"target=\"_blank\">aðalleiðbeiningum CKAN gagnaforritaskila og "
"gagnabankans</a>.</p> "

#: ckanext/datatablesview/plugin.py:47 ckanext/reclineview/plugin.py:137
msgid "Table"
msgstr "Tafla"

#: ckanext/datatablesview/templates/datatables/datatables_form.html:6
msgid "Responsive display"
msgstr ""

#: ckanext/datatablesview/templates/datatables/datatables_form.html:12
msgid "Show Columns"
msgstr ""

#: ckanext/datatablesview/templates/datatables/datatables_view.html:28
msgid "Hide/Unhide Columns"
msgstr ""

<<<<<<< HEAD
#: ckan/templates/user/edit.html:19
msgid ""
"Your profile lets other CKAN users know about who you are and what you do."
msgstr "Prófíllinn þinn gefur öðrum notendum kost á að kynnast þér betur."
=======
#: ckanext/example_iconfigurer/templates/admin/config.html:11
msgid "Datasets per page"
msgstr "Gagnapakkar á hverri síðu"
>>>>>>> fc1a6656

#: ckanext/example_iconfigurer/templates/admin/config.html:13
msgid "Test conf"
msgstr "Prófunarstillingar"

#: ckanext/example_idatasetform/templates/package/search.html:16
msgid "Custom Field Ascending"
msgstr "Viðbótarupplýsingar í vaxandi röð"

#: ckanext/example_idatasetform/templates/package/search.html:17
msgid "Custom Field Descending"
msgstr "Viðbótarupplýsingar í lækkandi röð"

#: ckanext/example_idatasetform/templates/package/snippets/additional_info.html:6
#: ckanext/example_idatasetform/templates/package/snippets/package_basic_fields.html:4
#: ckanext/example_idatasetform/templates/package/snippets/resource_form.html:6
msgid "Custom Text"
msgstr "Valfrjáls texti"

#: ckanext/example_idatasetform/templates/package/snippets/package_basic_fields.html:4
msgid "custom text"
msgstr "valfrjáls texti"

#: ckanext/example_idatasetform/templates/package/snippets/package_metadata_fields.html:11
msgid "Country Code"
msgstr "Landskóði"

#: ckanext/example_idatasetform/templates/package/snippets/resource_form.html:6
msgid "custom resource text"
msgstr "valfrjáls tilfangstexti"

#: ckanext/example_itranslation/templates/home/index.html:4
msgid "This is an untranslated string"
msgstr ""

#: ckanext/example_theme_docs/v10_custom_snippet/templates/snippets/example_theme_most_popular_groups.html:20
#: ckanext/example_theme_docs/v11_HTML_and_CSS/templates/snippets/example_theme_most_popular_groups.html:19
msgid "This group has no description"
msgstr "Engin lýsing á safninu"

#: ckanext/example_theme_docs/v12_extra_public_dir/templates/home/snippets/promoted.html:4
msgid "CKAN's data previewing tool has many powerful features"
msgstr "Gagnaforskoðunartól CKAN býður upp á mikla möguleika"

#: ckanext/imageview/theme/templates/image_form.html:3
msgid "Image url"
msgstr "Slóð á mynd"

#: ckanext/imageview/theme/templates/image_form.html:3
msgid "eg. http://example.com/image.jpg (if blank uses resource url)"
msgstr ""
"t.d. http://example.com/myndin-min.jpg (ef tómt er vefslóð tilfangs notuð)"

#: ckanext/reclineview/plugin.py:110
msgid "Data Explorer"
msgstr "Gagnaskoðandi"

#: ckanext/reclineview/plugin.py:180
#: ckanext/reclineview/theme/public/recline_view.js:204
#: ckanext/reclineview/theme/public/recline_view.min.js:14
msgid "Graph"
msgstr "Myndrit"

#: ckanext/reclineview/plugin.py:240
#: ckanext/reclineview/theme/public/recline_view.js:211
#: ckanext/reclineview/theme/public/recline_view.min.js:14
msgid "Map"
msgstr "Kort"

#: ckanext/reclineview/theme/public/recline_view.js:29
#: ckanext/reclineview/theme/public/recline_view.min.js:1
msgid "error loading view"
msgstr ""

#: ckanext/reclineview/theme/public/recline_view.js:79
#: ckanext/reclineview/theme/public/recline_view.min.js:5
msgid "Could not load view"
msgstr ""

#: ckanext/reclineview/theme/public/recline_view.js:81
#: ckanext/reclineview/theme/public/recline_view.min.js:5
msgid "DataStore returned an error"
msgstr ""

#: ckanext/reclineview/theme/public/recline_view.js:83
#: ckanext/reclineview/theme/public/recline_view.min.js:5
msgid "DataProxy returned an error"
msgstr ""

#: ckanext/reclineview/theme/public/recline_view.js:197
#: ckanext/reclineview/theme/public/recline_view.min.js:14
msgid "Grid"
msgstr ""

#: ckanext/reclineview/theme/templates/recline_graph_form.html:3
#: ckanext/reclineview/theme/templates/recline_map_form.html:3
msgid "Row offset"
msgstr "raðahliðrun"

#: ckanext/reclineview/theme/templates/recline_graph_form.html:3
#: ckanext/reclineview/theme/templates/recline_map_form.html:3
msgid "eg: 0"
msgstr "t.d. 0"

#: ckanext/reclineview/theme/templates/recline_graph_form.html:4
#: ckanext/reclineview/theme/templates/recline_map_form.html:4
msgid "Number of rows"
msgstr "Fjöldi raða"

#: ckanext/reclineview/theme/templates/recline_graph_form.html:4
#: ckanext/reclineview/theme/templates/recline_map_form.html:4
msgid "eg: 100"
msgstr "t.d. 100"

#: ckanext/reclineview/theme/templates/recline_graph_form.html:6
msgid "Graph type"
msgstr "Gerð myndrits"

#: ckanext/reclineview/theme/templates/recline_graph_form.html:7
msgid "Group (Axis 1)"
msgstr "Hópur (ás 1)"

#: ckanext/reclineview/theme/templates/recline_graph_form.html:8
msgid "Series (Axis 2)"
msgstr "Röð (ás 2)"

#: ckanext/reclineview/theme/templates/recline_map_form.html:6
msgid "Field type"
msgstr "Gerð svæðis"

#: ckanext/reclineview/theme/templates/recline_map_form.html:7
msgid "Latitude field"
msgstr "Breiddargráðureitur"

#: ckanext/reclineview/theme/templates/recline_map_form.html:8
msgid "Longitude field"
msgstr "Lengdargráðureitur"

#: ckanext/reclineview/theme/templates/recline_map_form.html:9
msgid "GeoJSON field"
msgstr "GeoJSON-reitur"

#: ckanext/reclineview/theme/templates/recline_map_form.html:10
msgid "Auto zoom to features"
msgstr "Sjálfvirk þysjun að eiginleikum"

#: ckanext/reclineview/theme/templates/recline_map_form.html:11
msgid "Cluster markers"
msgstr "Klasamerkingar"

#: ckanext/stats/templates/ckanext/stats/index.html:10
msgid "Total number of Datasets"
msgstr "Heildarfjöldi gagnapakka"

#: ckanext/stats/templates/ckanext/stats/index.html:17
#: ckanext/stats/templates/ckanext/stats/index.html:40
msgid "Date"
msgstr "Dagsetning"

#: ckanext/stats/templates/ckanext/stats/index.html:18
msgid "Total datasets"
msgstr "Fjöldi gagnapakka"

#: ckanext/stats/templates/ckanext/stats/index.html:33
#: ckanext/stats/templates/ckanext/stats/index.html:179
msgid "Dataset Revisions per Week"
msgstr "Uppfærslur gagnapakka á viku"

#: ckanext/stats/templates/ckanext/stats/index.html:41
msgid "All dataset revisions"
msgstr "Allar uppfærslur gagnapakka"

#: ckanext/stats/templates/ckanext/stats/index.html:42
msgid "New datasets"
msgstr "Nýir gagnapakkar"

#: ckanext/stats/templates/ckanext/stats/index.html:58
#: ckanext/stats/templates/ckanext/stats/index.html:180
msgid "Top Rated Datasets"
msgstr "Gagnapakkar með hæstu einkunn"

#: ckanext/stats/templates/ckanext/stats/index.html:64
msgid "Average rating"
msgstr "Meðaleinkunn"

#: ckanext/stats/templates/ckanext/stats/index.html:65
msgid "Number of ratings"
msgstr "Fjöldi einkunna"

#: ckanext/stats/templates/ckanext/stats/index.html:79
msgid "No ratings"
msgstr "Engar einkunnir"

#: ckanext/stats/templates/ckanext/stats/index.html:84
#: ckanext/stats/templates/ckanext/stats/index.html:181
msgid "Most Edited Datasets"
msgstr "Gagnapakkar sem hafa verið uppfærðir oftast"

#: ckanext/stats/templates/ckanext/stats/index.html:90
msgid "Number of edits"
msgstr "Fjöldi breytinga"

#: ckanext/stats/templates/ckanext/stats/index.html:103
msgid "No edited datasets"
msgstr "Engir gagnapakkar uppfærðir"

#: ckanext/stats/templates/ckanext/stats/index.html:108
#: ckanext/stats/templates/ckanext/stats/index.html:182
msgid "Largest Groups"
msgstr "Stærstu söfn"

#: ckanext/stats/templates/ckanext/stats/index.html:114
msgid "Number of datasets"
msgstr "Fjöldi gagnapakka"

#: ckanext/stats/templates/ckanext/stats/index.html:127
msgid "No groups"
msgstr "Engin söfn"

#: ckanext/stats/templates/ckanext/stats/index.html:132
#: ckanext/stats/templates/ckanext/stats/index.html:183
msgid "Top Tags"
msgstr "Algengustu efnisorðin"

#: ckanext/stats/templates/ckanext/stats/index.html:136
msgid "Tag Name"
msgstr "Heiti efnisorðs"

#: ckanext/stats/templates/ckanext/stats/index.html:137
#: ckanext/stats/templates/ckanext/stats/index.html:157
msgid "Number of Datasets"
msgstr "Fjöldi gagnapakka"

#: ckanext/stats/templates/ckanext/stats/index.html:152
#: ckanext/stats/templates/ckanext/stats/index.html:184
msgid "Users Creating Most Datasets"
msgstr ""

#: ckanext/stats/templates/ckanext/stats/index.html:175
msgid "Statistics Menu"
msgstr "Talnagögn"

#: ckanext/stats/templates/ckanext/stats/index.html:178
msgid "Total Number of Datasets"
msgstr "Heildarfjöldi gagnapakka"

#: ckanext/textview/plugin.py:67 ckanext/textview/plugin.py:69
msgid "Text"
msgstr "Texti"

#: ckanext/textview/theme/public/text_view.js:70
#: ckanext/textview/theme/public/text_view.min.js:3
msgid "An error occured during AJAX request. Could not load view."
msgstr ""

#: ckanext/webpageview/plugin.py:22 ckanext/webpageview/plugin.py:27
msgid "Website"
msgstr "Vefsíða"

#: ckanext/webpageview/theme/templates/webpage_form.html:3
msgid "Web Page url"
msgstr "Vefsíðuslóð"

#: ckanext/webpageview/theme/templates/webpage_form.html:3
msgid "eg. http://example.com (if blank uses resource url)"
msgstr "t.d. http://example.com (ef tómt er vefslóð tilfangs notuð)"<|MERGE_RESOLUTION|>--- conflicted
+++ resolved
@@ -1,13 +1,8 @@
 # Translations template for ckan.
 # Copyright (C) 2020 ORGANIZATION
 # This file is distributed under the same license as the ckan project.
-<<<<<<< HEAD
-# FIRST AUTHOR <EMAIL@ADDRESS>, 2018.
-#
-=======
 # FIRST AUTHOR <EMAIL@ADDRESS>, 2020.
 # 
->>>>>>> fc1a6656
 # Translators:
 # Adrià Mercader <adria.mercader@okfn.org>, 2018
 #
@@ -23,10 +18,7 @@
 "MIME-Version: 1.0\n"
 "Content-Type: text/plain; charset=UTF-8\n"
 "Content-Transfer-Encoding: 8bit\n"
-<<<<<<< HEAD
-=======
 "Generated-By: Babel 2.3.4\n"
->>>>>>> fc1a6656
 "Language: is\n"
 "Plural-Forms: nplurals=2; plural=(n % 10 != 1 || n % 100 == 11);\n"
 "Generated-By: Babel 2.5.3\n"
@@ -157,23 +149,10 @@
 msgid "Bad request"
 msgstr "Villa í fyrirspurn"
 
-<<<<<<< HEAD
-#: ckanext/datastore/templates/ajax_snippets/api_info.html:24
-msgid ""
-"Further information in the <a "
-"href=\"http://docs.ckan.org/en/latest/maintaining/datastore.html\" "
-"target=\"_blank\">main CKAN Data API and DataStore documentation</a>.</p>"
-msgstr ""
-"Ítarlegri upplýsingar má finna í <a "
-"href=\"http://docs.ckan.org/en/latest/maintaining/datastore.html\" "
-"target=\"_blank\">aðalleiðbeiningum CKAN gagnaforritaskila og "
-"gagnabankans</a>.</p> "
-=======
 #: ckan/controllers/api.py:167
 #, python-format
 msgid "Action name not known: %s"
 msgstr "Heiti aðgerðar ekki þekkt: %s"
->>>>>>> fc1a6656
 
 #: ckan/controllers/api.py:188 ckan/views/api.py:270
 #, python-format
@@ -317,23 +296,10 @@
 msgid "Integrity Error"
 msgstr "Villa í heilindum gagna"
 
-<<<<<<< HEAD
-#: ckanext/datastore/templates-bs2/ajax_snippets/api_info.html:24
-msgid ""
-"Further information in the <a "
-"href=\"http://docs.ckan.org/en/latest/maintaining/datastore.html\" "
-"target=\"_blank\">main CKAN Data API and DataStore documentation</a>.</p>"
-msgstr ""
-"Ítarlegri upplýsingar má finna í <a "
-"href=\"http://docs.ckan.org/en/latest/maintaining/datastore.html\" "
-"target=\"_blank\">aðalleiðbeiningum CKAN gagnaforritaskila og "
-"gagnabankans</a>.</p> "
-=======
 #: ckan/controllers/group.py:595
 #, python-format
 msgid "User %r not authorized to edit %s authorizations"
 msgstr "Notandinn %r hefur ekki heimild til að breyta %s aðgangsheimildum"
->>>>>>> fc1a6656
 
 #: ckan/controllers/group.py:615 ckan/controllers/group.py:630
 #, python-format
@@ -697,16 +663,10 @@
 msgid "\"%s\" matched several users"
 msgstr "„%s“ samræmist fleiri en einum notanda"
 
-<<<<<<< HEAD
-#: ckanext/webpageview/theme/templates/webpage_form.html:3
-msgid "eg. http://example.com  (if blank uses resource url)"
-msgstr "t.d. http://example.com (ef tómt er vefslóð tilfangs notuð)"
-=======
 #: ckan/controllers/user.py:491 ckan/controllers/user.py:493
 #, python-format
 msgid "No such user: %s"
 msgstr "Enginn notandi fannst: %s"
->>>>>>> fc1a6656
 
 #: ckan/controllers/user.py:498
 msgid "Please check your inbox for a reset code."
@@ -3016,23 +2976,9 @@
 msgid "E.g. environment"
 msgstr "T.d. umhverfi"
 
-<<<<<<< HEAD
-#: ckan/templates/admin/index.html:20
-#, python-format
-msgid ""
-"<p>As a sysadmin user you have full control over this CKAN instance. Proceed"
-" with care!</p> <p>For guidance on using sysadmin features, see the CKAN  <a"
-" href=\"%(docs_url)s\" target=\"_blank\">sysadmin guide</a></p>"
-msgstr ""
-"<p>Sem kerfisstjóri hefur þú fulla stjórn á þessari CKAN-uppsetningu. Farðu "
-"mjög varlega!</p> <p>Fyrir aðstoð við að nota kerfisstjórnarmöguleika, "
-"skoðaðu CKAN <a href=\"%(docs_url)s\" "
-"target=\"_blank\">kerfisstjóraleiðbeiningarnar</a></p>"
-=======
 #: ckan/templates/home/snippets/search.html:6
 msgid "Search data"
 msgstr "Leita að gögnum"
->>>>>>> fc1a6656
 
 #: ckan/templates/home/snippets/search.html:8
 msgid "Search datasets"
@@ -3384,18 +3330,11 @@
 
 #: ckan/templates/package/new_view.html:19
 msgid ""
-<<<<<<< HEAD
-"You can use CKAN Groups to create and manage collections of datasets. This "
-"could be to catalogue datasets for a particular project or team, or on a "
-"particular theme, or as a very simple way to help people find and search "
-"your own published datasets."
-=======
 " Data Explorer views may be slow and unreliable unless the DataStore "
 "extension is enabled. For more information, please see the <a "
 "href='http://docs.ckan.org/en/latest/maintaining/data-viewer.html#viewing-"
 "structured-data-the-data-explorer' target='_blank'>Data Explorer "
 "documentation</a>. "
->>>>>>> fc1a6656
 msgstr ""
 "Gagnaskoðandasýnir getur verið hægar og óáreiðanlegar nema DataStore "
 "viðbótin sé virk. Fyrir frekari upplýsingar skoðaðu <a "
@@ -3443,46 +3382,6 @@
 msgid "Go to resource"
 msgstr "Fara í tilfang"
 
-<<<<<<< HEAD
-#: ckan/templates/home/snippets/about_text.html:1
-msgid ""
-"<p>CKAN is the world’s leading open-source data portal platform.</p> <p>CKAN"
-" is a complete out-of-the-box software solution that makes data accessible "
-"and usable – by providing tools to streamline publishing, sharing, finding "
-"and using data (including storage of data and provision of robust data "
-"APIs). CKAN is aimed at data publishers (national and regional governments, "
-"companies and organizations) wanting to make their data open and "
-"available.</p> <p>CKAN is used by governments and user groups worldwide and "
-"powers a variety of official and community data portals including portals "
-"for local, national and international government, such as the UK’s <a "
-"href=\"http://data.gov.uk\">data.gov.uk</a> and the European Union’s <a "
-"href=\"http://publicdata.eu/\">publicdata.eu</a>, the Brazilian <a "
-"href=\"http://dados.gov.br/\">dados.gov.br</a>, Dutch and Netherland "
-"government portals, as well as city and municipal sites in the US, UK, "
-"Argentina, Finland and elsewhere.</p> <p>CKAN: <a "
-"href=\"http://ckan.org/\">http://ckan.org/</a><br /> CKAN Tour: <a "
-"href=\"http://ckan.org/tour/\">http://ckan.org/tour/</a><br /> Features "
-"overview: <a "
-"href=\"http://ckan.org/features/\">http://ckan.org/features/</a></p>"
-msgstr ""
-" <p>CKAN er leiðandi opinn hugbúnaður fyrir hýsingu á gögnum.</p> <p>CKAN er"
-" heildarlausn tilbúin til uppsetningar og gerir gögn bæði aðgengileg og "
-"gagnleg - með því að bjóða upp á lausn sem einfaldar útgáfu, deilingu, leit "
-"og notkun á gögnum (þ.m.t. geymslu gagna). CKAN er hannað fyrir útgefendur "
-"gagna (ríki og sveitarfélög, fyrirtæki og stofnanir) sem vilja gera eigin "
-"gögn opinber og aðgengileg.</p> <p>CKAN er notað af ríkisstjórnum og öðrum "
-"aðilum víðs vegar um heiminn og keyrir alls konar opinberar og "
-"samfélagslegar gagnaveitur, þ.m.t. gagnagáttir fyrir staðbundna og "
-"alþjóðlega stjórnsýslu, t.d. <a href=\"http://data.gov.uk\">data.gov.uk</a> "
-"í Bretlandi og <a href=\"http://publicdata.eu/\">publicdata.eu</a> fyrir "
-"ESB, <a href=\"http://dados.gov.br/\">dados.gov.br</a> í Brasilíu og "
-"hollenskar stjórnsýslugáttir, og auk þess vefsíður fyrir borgir og "
-"sveitarfélög í BNA, Bretlandi, Argentínu, Finnlandi og annars staðar. </p> "
-"<p>CKAN: <a href=\"http://ckan.org/\">http://ckan.org/</a><br /> CKAN Tour: "
-"<a href=\"http://ckan.org/tour/\">http://ckan.org/tour/</a><br /> Yfirlit "
-"yfir það helsta: <a "
-"href=\"http://ckan.org/features/\">http://ckan.org/features/</a></p> "
-=======
 #: ckan/templates/package/resource_read.html:44
 #: ckan/templates/package/snippets/resource_item.html:44
 msgid "Download"
@@ -3492,7 +3391,6 @@
 #: ckan/templates/package/resource_read.html:78
 msgid "URL:"
 msgstr "Vefslóð:"
->>>>>>> fc1a6656
 
 #: ckan/templates/package/resource_read.html:86
 msgid "From the dataset abstract"
@@ -3525,14 +3423,9 @@
 
 #: ckan/templates/package/resource_read.html:140
 msgid ""
-<<<<<<< HEAD
-"This is a nice introductory paragraph about CKAN or the site in general. We "
-"don't have any copy to go here yet but soon we will"
-=======
 "If a view requires the DataStore, the DataStore plugin may not be enabled, "
 "or the data may not have been pushed to the DataStore, or the DataStore "
 "hasn't finished processing the data yet"
->>>>>>> fc1a6656
 msgstr ""
 "Ef sýn býst við DataStore viðbótinni, gæti DataStore viðbótin verið óvirk, "
 "gögnin ekki sett inn í gagnabankann eða gagnabankinn hefur ekki enn klárað "
@@ -3791,16 +3684,6 @@
 msgid "joe@example.com"
 msgstr "anna@example.com"
 
-<<<<<<< HEAD
-#: ckan/templates/organization/snippets/help.html:7
-msgid ""
-"<p>Organizations act like publishing departments for datasets (for example, "
-"the Department of Health). This means that datasets can be published by and "
-"belong to a department instead of an individual user.</p> <p>Within "
-"organizations, admins can assign roles and authorise its members, giving "
-"individual users the right to publish datasets from that particular "
-"organisation (e.g. Office of National Statistics).</p>"
-=======
 #: ckan/templates/package/snippets/package_metadata_fields.html:22
 msgid "Maintainer Email"
 msgstr "Netfang umsjónarmanns"
@@ -3811,19 +3694,10 @@
 
 #: ckan/templates/package/snippets/resource_form.html:26
 msgid "Data"
->>>>>>> fc1a6656
-msgstr ""
-
-<<<<<<< HEAD
-#: ckan/templates/organization/snippets/helper.html:8
-msgid ""
-"CKAN Organizations are used to create, manage and publish collections of "
-"datasets. Users can have different roles within an Organization, depending "
-"on their level of authorisation to create, edit and publish."
-=======
+msgstr ""
+
 #: ckan/templates/package/snippets/resource_form.html:26
 msgid "http://example.com/external-data.csv"
->>>>>>> fc1a6656
 msgstr ""
 
 #: ckan/templates/package/snippets/resource_form.html:30
@@ -3940,25 +3814,9 @@
 msgid "Resource Preview"
 msgstr "Forskoðun tilfangs"
 
-<<<<<<< HEAD
-#: ckan/templates/package/new_view.html:19
-msgid ""
-"Data Explorer views may be slow and unreliable unless the DataStore "
-"extension is enabled. For more information, please see the <a "
-"href='http://docs.ckan.org/en/latest/maintaining/data-viewer.html#viewing-"
-"structured-data-the-data-explorer' target='_blank'>Data Explorer "
-"documentation</a>."
-msgstr ""
-"Gagnaskoðandasýnir getur verið hægar og óáreiðanlegar nema DataStore "
-"viðbótin sé virk. Fyrir frekari upplýsingar skoðaðu <a "
-"href='http://docs.ckan.org/en/latest/maintaining/data-viewer.html#viewing-"
-"structured-data-the-data-explorer' target='_blank'>leiðbeiningar fyrir "
-"gagnaskoðandann (Data Explorer)</a>. "
-=======
 #: ckan/templates/package/snippets/resources_list.html:13
 msgid "Data and Resources"
 msgstr "Gögn og tilföng"
->>>>>>> fc1a6656
 
 #: ckan/templates/package/snippets/resources_list.html:30
 msgid "This dataset has no data"
@@ -4219,20 +4077,10 @@
 msgid "News feed"
 msgstr "Fréttaveita"
 
-<<<<<<< HEAD
-#: ckan/templates/package/snippets/package_basic_fields.html:41
-msgid ""
-"License definitions and additional information can be found at <a "
-"href=\"http://opendefinition.org/licenses/\">opendefinition.org</a>"
-msgstr ""
-"Skilgreiningar á leyfisskilmálum má finna á <a "
-"href=\"http://opendefinition.org/licenses/\">opendefinition.org</a>"
-=======
 #: ckan/templates/user/dashboard.html:20
 #: ckan/templates/user/dashboard_datasets.html:12
 msgid "My Datasets"
 msgstr "Gagnapakkarnir mínir"
->>>>>>> fc1a6656
 
 #: ckan/templates/user/dashboard.html:21
 #: ckan/templates/user/dashboard_organizations.html:12
@@ -4813,16 +4661,9 @@
 msgid "Hide/Unhide Columns"
 msgstr ""
 
-<<<<<<< HEAD
-#: ckan/templates/user/edit.html:19
-msgid ""
-"Your profile lets other CKAN users know about who you are and what you do."
-msgstr "Prófíllinn þinn gefur öðrum notendum kost á að kynnast þér betur."
-=======
 #: ckanext/example_iconfigurer/templates/admin/config.html:11
 msgid "Datasets per page"
 msgstr "Gagnapakkar á hverri síðu"
->>>>>>> fc1a6656
 
 #: ckanext/example_iconfigurer/templates/admin/config.html:13
 msgid "Test conf"
