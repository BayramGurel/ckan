--- conflicted
+++ resolved
@@ -1,13 +1,8 @@
 # Translations template for ckan.
 # Copyright (C) 2020 ORGANIZATION
 # This file is distributed under the same license as the ckan project.
-<<<<<<< HEAD
-# FIRST AUTHOR <EMAIL@ADDRESS>, 2018.
-#
-=======
 # FIRST AUTHOR <EMAIL@ADDRESS>, 2020.
 # 
->>>>>>> fc1a6656
 # Translators:
 # Adrià Mercader <adria.mercader@okfn.org>, 2018
 #
@@ -23,10 +18,7 @@
 "MIME-Version: 1.0\n"
 "Content-Type: text/plain; charset=UTF-8\n"
 "Content-Transfer-Encoding: 8bit\n"
-<<<<<<< HEAD
-=======
 "Generated-By: Babel 2.3.4\n"
->>>>>>> fc1a6656
 "Language: id\n"
 "Plural-Forms: nplurals=1; plural=0;\n"
 "Generated-By: Babel 2.5.3\n"
@@ -228,16 +220,8 @@
 msgid "Organization not found"
 msgstr ""
 
-<<<<<<< HEAD
-#: ckanext/datastore/templates/ajax_snippets/api_info.html:24
-msgid ""
-"Further information in the <a "
-"href=\"http://docs.ckan.org/en/latest/maintaining/datastore.html\" "
-"target=\"_blank\">main CKAN Data API and DataStore documentation</a>.</p>"
-=======
 #: ckan/controllers/group.py:130 ckan/controllers/group.py:581
 msgid "Incorrect group type"
->>>>>>> fc1a6656
 msgstr ""
 
 #: ckan/controllers/group.py:306 ckan/controllers/home.py:61
@@ -392,13 +376,6 @@
 msgid "Unauthorized to view followers %s"
 msgstr ""
 
-<<<<<<< HEAD
-#: ckanext/datastore/templates-bs2/ajax_snippets/api_info.html:24
-msgid ""
-"Further information in the <a "
-"href=\"http://docs.ckan.org/en/latest/maintaining/datastore.html\" "
-"target=\"_blank\">main CKAN Data API and DataStore documentation</a>.</p>"
-=======
 #: ckan/controllers/home.py:35
 msgid "This site is currently off-line. Database is not initialised."
 msgstr "Situs ini sedang luring. Basisdata tidak diinisialisasikan."
@@ -406,7 +383,6 @@
 #: ckan/controllers/home.py:73 ckan/views/home.py:58
 #, python-format
 msgid "Please <a href=\"%s\">update your profile</a> and add your email address. "
->>>>>>> fc1a6656
 msgstr ""
 "Silahkan <a href=\"%s\">perbarui profil anda</a> dan tambahkan alamat email "
 "anda. "
@@ -768,13 +744,8 @@
 msgid "{actor} updated the dataset {dataset}"
 msgstr ""
 
-<<<<<<< HEAD
-#: ckanext/webpageview/theme/templates/webpage_form.html:3
-msgid "eg. http://example.com  (if blank uses resource url)"
-=======
 #: ckan/lib/activity_streams.py:72
 msgid "{actor} changed the extra {extra} of the dataset {dataset}"
->>>>>>> fc1a6656
 msgstr ""
 
 #: ckan/lib/activity_streams.py:75
@@ -3004,17 +2975,8 @@
 msgid "Required field"
 msgstr ""
 
-<<<<<<< HEAD
-#: ckan/templates/admin/index.html:20
-#, python-format
-msgid ""
-"<p>As a sysadmin user you have full control over this CKAN instance. Proceed"
-" with care!</p> <p>For guidance on using sysadmin features, see the CKAN  <a"
-" href=\"%(docs_url)s\" target=\"_blank\">sysadmin guide</a></p>"
-=======
 #: ckan/templates/macros/form.html:422
 msgid "http://example.com/my-image.jpg"
->>>>>>> fc1a6656
 msgstr ""
 
 #: ckan/templates/macros/form.html:423
@@ -3339,18 +3301,9 @@
 msgid "From the dataset abstract"
 msgstr ""
 
-<<<<<<< HEAD
-#: ckan/templates/group/snippets/helper.html:8
-msgid ""
-"You can use CKAN Groups to create and manage collections of datasets. This "
-"could be to catalogue datasets for a particular project or team, or on a "
-"particular theme, or as a very simple way to help people find and search "
-"your own published datasets."
-=======
 #: ckan/templates/package/resource_read.html:88
 #, python-format
 msgid "Source: <a href=\"%(url)s\">%(dataset)s</a>"
->>>>>>> fc1a6656
 msgstr ""
 
 #: ckan/templates/package/resource_read.html:127
@@ -3391,31 +3344,8 @@
 msgid "Field"
 msgstr "Field"
 
-<<<<<<< HEAD
-#: ckan/templates/home/snippets/about_text.html:1
-msgid ""
-"<p>CKAN is the world’s leading open-source data portal platform.</p> <p>CKAN"
-" is a complete out-of-the-box software solution that makes data accessible "
-"and usable – by providing tools to streamline publishing, sharing, finding "
-"and using data (including storage of data and provision of robust data "
-"APIs). CKAN is aimed at data publishers (national and regional governments, "
-"companies and organizations) wanting to make their data open and "
-"available.</p> <p>CKAN is used by governments and user groups worldwide and "
-"powers a variety of official and community data portals including portals "
-"for local, national and international government, such as the UK’s <a "
-"href=\"http://data.gov.uk\">data.gov.uk</a> and the European Union’s <a "
-"href=\"http://publicdata.eu/\">publicdata.eu</a>, the Brazilian <a "
-"href=\"http://dados.gov.br/\">dados.gov.br</a>, Dutch and Netherland "
-"government portals, as well as city and municipal sites in the US, UK, "
-"Argentina, Finland and elsewhere.</p> <p>CKAN: <a "
-"href=\"http://ckan.org/\">http://ckan.org/</a><br /> CKAN Tour: <a "
-"href=\"http://ckan.org/tour/\">http://ckan.org/tour/</a><br /> Features "
-"overview: <a "
-"href=\"http://ckan.org/features/\">http://ckan.org/features/</a></p>"
-=======
 #: ckan/templates/package/resource_read.html:172
 msgid "Data last updated"
->>>>>>> fc1a6656
 msgstr ""
 
 #: ckan/templates/package/resource_read.html:173
@@ -3425,15 +3355,8 @@
 msgid "unknown"
 msgstr ""
 
-<<<<<<< HEAD
-#: ckan/templates/home/snippets/promoted.html:10
-msgid ""
-"This is a nice introductory paragraph about CKAN or the site in general. We "
-"don't have any copy to go here yet but soon we will"
-=======
 #: ckan/templates/package/resource_read.html:176
 msgid "Metadata last updated"
->>>>>>> fc1a6656
 msgstr ""
 
 #: ckan/templates/package/resource_read.html:180
@@ -3653,30 +3576,12 @@
 msgid "Maintainer Email"
 msgstr ""
 
-<<<<<<< HEAD
-#: ckan/templates/organization/snippets/help.html:7
-msgid ""
-"<p>Organizations act like publishing departments for datasets (for example, "
-"the Department of Health). This means that datasets can be published by and "
-"belong to a department instead of an individual user.</p> <p>Within "
-"organizations, admins can assign roles and authorise its members, giving "
-"individual users the right to publish datasets from that particular "
-"organisation (e.g. Office of National Statistics).</p>"
-msgstr ""
-
-#: ckan/templates/organization/snippets/helper.html:8
-msgid ""
-"CKAN Organizations are used to create, manage and publish collections of "
-"datasets. Users can have different roles within an Organization, depending "
-"on their level of authorisation to create, edit and publish."
-=======
 #: ckan/templates/package/snippets/resource_edit_form.html:12
 msgid "Update Resource"
 msgstr ""
 
 #: ckan/templates/package/snippets/resource_form.html:26
 msgid "Data"
->>>>>>> fc1a6656
 msgstr ""
 
 #: ckan/templates/package/snippets/resource_form.html:26
@@ -3791,18 +3696,8 @@
 msgid "Resource Preview"
 msgstr ""
 
-<<<<<<< HEAD
-#: ckan/templates/package/new_view.html:19
-msgid ""
-"Data Explorer views may be slow and unreliable unless the DataStore "
-"extension is enabled. For more information, please see the <a "
-"href='http://docs.ckan.org/en/latest/maintaining/data-viewer.html#viewing-"
-"structured-data-the-data-explorer' target='_blank'>Data Explorer "
-"documentation</a>."
-=======
 #: ckan/templates/package/snippets/resources_list.html:13
 msgid "Data and Resources"
->>>>>>> fc1a6656
 msgstr ""
 
 #: ckan/templates/package/snippets/resources_list.html:30
@@ -4110,12 +4005,7 @@
 
 #: ckan/templates/user/edit.html:19
 msgid ""
-<<<<<<< HEAD
-"License definitions and additional information can be found at <a "
-"href=\"http://opendefinition.org/licenses/\">opendefinition.org</a>"
-=======
 " Your profile lets other CKAN users know about who you are and what you do. "
->>>>>>> fc1a6656
 msgstr ""
 
 #: ckan/templates/user/edit_user_form.html:7
@@ -4631,16 +4521,9 @@
 msgid "Responsive display"
 msgstr "Tampilan responsif"
 
-<<<<<<< HEAD
-#: ckan/templates/user/edit.html:19
-msgid ""
-"Your profile lets other CKAN users know about who you are and what you do."
-msgstr ""
-=======
 #: ckanext/datatablesview/templates/datatables/datatables_form.html:12
 msgid "Show Columns"
 msgstr "Tampilkan Kolom"
->>>>>>> fc1a6656
 
 #: ckanext/datatablesview/templates/datatables/datatables_view.html:28
 msgid "Hide/Unhide Columns"
