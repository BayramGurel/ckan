<<<<<<< HEAD
__version__ = '1.2.6a'
=======
__version__ = '1.2f'
>>>>>>> 56b3bd5c
__description__ = 'Comprehensive Knowledge Archive Network (CKAN) Software'
__long_description__ = \
'''The CKAN software is used to run the Comprehensive Knowledge Archive
Network (CKAN) site: http://www.ckan.net.

The Comprehensive Knowledge Archive Network is a registry of open
knowledge packages and projects (and a few closed ones). CKAN is the
place to search for open knowledge resources as well as register your
own - be that a set of Shakespeare's works, a global population density
database, the voting records of MPs, or 30 years of US patents.

Those familiar with freshmeat or CPAN can think of CKAN as providing an
analogous service for open knowledge. 
'''
__license__ = 'AGPL'<|MERGE_RESOLUTION|>--- conflicted
+++ resolved
@@ -1,8 +1,4 @@
-<<<<<<< HEAD
-__version__ = '1.2.6a'
-=======
-__version__ = '1.2f'
->>>>>>> 56b3bd5c
+__version__ = '1.2.9a'
 __description__ = 'Comprehensive Knowledge Archive Network (CKAN) Software'
 __long_description__ = \
 '''The CKAN software is used to run the Comprehensive Knowledge Archive
