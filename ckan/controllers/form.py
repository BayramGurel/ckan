--- conflicted
+++ resolved
@@ -44,11 +44,7 @@
     def package_create(self):
         try:
             # Get the fieldset.
-<<<<<<< HEAD
-            fieldset = ckan.forms.registry.get_fieldset()
-=======
             fieldset = ckan.forms.registry.get_package_fieldset()
->>>>>>> 942f1616
             if request.method == 'GET':
                 # Bind entity to fieldset.
                 #bound_fieldset = fieldset.bind()
@@ -154,7 +150,6 @@
             raise Exception, msg
         response.headers[name] = value
 
-<<<<<<< HEAD
     def _set_response_header(self, name, value):
         try:
             value = str(value)
@@ -163,8 +158,6 @@
             raise Exception, msg
         response.headers[name] = value
 
-=======
->>>>>>> 942f1616
     def package_edit(self, id):
         try:
             # Find the entity.
