--- conflicted
+++ resolved
@@ -300,13 +300,8 @@
         # template context for the package/read.html template to retrieve
         # later.
         c.package_activity_stream = \
-<<<<<<< HEAD
-                get_action('package_activity_list_html')(context,
-                    {'id': c.current_package_id})
-=======
             get_action('package_activity_list_html')(
                 context, {'id': c.current_package_id})
->>>>>>> 3d239c55
 
         PackageSaver().render_package(c.pkg_dict, context)
 
@@ -500,12 +495,8 @@
         if hasattr(self, 'package_form'):
             c.form = render(self.package_form, extra_vars=vars)
         else:
-<<<<<<< HEAD
-            c.form = render(self._package_form(package_type=package_type), extra_vars=vars)
-=======
             c.form = render(self._package_form(package_type=package_type),
                             extra_vars=vars)
->>>>>>> 3d239c55
 
         if (c.action == u'editresources'):
             return render('package/editresources.html')
