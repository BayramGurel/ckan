import sqlalchemy.orm
import logging

from paste.util.multidict import MultiDict 
from ckan.lib.base import *
from ckan.lib.helpers import json
import ckan.model as model
import ckan.forms
from ckan.lib.search import query_for, QueryOptions, SearchError, DEFAULT_OPTIONS
import ckan.authz
import ckan.rating

log = logging.getLogger(__name__)

IGNORE_FIELDS = ['q']

class BaseApiController(BaseController):

    api_version = ''
    ref_package_by = ''
    ref_group_by = ''
    content_type_json = 'application/json;charset=utf-8'

    def _ref_package(self, package):
        assert self.ref_package_by in ['id', 'name']
        return getattr(package, self.ref_package_by)

    def _ref_group(self, group):
        assert self.ref_group_by in ['id', 'name']
        return getattr(group, self.ref_group_by)

    def _ref_harvest_source(self, harvest_source):
        return getattr(harvest_source, 'id')

    def _list_package_refs(self, packages):
        return [getattr(p, self.ref_package_by) for p in packages]

    def _list_group_refs(self, groups):
        return [getattr(p, self.ref_group_by) for p in groups]

    def _finish_ok(self, response_data=None):
        # response.status_int = 200 -- already will be so
        response.headers['Content-Type'] = self.content_type_json
        response_msg = ''
        if response_data is not None:
            response_msg = json.dumps(response_data)
            # Support "JSONP" callback.
            if request.params.has_key('callback') and request.method == 'GET':
                callback = request.params['callback']
                response_msg = self._wrap_jsonp(callback, response_msg)
        return response_msg

    def _wrap_jsonp(self, callback, response_msg):
        return '%s(%s);' % (callback, response_msg)


class ApiVersion1(BaseApiController):

    api_version = '1'
    ref_package_by = 'name'
    ref_group_by = 'name'


class ApiVersion2(BaseApiController):

    api_version = '2'
    ref_package_by = 'id'
    ref_group_by = 'id'


class BaseRestController(BaseApiController):

    def get_api(self):
        response_data = {}
        response_data['version'] = self.api_version
        return self._finish_ok(response_data) 

    def list(self, register, subregister=None, id=None):
        log.debug('list %s' % (request.path))
        if register == 'revision':
            revs = model.Session.query(model.Revision).all()
            return self._finish_ok([rev.id for rev in revs])
        elif register == u'package' and not subregister:
            query = ckan.authz.Authorizer().authorized_query(self._get_username(), model.Package)
            packages = query.all()
            response_data = self._list_package_refs(packages)
            return self._finish_ok(response_data)
        elif register == u'package' and subregister == 'relationships':
            #TODO authz stuff for this and related packages
            pkg = self._get_pkg(id)
            if not pkg:
                response.status_int = 404
                return 'First package named in request was not found.'
            relationships = pkg.get_relationships()
            response_data = [rel.as_dict(package=pkg, ref_package_by=self.ref_package_by) for rel in relationships]
            return self._finish_ok(response_data)
        elif register == u'group':
            groups = model.Session.query(model.Group).all() 
            response_data = self._list_group_refs(groups)
            return self._finish_ok(response_data)
        elif register == u'tag':
            tags = model.Session.query(model.Tag).all() #TODO
            response_data = [tag.name for tag in tags]
            return self._finish_ok(response_data)
        elif register == u'changeset':
            from ckan.model.changeset import ChangesetRegister
            response_data = ChangesetRegister().keys()
            return self._finish_ok(response_data)
        elif register == u'licenses':
            from ckan.model.license import LicenseRegister
            licenses = LicenseRegister().values()
            response_data = [l.as_dict() for l in licenses]
            return self._finish_ok(response_data)
        elif register == u'harvestsource':
            filter_kwds = {}
            if id == 'publisher':
                filter_kwds['publisher_ref'] = subregister
            objects = model.HarvestSource.filter(**filter_kwds)
            response_data = [o.id for o in objects]
            return self._finish_ok(response_data)
        elif register == u'harvestingjob':
            filter_kwds = {}
            if id == 'status':
                filter_kwds['status'] = subregister.lower().capitalize()
            objects = model.HarvestingJob.filter(**filter_kwds)
            response_data = [o.id for o in objects]
            return self._finish_ok(response_data)
        else:
            response.status_int = 400
            return gettext('Cannot list entity of this type: %s') % register

    def show(self, register, id, subregister=None, id2=None):
        log.debug('show %s/%s/%s/%s' % (register, id, subregister, id2))
        if register == u'revision':
            # Todo: Implement access control for revisions.
            rev = model.Session.query(model.Revision).get(id)
            if rev is None:
                response.status_int = 404
                return ''
            response_data = {
                'id': rev.id,
                'timestamp': model.strftimestamp(rev.timestamp),
                'author': rev.author,
                'message': rev.message,
                'packages': self._list_package_refs(rev.packages),
            }
            return self._finish_ok(response_data)
        elif register == u'changeset':
            from ckan.model.changeset import ChangesetRegister
            changesets = ChangesetRegister()
            changeset = changesets.get(id, None)
            #if not self._check_access(changeset, model.Action.READ):
            #    return ''
            if changeset is None:
                response.status_int = 404
                return ''            
            response_data = changeset.as_dict()
            return self._finish_ok(response_data)
        elif register == u'package' and not subregister:
            pkg = self._get_pkg(id)
            if pkg == None:
                response.status_int = 404
                return ''
            if not self._check_access(pkg, model.Action.READ):
                return ''
            response_data = self._represent_package(pkg)
            return self._finish_ok(response_data)
        elif register == u'package' and (subregister == 'relationships' or subregister in model.PackageRelationship.get_all_types()):
            pkg1 = self._get_pkg(id)
            pkg2 = self._get_pkg(id2)
            if not pkg1:
                response.status_int = 404
                return 'First package named in address was not found.'
            if not pkg2:
                response.status_int = 404
                return 'Second package named in address was not found.'
            if subregister == 'relationships':
                relationships = pkg1.get_relationships_with(pkg2)
            else:
                relationships = pkg1.get_relationships_with(pkg2,
                                                            type=subregister)
                if not relationships:
                    response.status_int = 404
                    return 'Relationship "%s %s %s" not found.' % \
                           (id, subregister, id2)
            response_data = [rel.as_dict(pkg1, ref_package_by=self.ref_package_by) for rel in relationships]
            return self._finish_ok(response_data)

        elif register == u'group':
            group = model.Group.by_name(id)
            if group is None:
                response.status_int = 404
                return ''

            if not self._check_access(group, model.Action.READ):
                return ''

            _dict = group.as_dict(ref_package_by=self.ref_package_by)
            #TODO check it's not none
            return self._finish_ok(_dict)
        elif register == u'tag':
            obj = model.Tag.by_name(id) #TODO tags
            if obj is None:
                response.status_int = 404
                return ''            
            response_data = [pkgtag.package.name for pkgtag in obj.package_tags]
            return self._finish_ok(response_data)
        elif register == u'harvestsource':
            obj = model.HarvestSource.get(id, default=None)
            if obj is None:
                response.status_int = 404
                return ''            
            response_data = obj.as_dict()
            return self._finish_ok(response_data)
        elif register == u'harvestingjob':
            obj = model.HarvestingJob.get(id, default=None)
            if obj is None:
                response.status_int = 404
                return ''            
            response_data = obj.as_dict()
            return self._finish_ok(response_data)
        else:
            response.status_int = 400
            return gettext('Cannot read entity of this type: %s') % register

    def _represent_package(self, package):
        return package.as_dict(ref_package_by=self.ref_package_by, ref_group_by=self.ref_group_by)

    def create(self, register, id=None, subregister=None, id2=None):
        log.debug('create %s/%s/%s/%s params: %r' % (register, id, subregister, id2, request.params))
        # Check an API key given, otherwise deny access.
        if not self._check_access(None, None):
            return json.dumps(_('Access denied'))
        # Read the request data.
        try:
            request_data = self._get_request_data()
        except ValueError, inst:
            response.status_int = 400
            return gettext('JSON Error: %s') % str(inst)
        try:
            if register == 'package' and not subregister:
                # Create a Package.
                fs = ckan.forms.get_standard_fieldset()
                try:
                    request_fa_dict = ckan.forms.edit_package_dict(ckan.forms.get_package_dict(fs=fs), request_data)
                except ckan.forms.PackageDictFormatError, inst:
                    log.error('Package format incorrect: %s' % str(inst))
                    response.status_int = 400
                    return gettext('Package format incorrect: %s') % str(inst)
                fs = fs.bind(model.Package, data=request_fa_dict, session=model.Session)
                # ...continues below.
            elif register == 'package' and subregister in model.PackageRelationship.get_all_types():
                # Create a Package Relationship.
                pkg1 = self._get_pkg(id)
                pkg2 = self._get_pkg(id2)
                if not pkg1:
                    response.status_int = 404
                    return 'First package named in address was not found.'
                if not pkg2:
                    response.status_int = 404
                    return 'Second package named in address was not found.'
                comment = request_data.get('comment', u'')
                existing_rels = pkg1.get_relationships_with(pkg2, subregister)
                if existing_rels:
                    return self._update_package_relationship(existing_rels[0],
                                                             comment)
                rev = model.repo.new_revision()
                rev.author = self.rest_api_user
                rev.message = _(u'REST API: Create package relationship: %s %s %s') % (pkg1, subregister, pkg2)
                rel = pkg1.add_relationship(subregister, pkg2, comment=comment)
                model.repo.commit_and_remove()
                response_data = rel.as_dict(ref_package_by=self.ref_package_by)
                return self._finish_ok(response_data)
            elif register == 'group' and not subregister:
                # Create a Group.
                request_fa_dict = ckan.forms.edit_group_dict(ckan.forms.get_group_dict(), request_data)
<<<<<<< HEAD
                fs = ckan.forms.get_group_fieldset('group_fs_combined').bind(model.Group, data=request_fa_dict, session=model.Session)
=======
                fs = ckan.forms.get_group_fieldset(combined=True).bind(model.Group, data=request_fa_dict, session=model.Session)
>>>>>>> 942f1616
                # ...continues below.
            elif register == 'rating' and not subregister:
                # Create a Rating.
                return self._create_rating(request_data)
            elif register == 'harvestingjob' and not subregister:
                # Create a HarvestingJob.
                return self._create_harvesting_job(request_data)
            else:
                # Complain about unsupported entity type.
                log.error('Cannot create new entity of this type: %s %s' % (register, subregister))
                response.status_int = 400
                return gettext('Cannot create new entity of this type: %s %s') % (register, subregister)
            # Validate the fieldset.
            validation = fs.validate()
            if not validation:
                # Complain about validation errors.
                log.error('Validation error: %r' % repr(fs.errors))
                response.status_int = 409
                return json.dumps(repr(fs.errors))
            # Construct new revision.
            rev = model.repo.new_revision()
            rev.author = self.rest_api_user
            rev.message = _(u'REST API: Create object %s') % str(fs.name.value)
            # Construct catalogue entity.
            fs.sync()
            # Construct access control entities.
            if self.rest_api_user:
                admins = [model.User.by_name(self.rest_api_user.decode('utf8'))]
            else:
                admins = []
            model.setup_default_user_roles(fs.model, admins)
            # Commit
            model.repo.commit()        
        except Exception, inst:
            log.exception(inst)
            model.Session.rollback()
            log.error('Exception creating object %s: %r' % (str(fs.name.value), inst))
            raise
        log.debug('Created object %s' % str(fs.name.value))
        obj = fs.model
        # Set location header with new ID.
        location = str('%s/%s' % (request.path, obj.id))
        response.headers['Location'] = location
        log.debug('Response headers: %r' % (response.headers))
        # Todo: Return 201, not 200.
        return self._finish_ok(obj.as_dict())
            
    def update(self, register, id, subregister=None, id2=None):
        log.debug('update %s/%s/%s/%s' % (register, id, subregister, id2))
        # must be logged in to start with
        if not self._check_access(None, None):
            return json.dumps(_('Access denied'))

        if register == 'package' and not subregister:
            entity = self._get_pkg(id)
            if entity == None:
                response.status_int = 404
                return 'Package was not found.'
        elif register == 'package' and subregister in model.PackageRelationship.get_all_types():
            pkg1 = self._get_pkg(id)
            pkg2 = self._get_pkg(id2)
            if not pkg1:
                response.status_int = 404
                return 'First package named in address was not found.'
            if not pkg2:
                response.status_int = 404
                return 'Second package named in address was not found.'
            existing_rels = pkg1.get_relationships_with(pkg2, subregister)
            if not existing_rels:
                response.status_int = 404
                return 'This relationship between the packages was not found.'
            entity = existing_rels[0]
        elif register == 'group' and not subregister:
            entity = model.Group.by_name(id)
        else:
            response.status_int = 400
            return gettext('Cannot update entity of this type: %s') % register
        if not entity:
            response.status_int = 404
            return ''

        if (not subregister and \
            not self._check_access(entity, model.Action.EDIT)) \
            or not self._check_access(None, None):
            return json.dumps(_('Access denied'))

        try:
            request_data = self._get_request_data()
        except ValueError, inst:
            response.status_int = 400
            return gettext('JSON Error: %s') % str(inst)

        if not subregister:
            if register == 'package':
                fs = ckan.forms.get_standard_fieldset()
                orig_entity_dict = ckan.forms.get_package_dict(pkg=entity, fs=fs)
                try:
                    request_fa_dict = ckan.forms.edit_package_dict(orig_entity_dict, request_data, id=entity.id)
                except ckan.forms.PackageDictFormatError, inst:
                    response.status_int = 400
                    return gettext('Package format incorrect: %s') % str(inst)
            elif register == 'group':
                orig_entity_dict = ckan.forms.get_group_dict(entity)
                request_fa_dict = ckan.forms.edit_group_dict(orig_entity_dict, request_data, id=entity.id)
                fs = ckan.forms.get_group_fieldset(combined=True)
            fs = fs.bind(entity, data=request_fa_dict)
            
            validation = fs.validate()
            if not validation:
                response.status_int = 409
                return json.dumps(repr(fs.errors))
            try:
                rev = model.repo.new_revision()
                rev.author = self.rest_api_user
                rev.message = _(u'REST API: Update object %s') % str(fs.name.value)
                fs.sync()

                model.repo.commit()        
            except Exception, inst:
                log.exception(inst)
                model.Session.rollback()
                if inst.__class__.__name__ == 'IntegrityError':
                    response.status_int = 409
                    return ''
                else:
                    raise
            obj = fs.model
            return self._finish_ok(obj.as_dict())
        else:
            if register == 'package':
                comment = request_data.get('comment', u'')
                return self._update_package_relationship(entity, comment)

    def delete(self, register, id, subregister=None, id2=None):
        log.debug('delete %s/%s/%s/%s' % (register, id, subregister, id2))
        # must be logged in to start with
        if not self._check_access(None, None):
            return json.dumps(_('Access denied'))

        if register == 'package' and not subregister:
            entity = self._get_pkg(id)
            if not entity:
                response.status_int = 404
                return 'Package was not found.'
            revisioned_details = 'Package: %s' % entity.name
        elif register == 'package' and subregister in model.PackageRelationship.get_all_types():
            pkg1 = self._get_pkg(id)
            pkg2 = self._get_pkg(id2)
            if not pkg1:
                response.status_int = 404
                return 'First package named in address was not found.'
            if not pkg2:
                response.status_int = 404
                return 'Second package named in address was not found.'
            existing_rels = pkg1.get_relationships_with(pkg2, subregister)
            if not existing_rels:
                response.status_int = 404
                return ''
            entity = existing_rels[0]
            revisioned_details = 'Package Relationship: %s %s %s' % (id, subregister, id2)
        elif register == 'group' and not subregister:
            entity = model.Group.by_name(id)
            revisioned_details = None
        elif register == 'harvestingjob' and not subregister:
            entity = model.HarvestingJob.get(id, default=None)
            revisioned_details = None
        else:
            response.status_int = 400
            return gettext('Cannot delete entity of this type: %s %s') % (register, subregister or '')
        if not entity:
            response.status_int = 404
            return ''

        if not self._check_access(entity, model.Action.PURGE):
            return json.dumps(_('Access denied'))

        if revisioned_details:
            rev = model.repo.new_revision()
            rev.author = self.rest_api_user
            rev.message = _(u'REST API: Delete %s') % revisioned_details
            
        try:
            entity.delete()
            model.repo.commit()        
        except Exception, inst:
            log.exception(inst)
            raise

        return self._finish_ok()

    def search(self, register=None):
        log.debug('search %s params: %r' % (register, request.params))
        if register == 'revision':
            since_time = None
            if request.params.has_key('since_id'):
                id = request.params['since_id']
                rev = model.Session.query(model.Revision).get(id)
                if rev is None:
                    response.status_int = 400
                    return gettext(u'There is no revision with id: %s') % id
                since_time = rev.timestamp
            elif request.params.has_key('since_time'):
                since_time_str = request.params['since_time']
                try:
                    since_time = model.strptimestamp(since_time_str)
                except ValueError, inst:
                    response.status_int = 400
                    return 'ValueError: %s' % inst
            else:
                response.status_int = 400
                return gettext("Missing search term ('since_id=UUID' or 'since_time=TIMESTAMP')")
            revs = model.Session.query(model.Revision).filter(model.Revision.timestamp>since_time)
            return self._finish_ok([rev.id for rev in revs])
        elif register == 'package' or register == 'resource':
            if request.params.has_key('qjson'):
                if not request.params['qjson']:
                    response.status_int = 400
                    return gettext('Blank qjson parameter')
                params = json.loads(request.params['qjson'])
            elif request.params.values() and request.params.values() != [u''] and request.params.values() != [u'1']:
                params = request.params
            else:
                try:
                    params = self._get_request_data()
                except ValueError, inst:
                    response.status_int = 400
                    return gettext(u'Search params: %s') % unicode(inst)
            
            options = QueryOptions()
            for k, v in params.items():
                if (k in DEFAULT_OPTIONS.keys()):
                    options[k] = v
            options.update(params)
            options.username = self._get_username()
            options.search_tags = False
            options.return_objects = False
            
            query_fields = MultiDict()
            for field, value in params.items():
                field = field.strip()
                if field in DEFAULT_OPTIONS.keys() or \
                   field in IGNORE_FIELDS:
                    continue
                values = [value]
                if isinstance(value, list):
                    values = value
                for v in values:
                    query_fields.add(field, v)
            
            if register == 'package':
                options.ref_entity_with_attr = self.ref_package_by
            try:
                backend = None
                if register == 'resource': 
                    query = query_for(model.PackageResource, backend='sql')
                else:
                    query = query_for(model.Package)
                results = query.run(query=params.get('q'), 
                                    fields=query_fields, 
                                    options=options)
                return self._finish_ok(results)
            except SearchError, e:
                log.exception(e)
                response.status_int = 400
                return gettext('Bad search option: %s') % e
        else:
            response.status_int = 404
            return gettext('Unknown register: %s') % register

    def tag_counts(self):
        log.debug('tag counts')
        tags = model.Session.query(model.Tag).all()
        results = []
        for tag in tags:
            tag_count = len(tag.package_tags)
            results.append((tag.name, tag_count))
        return self._finish_ok(results)

    def throughput(self):
        qos = self._calc_throughput()
        qos = str(qos)
        return self._finish_ok(qos)

    def _calc_throughput(self):
        period = 10  # Seconds.
        timing_cache_path = self._get_timing_cache_path()
        call_count = 0
        import datetime, glob
        for t in range(0, period):
            expr = '%s/%s*' % (
                timing_cache_path,
                (datetime.datetime.now() - datetime.timedelta(0,t)).isoformat()[0:19],
            )
            call_count += len(glob.glob(expr))
        # Todo: Clear old records.
        return float(call_count) / period

    def _create_rating(self, params):
        """ Example data:
               rating_opts = {'package':u'warandpeace',
                              'rating':5}
        """
        # check options
        package_ref = params.get('package')
        rating = params.get('rating')
        user = self.rest_api_user
        opts_err = None
        if not package_ref:
            opts_err = gettext('You must supply a package id or name (parameter "package").')
        elif not rating:
            opts_err = gettext('You must supply a rating (parameter "rating").')
        else:
            try:
                rating_int = int(rating)
            except ValueError:
                opts_err = gettext('Rating must be an integer value.')
            else:
                package = self._get_pkg(package_ref)
                if rating < ckan.rating.MIN_RATING or rating > ckan.rating.MAX_RATING:
                    opts_err = gettext('Rating must be between %i and %i.') % (ckan.rating.MIN_RATING, ckan.rating.MAX_RATING)
                elif not package:
                    opts_err = gettext('Package with name %r does not exist.') % package_ref
        if opts_err:
            self.log.debug(opts_err)
            response.status_int = 400
            response.headers['Content-Type'] = self.content_type_json
            return opts_err

        user = model.User.by_name(self.rest_api_user)
        ckan.rating.set_rating(user, package, rating_int)

        package = self._get_pkg(package_ref)
        ret_dict = {'rating average':package.get_average_rating(),
                    'rating count': len(package.ratings)}
        return self._finish_ok(ret_dict)

    def _create_harvesting_job(self, params):
        """ Example data: {'user_ref':u'0005', 'source_id':5}
        """
        # Pick out attribute values from request.
        user_ref = params.get('user_ref')
        source_id = params.get('source_id')
        # Validate values.
        opts_err = ''
        if not user_ref:
            opts_err = gettext('You must supply a user_ref.')
        elif not source_id:
            opts_err = gettext('You must supply a source_id.')
        else:
            source = model.HarvestSource.get(source_id, default=None)
            if not source:
                opts_err = gettext('Harvest source %s does not exist.') % source_id
        if opts_err:
            self.log.debug(opts_err)
            response.status_int = 400
            response.headers['Content-Type'] = self.content_type_json
            return json.dumps(opts_err)
        # Create job.
        job = model.HarvestingJob(source_id=source_id, user_ref=user_ref)
        model.Session.add(job)
        model.Session.commit()
        ret_dict = job.as_dict()
        return self._finish_ok(ret_dict)

    def _get_username(self):
        user = self._get_user_for_apikey()
        return user and user.name or u''

    def _check_access(self, entity, action):
        # Checks apikey is okay and user is authorized to do the specified
        # action on the specified package (or other entity).
        # If both args are None then just check the apikey corresponds
        # to a user.
        api_key = None
        # Todo: Remove unused 'isOk' variable.
        isOk = False

        self.rest_api_user = self._get_username()
        log.debug('check access - user %r' % self.rest_api_user)
        
        if action and entity and not isinstance(entity, model.PackageRelationship) \
                and not isinstance(entity, model.HarvestingJob):
            if action != model.Action.READ and self.rest_api_user in (model.PSEUDO_USER__VISITOR, ''):
                self.log.debug("Valid API key needed to make changes")
                response.status_int = 403
                response.headers['Content-Type'] = self.content_type_json
                return False                
            
            am_authz = ckan.authz.Authorizer().is_authorized(self.rest_api_user, action, entity)
            if not am_authz:
                self.log.debug("User is not authorized to %s %s" % (action, entity))
                response.status_int = 403
                response.headers['Content-Type'] = self.content_type_json
                return False
        elif not self.rest_api_user:
            self.log.debug("No valid API key provided.")
            response.status_int = 403
            response.headers['Content-Type'] = self.content_type_json
            return False
        self.log.debug("Access OK.")
        response.status_int = 200
        return True                

    def _update_package_relationship(self, relationship, comment):
        is_changed = relationship.comment != comment
        if is_changed:
            rev = model.repo.new_revision()
            rev.author = self.rest_api_user
            rev.message = _(u'REST API: Update package relationship: %s %s %s') % (relationship.subject, relationship.type, relationship.object)
            relationship.comment = comment
            model.repo.commit_and_remove()
        return self._finish_ok(relationship.as_dict())


class RestController(ApiVersion1, BaseRestController):
    # Implements CKAN API Version 1.

    def _represent_package(self, package):
        msg_data = super(RestController, self)._represent_package(package)
        msg_data['download_url'] = package.resources[0].url if package.resources else ''
        return msg_data
<|MERGE_RESOLUTION|>--- conflicted
+++ resolved
@@ -274,11 +274,7 @@
             elif register == 'group' and not subregister:
                 # Create a Group.
                 request_fa_dict = ckan.forms.edit_group_dict(ckan.forms.get_group_dict(), request_data)
-<<<<<<< HEAD
-                fs = ckan.forms.get_group_fieldset('group_fs_combined').bind(model.Group, data=request_fa_dict, session=model.Session)
-=======
                 fs = ckan.forms.get_group_fieldset(combined=True).bind(model.Group, data=request_fa_dict, session=model.Session)
->>>>>>> 942f1616
                 # ...continues below.
             elif register == 'rating' and not subregister:
                 # Create a Rating.
