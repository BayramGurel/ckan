--- conflicted
+++ resolved
@@ -1,18 +1,11 @@
 # encoding: utf-8
 
 """WSGI app initialization"""
-<<<<<<< HEAD
+import urllib
 import urlparse
 import urllib
 
 import webob
-
-=======
-import urllib
-import urlparse
-
-import webob
->>>>>>> b8466173
 from routes import request_config as routes_request_config
 
 from ckan.lib.i18n import get_locales_from_config
@@ -20,10 +13,7 @@
 from ckan.config.middleware.flask_app import make_flask_stack
 from ckan.config.middleware.pylons_app import make_pylons_stack
 from ckan.common import config
-<<<<<<< HEAD
-=======
 from ckan.lib.i18n import get_locales_from_config
->>>>>>> b8466173
 
 import logging
 log = logging.getLogger(__name__)
