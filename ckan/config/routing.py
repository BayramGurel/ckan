--- conflicted
+++ resolved
@@ -301,16 +301,10 @@
         m.connect('/user/edit', action='edit')
         # Note: openid users have slashes in their ids, so need the wildcard
         # in the route.
-<<<<<<< HEAD
         m.connect('user_activity_stream', '/user/activity/{id}',
                   action='activity', ckan_icon='time')
-        m.connect('/user/dashboard', action='dashboard')
+        m.connect('/dashboard', action='dashboard')
         m.connect('user_follow', '/user/follow/{id}', action='follow')
-=======
-        m.connect('/user/activity/{id}', action='activity')
-        m.connect('/dashboard', action='dashboard')
-        m.connect('/user/follow/{id}', action='follow')
->>>>>>> 7f630a9c
         m.connect('/user/unfollow/{id}', action='unfollow')
         m.connect('user_followers', '/user/followers/{id:.*}',
                   action='followers', ckan_icon='group')
