--- conflicted
+++ resolved
@@ -22,10 +22,7 @@
 from werkzeug.local import Local, LocalProxy
 
 from flask_login import current_user as _cu
-<<<<<<< HEAD
-=======
 from flask_login import login_user as _login_user, logout_user as _logout_user
->>>>>>> df50c365
 from flask_babel import (gettext as flask_ugettext,
                          ngettext as flask_ungettext)
 
@@ -44,11 +41,8 @@
 
 
 current_user = cast(Union["Model.User", "Model.AnonymousUser"], _cu)
-<<<<<<< HEAD
-=======
 login_user = _login_user
 logout_user = _logout_user
->>>>>>> df50c365
 
 
 @maintain.deprecated('All web requests are served by Flask', since="2.10.0")
