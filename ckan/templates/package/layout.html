<html
  xmlns="http://www.w3.org/1999/xhtml"
  xmlns:py="http://genshi.edgewall.org/"
  xmlns:xi="http://www.w3.org/2001/XInclude"
  py:strip=""
  >

  <py:match path="minornavigation" py:if="c.pkg">
    <ul class="nav nav-pills">
      <li class="${'active' if c.action=='read' else ''}">${h.subnav_link(h.icon('package') + _('View'), controller='package', action='read', id=c.pkg.name)}</li>
      <py:choose test="len(c.pkg_dict.get('resources', []))==0 and not h.check_access('package_update',{'id':c.pkg.id})">
      <py:when test="True">
        <li class="disabled">
          <a href="#" onclick="return false;">${h.icon('package-disabled') + _('Resources (0)')}</a>
        </li>
      </py:when>
      <py:otherwise>
        <li class="dropdown ${'active' if (c.action=='resource_read' or c.action=='editresources') else ''}">
          <a class="dropdown-toggle" data-toggle="dropdown" href="#">${h.icon('page_white_stack') + _('Resources') + ' (' + str(len(c.pkg_dict.get('resources',[]))) + ')'}<b class="caret"></b></a>
          <div class="dropdown-appears">
            <ul class="dropdown-menu">
              <li py:if="h.check_access('package_update',{'id':c.pkg.id})">
                ${h.link_to(
                  h.icon('page_white_add') + _('Add / Edit resources'),
                  h.url_for(action='editresources', id=c.pkg.name, controller='package')
                  )}
                <hr py:if="len(c.pkg_dict.get('resources',[]))>0"/>
              </li>
              <li py:for="res in c.pkg_dict.get('resources', [])">
			  <a href="${h.url_for(controller='package', action='resource_read', id=c.pkg_dict['name'], resource_id=res['id'])}">${h.resource_icon(res) + h.resource_display_name(res)}</a>
              </li>
            </ul>
          </div>
        </li>
      </py:otherwise>
      </py:choose>
<<<<<<< HEAD
      <li py:if="h.asbool(config.get('ckan.dataset.show_related', 'true'))" class="${'active' if c.action=='related' else ''}">${h.subnav_link(h.icon('package') + _('Related') + ' (%s)' % c.related_count, controller='related', action='list', id=c.pkg.name)}</li>
=======
      <li class="${'active' if c.action=='history' else ''}">${h.subnav_link(h.icon('page_stack') + _('History'), controller='package', action='history', id=c.pkg.name)}</li>
      <li class="${'active' if c.action=='followers' else ''}" style="float:right;">
        ${h.subnav_link(
            h.icon('authorization_group') + _('Followers ({num_followers})').format(num_followers=c.num_followers),
            controller='package', 
            action='followers',
            id=c.pkg.name)}
      </li>
      <li class="${'active' if c.action=='related' else ''}">${h.subnav_link(h.icon('package') + _('Related') + ' (%s)' % c.related_count, controller='related', action='list', id=c.pkg.name)}</li>
>>>>>>> 2fc06518

      <py:if test="h.check_access('package_update',{'id':c.pkg.id})">
        <li class="divider">|</li>
      </py:if>

      <py:if test="h.check_access('package_update',{'id':c.pkg.id})">
        <li class="${'active' if c.action=='edit' else ''}">
          ${h.subnav_link(h.icon('package_edit') + _('Settings'), controller='package', action='edit', id=c.pkg.name)}
        </li>
      </py:if>

      <li class="${'active' if c.action=='authz' else ''}" py:if="h.check_access('package_edit_permissions',{'id':c.pkg.id})">
        ${h.subnav_link(h.icon('lock') + _('Authorization'), controller='package', action='authz', id=c.pkg.name)}
      </li>
      <li py:if="c.user" style="float:right;">
        <py:choose test="c.pkg_dict.am_following">
          <a py:when="True" id="dataset_follow_button" class="btn btn-mini" data-dataset-id="${c.pkg.id}" data-state="unfollow">Unfollow</a>
          <a py:otherwise="" id="dataset_follow_button" class="btn btn-mini" data-dataset-id="${c.pkg.id}" data-state="follow">Follow</a>
        </py:choose>
      </li>
    </ul>
  </py:match>

  <xi:include href="../layout.html" />

</html>
<|MERGE_RESOLUTION|>--- conflicted
+++ resolved
@@ -34,19 +34,15 @@
         </li>
       </py:otherwise>
       </py:choose>
-<<<<<<< HEAD
       <li py:if="h.asbool(config.get('ckan.dataset.show_related', 'true'))" class="${'active' if c.action=='related' else ''}">${h.subnav_link(h.icon('package') + _('Related') + ' (%s)' % c.related_count, controller='related', action='list', id=c.pkg.name)}</li>
-=======
       <li class="${'active' if c.action=='history' else ''}">${h.subnav_link(h.icon('page_stack') + _('History'), controller='package', action='history', id=c.pkg.name)}</li>
       <li class="${'active' if c.action=='followers' else ''}" style="float:right;">
         ${h.subnav_link(
             h.icon('authorization_group') + _('Followers ({num_followers})').format(num_followers=c.num_followers),
-            controller='package', 
+            controller='package',
             action='followers',
             id=c.pkg.name)}
       </li>
-      <li class="${'active' if c.action=='related' else ''}">${h.subnav_link(h.icon('package') + _('Related') + ' (%s)' % c.related_count, controller='related', action='list', id=c.pkg.name)}</li>
->>>>>>> 2fc06518
 
       <py:if test="h.check_access('package_update',{'id':c.pkg.id})">
         <li class="divider">|</li>
