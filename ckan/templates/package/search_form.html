--- conflicted
+++ resolved
@@ -12,10 +12,6 @@
     <input type="hidden" name="${k}" value="${v}" />  
   </py:for>
   </span>
-<<<<<<< HEAD
-
-=======
->>>>>>> f4daf030
   <div class="package-search-filters">Filter by <label for="open_only" class="inline">${h.checkbox(name='open_only', checked=c.open_only)} packages with open licenses</label>
   <label for="downloadable_only" class="inline">${h.checkbox(name='downloadable_only', checked=c.downloadable_only)} packages with downloads</label>
   <input type="submit" value="${_('Search')}" class="button" />
