{% extends "package/base_form_page.html" %}

<<<<<<< HEAD
{% block title %}{{ _('Add data to the dataset') }} - {{ super() }}{% endblock %}
=======
{% if c.userobj %}
  {% set logged_in = true %}
{% else %}
  {% set logged_in = false %}
{% endif %}
>>>>>>> ef1b588e

{% block subtitle %}{{ _('Add data to the dataset') }}{% endblock %}

{% block form %}{% snippet 'package/snippets/resource_form.html', data=data, errors=errors, error_summary=error_summary, include_metadata=false, pkg_name=pkg_name, stage=stage, allow_upload=logged_in %}{% endblock %}

{% block secondary_content %}
  <section class="module module-narrow module-shallow">
    <h2 class="module-heading"><i class="icon-large icon-info-sign"></i> {{ _('What is data?') }}</h2>
    <div class="module-content">
      <p>{{ _('Data can be any file or link to a file containing useful data.') }}</p>
    </div>
  </section>

  {% snippet 'package/snippets/resources.html', pkg=pkg_dict, action='resource_edit', active=data.id %}
{% endblock %}

{% block scripts %}
  {{ super() }}
  <script src="{% url_for_static "/base/vendor/jquery.ui.widget.js" %}"></script>
  <script src="{% url_for_static "/base/vendor/jquery-fileupload/jquery.iframe-transport.js" %}"></script>
  <script src="{% url_for_static "/base/vendor/jquery-fileupload/jquery.fileupload.js" %}"></script>
  <script src="{% url_for_static "/base/javascript/modules/resource-form.js" %}"></script>
  <script src="{% url_for_static "/base/javascript/modules/resource-upload-field.js" %}"></script>
{% endblock %}

{% block breadcrumb_content %}
  <li>{% link_for _('Datasets'), controller='package', action='search', highlight_actions = 'new index' %}</li>
  <li>{% link_for h.dataset_display_name(pkg_dict)|truncate(30), controller='package', action='read', id=pkg_dict.name %}</li>
  <li class="active"><a href="">Add resource</a></li>
{% endblock %}<|MERGE_RESOLUTION|>--- conflicted
+++ resolved
@@ -1,14 +1,10 @@
 {% extends "package/base_form_page.html" %}
 
-<<<<<<< HEAD
-{% block title %}{{ _('Add data to the dataset') }} - {{ super() }}{% endblock %}
-=======
 {% if c.userobj %}
   {% set logged_in = true %}
 {% else %}
   {% set logged_in = false %}
 {% endif %}
->>>>>>> ef1b588e
 
 {% block subtitle %}{{ _('Add data to the dataset') }}{% endblock %}
 
