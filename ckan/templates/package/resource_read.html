--- conflicted
+++ resolved
@@ -27,13 +27,8 @@
           {% block resource_actions %}
           <ul>
             {% block resource_actions_inner %}
-<<<<<<< HEAD
             {% if h.check_access('package_update', {'id':pkg.id }) and not is_activity_archive %}
-              <li>{% link_for _('Manage'), controller='package', action='resource_edit', id=pkg.name, resource_id=res.id, class_='btn btn-default', icon='wrench' %}</li>
-=======
-            {% if h.check_access('package_update', {'id':pkg.id }) %}
               <li>{% link_for _('Manage'), named_route='resource.edit', id=pkg.name, resource_id=res.id, class_='btn btn-default', icon='wrench' %}</li>
->>>>>>> d7efea1d
             {% endif %}
             {% if res.url and h.is_url(res.url) %}
               <li>
