<html xmlns:py="http://genshi.edgewall.org/"
  xmlns:xi="http://www.w3.org/2001/XInclude"
  py:strip=""
  >
  <xi:include href="../_util.html" />
  <div class="package">
<<<<<<< HEAD
=======
    <p class="atom-feed-link package-history-link">
      <a
        href="${url(controller='package', action='history', id=c.pkg.name, format='atom', days=7)}"
        title="${g.site_title} - Package History - ${c.pkg.name}">
        Subscribe &raquo;</a>
    </p>
>>>>>>> f4daf030

    <!-- Title -->
    <h2 class="head">
      ${c.pkg.title}
    </h2>
    
    <!-- Source URL -->    
    <div class="url" py:if="c.pkg.url">
      <p>
        Source: ${c.pkg_url_link}
      </p>
    </div>
    
    <!-- About package -->
    <div class="notes" py:if="str(c.pkg_notes_formatted).strip()">
      ${c.pkg_notes_formatted}
    </div>
    
    <!-- Downloads and resources -->
    <div class="resources">
      <h4>Downloads &amp; Resources</h4>
      <py:choose test="">
      <table py:when="c.pkg.resources">
        <tr>
            <th>Description</th>
            <th>Format</th>
            <th>Hash</th>
        </tr>
        <py:for each="res in c.pkg.resources">
          <tr>
              <td>
                  <py:choose test="">
                    <py:when test="res.description">
                      <a href="${res.url}" target="_blank">${res.description}</a>  
                    </py:when>
                    <py:otherwise test="">
                      <a href="${res.url}" target="_blank">Download <em>(no description)</em></a>  
                    </py:otherwise>
                  </py:choose>
              </td>
              <td>${res.format}</td>
              <td>${res.hash}</td>
          </tr>
        </py:for>
            <caption>
                This is a list of all known formats and datasets for <em>${c.pkg.title}</em>. If you know of another (CSV, SPARQL end-pont etc.) ${h.subnav_link(c, 'please edit this page and add it to the list', controller='package', action='edit', id=c.pkg.name)}.
            </caption>
      </table>
      <table py:otherwise=""><tr><th>Resources</th><td>None given for this package.</td></tr></table>
      </py:choose>
    </div>

    <hr class="cleared" />

    <py:def function="details_item(label, value)">
        <tr>
          <td class="package-label">
            ${label}
          </td>
          <td class="package-details">
            ${value}
          </td>
        </tr>
    </py:def>

    <div class="details">
    <h4>About this package</h4>
    <table>
      <tbody>
        ${details_item('Author', c.pkg_author_link)}
        ${details_item('Maintainer', c.pkg_maintainer_link)}
        ${details_item('Version', c.pkg.version)}
        <tr>
          <td class="package-label">
            License
          </td>
          <td class="package-details">
          <py:choose test="">
          <py:when test="c.pkg.license and c.pkg.license.url">
            <a href="${c.pkg.license.url}">${c.pkg.license.title}</a>
          </py:when>
          <py:when test="c.pkg.license">${c.pkg.license.title}</py:when>
          <py:when test="c.pkg.license_id">${c.pkg.license_id}</py:when>
          <py:otherwise test="">
            -
          </py:otherwise>
          </py:choose>
          </td>
        </tr>
        <tr py:for="key, value in c.pkg_extras">
          <td class="package-label">${key}</td>
          <td class="package-details">${value}</td>
        </tr>
      </tbody>
          <caption>
              Something missing? ${h.subnav_link(c, 'Please help improve this page by adding more information', controller='package', action='edit', id=c.pkg.name)}.
          </caption>
    </table>
    </div>
    
    <div class="api">
        <h4>${config.get('ckan.site_title')} API / datapkg</h4>
        <div>
            <p>
                This information on this page (the package metadata) is also available programatically via the <a href="http://knowledgeforge.net/ckan/doc/ckan/api.html">${config.get('ckan.site_title')}</a>
            </p>
            <h5>JSON:</h5>
            <code>
                <py:if test="config.get('ckan.api_url')">                
                    <a href="${config.get('ckan.api_url') + h.url_for(controller='rest', register='package', action='show', id=c.pkg.name)}">${config.get('ckan.api_url') + h.url_for(controller='rest', register='package', action='show', id=c.pkg.name)}</a>
                </py:if>                
                <py:if test="not config.get('ckan.api_url')">
                    <a href="${config.get('ckan.site_url') + h.url_for(controller='rest', register='package', action='show', id=c.pkg.name)}">${config.get('ckan.site_url') + h.url_for(controller='rest', register='package', action='show', id=c.pkg.name)}</a>
                </py:if>
            </code>
            <py:if test="config.get('rdf_packages')">
                <h5>RDF:</h5>
                <code><a href="${config.get('rdf_packages') + c.pkg.name[0] + '/' + c.pkg.name[1] + '/' + c.pkg.name}">${config.get('rdf_packages') + c.pkg.name[0] + '/' + c.pkg.name[1] + '/' + c.pkg.name}</a></code>
            </py:if>
            <p>
                The information on this page and the downloads / resources are also available using the 
                <a href="http://blog.okfn.org/2010/02/23/introducing-datapkg/">datapkg command line utility</a>.
            </p>
            <h5>Information about this package:</h5>
            <code>$ datapkg info ckan://${c.pkg.name}</code>            
            <h5>Download:</h5>
            <code>$ datapkg download ckan://${c.pkg.name} .</code>            
        </div>
    </div>

    <ul>
      <py:if test="h.am_authorized(c, actions.CHANGE_STATE, c.pkg)">
         <li><strong>State:</strong> ${c.pkg.state}</li>
      </py:if>
    </ul>

    <hr class="cleared" />
  </div>

</html><|MERGE_RESOLUTION|>--- conflicted
+++ resolved
@@ -4,15 +4,12 @@
   >
   <xi:include href="../_util.html" />
   <div class="package">
-<<<<<<< HEAD
-=======
     <p class="atom-feed-link package-history-link">
       <a
         href="${url(controller='package', action='history', id=c.pkg.name, format='atom', days=7)}"
         title="${g.site_title} - Package History - ${c.pkg.name}">
         Subscribe &raquo;</a>
     </p>
->>>>>>> f4daf030
 
     <!-- Title -->
     <h2 class="head">
