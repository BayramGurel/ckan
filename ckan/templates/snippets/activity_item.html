--- conflicted
+++ resolved
@@ -1,21 +1,10 @@
 <li class="item {{ activity.type|lower }}">
-<<<<<<< HEAD
   {% if activity.is_new %}
     <span class="new" title="{{ _('New activity item') }}">{{ _('New activity item') }}</span>
   {% endif %}
   <i class="icon icon-{{ activity.icon }}"></i>
   <p>
     {{ h.literal(activity.msg.format(**activity.data)) }}
-    <span class="date">{{ h.time_ago_in_words_from_str(activity.timestamp, 'hour') }} ago</span>
+    <span class="date" title="{{ h.render_datetime(activity.timestamp, with_hours=True) }}">{{ h.time_ago_from_timestamp(activity.timestamp) }}</span>
   </p>
-=======
-	{% if activity.is_new %}
-	<span class="new" title="{{ _('New activity item') }}">{{ _('New activity item') }}</span>
-	{% endif %}
-	<i class="icon icon-{{ activity.icon }}"></i>
-	<p>
-		{{ h.literal(activity.msg.format(**activity.data)) }}
-		<span class="date" title="{{ h.render_datetime(activity.timestamp, with_hours=True) }}">{{ h.time_ago_from_timestamp(activity.timestamp) }}</span>
-	</p>
->>>>>>> 4699c647
 </li>