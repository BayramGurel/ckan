{#
Renders a media item for a group. This should be used in a list.

group - A group dict.

Example:

    <ul class="media-grid">
      {% for group in groups %}
        {% snippet "group/snippets/group_item.html", group=group %}
      {% endfor %}
    </ul>
#}
<<<<<<< HEAD
{% set url = h.url_for(group.type ~ '_read', action='read', id=group.name) %}
{% block item %}
=======
{% set type = group.type or 'group' %}
{% set url = h.url_for(type ~ '_read', action='read', id=group.name) %}
>>>>>>> af4b6a49
<li class="media-item">
  {% block item_inner %}
  {% block image %}
    <img src="{{ group.image_display_url or h.url_for_static('/base/images/placeholder-group.png') }}" alt="{{ group.name }}" class="media-image">
  {% endblock %}
  {% block title %}
    <h3 class="media-heading">{{ group.display_name }}</h3>
  {% endblock %}
  {% block description %}
    {% if group.description %}
      <p>{{ h.markdown_extract(group.description, extract_length=80) }}</p>
    {% endif %}
  {% endblock %}
  {% block datasets %}
    {% if group.packages %}
      <strong class="count">{{ ungettext('{num} Dataset', '{num} Datasets', group.packages).format(num=group.packages) }}</strong>
    {% elif group.packages == 0 %}
      <span class="count">{{ _('0 Datasets') }}</span>
    {% endif %}
  {% endblock %}
  {% block link %}
  <a href="{{ url }}" title="{{ _('View {name}').format(name=group.display_name) }}" class="media-view">
    <span>{{ _('View {name}').format(name=group.display_name) }}</span>
  </a>
<<<<<<< HEAD
  {% endblock %}
  {% endblock %}
=======
  {% if group.user_member %}
    <input name="group_remove.{{ group.id }}" value="{{ _('Remove') }}" type="submit" class="btn btn-danger btn-small media-edit" title="{{ _('Remove dataset from this group') }}"/>
  {% endif %}
>>>>>>> af4b6a49
</li>
{% endblock %}
{% if position is divisibleby 3 %}
  <li class="clearfix js-hide"></li>
{% endif %}<|MERGE_RESOLUTION|>--- conflicted
+++ resolved
@@ -11,13 +11,8 @@
       {% endfor %}
     </ul>
 #}
-<<<<<<< HEAD
 {% set url = h.url_for(group.type ~ '_read', action='read', id=group.name) %}
 {% block item %}
-=======
-{% set type = group.type or 'group' %}
-{% set url = h.url_for(type ~ '_read', action='read', id=group.name) %}
->>>>>>> af4b6a49
 <li class="media-item">
   {% block item_inner %}
   {% block image %}
@@ -42,14 +37,11 @@
   <a href="{{ url }}" title="{{ _('View {name}').format(name=group.display_name) }}" class="media-view">
     <span>{{ _('View {name}').format(name=group.display_name) }}</span>
   </a>
-<<<<<<< HEAD
   {% endblock %}
-  {% endblock %}
-=======
   {% if group.user_member %}
     <input name="group_remove.{{ group.id }}" value="{{ _('Remove') }}" type="submit" class="btn btn-danger btn-small media-edit" title="{{ _('Remove dataset from this group') }}"/>
   {% endif %}
->>>>>>> af4b6a49
+  {% endblock %}
 </li>
 {% endblock %}
 {% if position is divisibleby 3 %}
