--- conflicted
+++ resolved
@@ -8,14 +8,10 @@
 {% endblock %}
 
 {% block actions_content %}
-<<<<<<< HEAD
   {% if h.check_access('group_member_create', {'id': c.group_dict.id}) %}
     <li>{% link_for _('Members'), controller='group', action='members', id=c.group_dict.id, class_='btn' %}</li>
   {% endif %}
-  {% if h.check_access('group_update', {'id': c.group.id}) %}
-=======
   {% if h.check_access('group_update', {'id': c.group_dict.id}) %}
->>>>>>> 200c2436
     <li>{% link_for _('Add Dataset to Group'), controller='package', action='new', group=c.group_dict.id, class_='btn', icon='plus' %}</li>
     <li>{% link_for _('Edit'), controller='group', action='edit', id=c.group_dict.name, class_='btn', icon='wrench' %}</li>
   {% endif %}
