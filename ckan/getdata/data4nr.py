--- conflicted
+++ resolved
@@ -123,12 +123,7 @@
         pkg.resources = []
         pkg.add_resource(res_url, description=res_description)
         pkg.notes=notes
-<<<<<<< HEAD
-        license_str = u'OKD Compliant::UK Crown Copyright with data.gov.uk rights'
-        pkg.license = model.License.by_name(license_str)
-=======
         pkg.license_id = u'ukcrown-withrights'
->>>>>>> a3a5b901
         if not existing_pkg:
             user = model.User.by_name(self._username)
 
