--- conflicted
+++ resolved
@@ -26,18 +26,8 @@
     Column('state', types.UnicodeText, default=core.State.ACTIVE),
 )
 
-<<<<<<< HEAD
-vdm.sqlalchemy.make_table_stateful(system_info_table)
 
-
-class SystemInfo(vdm.sqlalchemy.StatefulObjectMixin,
-=======
-system_info_revision_table = core.make_revisioned_table(system_info_table)
-
-
-class SystemInfo(vdm.sqlalchemy.RevisionedObjectMixin,
-                 core.StatefulObjectMixin,
->>>>>>> 4db0ab59
+class SystemInfo(core.StatefulObjectMixin,
                  domain_object.DomainObject):
 
     def __init__(self, key, value):
