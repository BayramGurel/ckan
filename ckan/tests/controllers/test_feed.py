# encoding: utf-8

<<<<<<< HEAD
from ckan.lib.helpers import url_for
=======
from routes import url_for
from webhelpers.feedgenerator import GeoAtom1Feed

import ckan.plugins as plugins
>>>>>>> 47f4edd6

import ckan.tests.helpers as helpers
import ckan.tests.factories as factories


class TestFeedNew(helpers.FunctionalTestBase):

    @classmethod
    def teardown_class(cls):
        helpers.reset_db()

    def test_atom_feed_page_zero_gives_error(self):
        group = factories.Group()

        app = self._get_test_app()
        with app.flask_app.test_request_context():
            offset = url_for(controller='feed', action='group',
                             id=group['name']) + '?page=0'
        res = app.get(offset, status=400)
        assert '"page" parameter must be a positive integer' in res, res

    def test_atom_feed_page_negative_gives_error(self):
        group = factories.Group()

        app = self._get_test_app()
        with app.flask_app.test_request_context():
            offset = url_for(controller='feed', action='group',
                             id=group['name']) + '?page=-2'
        res = app.get(offset, status=400)
        assert '"page" parameter must be a positive integer' in res, res

    def test_atom_feed_page_not_int_gives_error(self):
        group = factories.Group()

        app = self._get_test_app()
        with app.flask_app.test_request_context():
            offset = url_for(controller='feed', action='group',
                             id=group['name']) + '?page=abc'
        res = app.get(offset, status=400)
        assert '"page" parameter must be a positive integer' in res, res

    def test_general_atom_feed_works(self):
        dataset = factories.Dataset()

        app = self._get_test_app()
        with app.flask_app.test_request_context():
            offset = url_for(controller='feed', action='general')
        res = app.get(offset)

        assert '<title>{0}</title>'.format(dataset['title']) in res.body

    def test_group_atom_feed_works(self):
        group = factories.Group()
        dataset = factories.Dataset(groups=[{'id': group['id']}])

        app = self._get_test_app()
        with app.flask_app.test_request_context():
            offset = url_for(controller='feed', action='group',
                             id=group['name'])
        res = app.get(offset)

        assert '<title>{0}</title>'.format(dataset['title']) in res.body

    def test_organization_atom_feed_works(self):
        group = factories.Organization()
        dataset = factories.Dataset(owner_org=group['id'])

        app = self._get_test_app()
        with app.flask_app.test_request_context():
            offset = url_for(controller='feed', action='organization',
                             id=group['name'])
        res = app.get(offset)

        assert '<title>{0}</title>'.format(dataset['title']) in res.body

    def test_custom_atom_feed_works(self):
        dataset1 = factories.Dataset(
            title='Test weekly',
            extras=[{'key': 'frequency', 'value': 'weekly'}])
        dataset2 = factories.Dataset(
            title='Test daily',
            extras=[{'key': 'frequency', 'value': 'daily'}])

        app = self._get_test_app()
        with app.flask_app.test_request_context():
            offset = url_for(controller='feed', action='custom')
        params = {
            'q': 'frequency:weekly'
        }
        res = app.get(offset, params=params)

        assert '<title>{0}</title>'.format(dataset1['title']) in res.body

        assert '<title>{0}</title>'.format(dataset2['title']) not in res.body


class TestFeedInterface(helpers.FunctionalTestBase):
    @classmethod
    def setup_class(cls):
        super(TestFeedInterface, cls).setup_class()

        if not plugins.plugin_loaded('test_feed_plugin'):
            plugins.load('test_feed_plugin')

    @classmethod
    def teardown_class(cls):
        helpers.reset_db()
        plugins.unload('test_feed_plugin')

    def test_custom_class_used(self):
        offset = url_for(controller='feed', action='general')
        app = self._get_test_app()
        res = app.get(offset)

        assert 'xmlns:georss="http://www.georss.org/georss"' in res.body, res.body

    def test_additional_fields_added(self):
        metadata = {
            'ymin': '-2373790',
            'xmin': '2937940',
            'ymax': '-1681290',
            'xmax': '3567770',
        }

        extras = [
            {'key': k, 'value': v} for (k, v) in
            metadata.items()
        ]

        factories.Dataset(extras=extras)
        offset = url_for(controller='feed', action='general')
        app = self._get_test_app()
        res = app.get(offset)

        assert '<georss:box>-2373790.000000 2937940.000000 -1681290.000000 3567770.000000</georss:box>' in res.body, res.body


class MockFeedPlugin(plugins.SingletonPlugin):
    plugins.implements(plugins.IFeed)

    def get_feed_class(self):
        return GeoAtom1Feed

    def get_item_additional_fields(self, dataset_dict):
        extras = {e['key']: e['value'] for e in dataset_dict['extras']}

        box = tuple(float(extras.get(n))
                    for n in ('ymin', 'xmin', 'ymax', 'xmax'))
        return {'geometry': box}<|MERGE_RESOLUTION|>--- conflicted
+++ resolved
@@ -1,13 +1,9 @@
 # encoding: utf-8
 
-<<<<<<< HEAD
 from ckan.lib.helpers import url_for
-=======
-from routes import url_for
 from webhelpers.feedgenerator import GeoAtom1Feed
 
 import ckan.plugins as plugins
->>>>>>> 47f4edd6
 
 import ckan.tests.helpers as helpers
 import ckan.tests.factories as factories
@@ -118,7 +114,10 @@
         plugins.unload('test_feed_plugin')
 
     def test_custom_class_used(self):
-        offset = url_for(controller='feed', action='general')
+
+        app = self._get_test_app()
+        with app.flask_app.test_request_context():
+            offset = url_for(controller='feed', action='general')
         app = self._get_test_app()
         res = app.get(offset)
 
@@ -138,7 +137,10 @@
         ]
 
         factories.Dataset(extras=extras)
-        offset = url_for(controller='feed', action='general')
+
+        app = self._get_test_app()
+        with app.flask_app.test_request_context():
+            offset = url_for(controller='feed', action='general')
         app = self._get_test_app()
         res = app.get(offset)
 
