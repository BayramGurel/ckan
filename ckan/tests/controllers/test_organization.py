# encoding: utf-8

import pytest
import six
from bs4 import BeautifulSoup

import ckan.authz as authz
import ckan.logic.schema as schema
import ckan.model as model
from ckan.lib.helpers import url_for
from ckan.tests import factories, helpers


@pytest.mark.usefixtures("non_clean_db", "with_request_context")
class TestOrganizationNew(object):
    @pytest.fixture
    def user_env(self):
        user = factories.User()
        return {"REMOTE_USER": six.ensure_str(user["name"])}

    def test_not_logged_in(self, app):
        app.get(url=url_for("group.new"), status=403)

    def test_name_required(self, app, user_env):
        response = app.post(
            url=url_for("organization.new"), extra_environ=user_env, data={"save": ""}
        )
        assert "Name: Missing value" in response

    def test_saved(self, app, user_env):
        app.post(
            url=url_for("organization.new"), extra_environ=user_env,
            data={"save": "", "name": "saved"}
        )
        group = helpers.call_action("organization_show", id="saved")
        assert group["title"] == u""
        assert group["type"] == "organization"
        assert group["state"] == "active"

    def test_all_fields_saved(self, app, user_env):
        app.post(
            url=url_for("organization.new"), extra_environ=user_env,
            data={
                "name": u"all-fields-saved",
                "title": "Science",
                "description": "Sciencey datasets",
                "image_url": "http://example.com/image.png",
                "save": ""
            }
        )
        group = helpers.call_action("organization_show", id="all-fields-saved")
        assert group["title"] == u"Science"
        assert group["description"] == "Sciencey datasets"


@pytest.mark.usefixtures("with_request_context")
class TestOrganizationList(object):
    @pytest.mark.usefixtures("non_clean_db")
    def test_error_message_shown_when_no_organization_list_permission(
        self, monkeypatch, app
    ):
        authz._AuthFunctions.get('organization_list')
        monkeypatch.setitem(
            authz._AuthFunctions._functions, 'organization_list',
            lambda *args: {'success': False})
        self.user = factories.User()
        self.user_env = {"REMOTE_USER": six.ensure_str(self.user["name"])}
        self.organization_list_url = url_for("organization.index")

        app.get(
            url=self.organization_list_url,
            extra_environ=self.user_env,
            status=403,
        )


@pytest.mark.usefixtures("non_clean_db", "with_request_context")
class TestOrganizationRead(object):
    def test_group_read(self, app):
        org = factories.Organization()
        response = app.get(url=url_for("organization.read", id=org["name"]))
        assert org["title"] in response
        assert org["description"] in response

    def test_read_redirect_when_given_id(self, app):
        org = factories.Organization()
        response = app.get(
            url_for("organization.read", id=org["id"]), follow_redirects=False
        )
        # redirect replaces the ID with the name in the URL
        expected_url = url_for("organization.read", id=org["name"], _external=True)
        assert response.headers['location'] == expected_url

    def test_no_redirect_loop_when_name_is_the_same_as_the_id(self, app):
        name = factories.Organization.stub().name
        org = factories.Organization(id=name, name=name)
        app.get(
            url_for("organization.read", id=org["id"]), status=200
        )  # ie no redirect


@pytest.mark.usefixtures("non_clean_db", "with_request_context")
class TestOrganizationEdit(object):
    @pytest.fixture
    def initial_data(self):
        user = factories.User()
        return {
            "user": user,
            "user_env": {"REMOTE_USER": six.ensure_str(user["name"])},
            "organization": factories.Organization(user=user),
        }

    def test_group_doesnt_exist(self, app, initial_data):
        url = url_for("organization.edit", id="doesnt_exist")
        app.get(url=url, extra_environ=initial_data["user_env"], status=404)

    def test_saved(self, app, initial_data):
        app.post(
            url=url_for(
                "organization.edit", id=initial_data["organization"]["id"]
            ),
            extra_environ=initial_data["user_env"],
            data={"save": ""}
        )

        group = helpers.call_action(
            "organization_show", id=initial_data["organization"]["id"]
        )
        assert group["type"] == "organization"
        assert group["state"] == "active"

    def test_all_fields_saved(self, app, initial_data):
        app.post(
            url=url_for(
                "organization.edit", id=initial_data["organization"]["id"]
            ),
            extra_environ=initial_data["user_env"],
            data={
                "name": u"all-fields-edited",
                "title": "Science",
                "description": "Sciencey datasets",
                "image_url": "http://example.com/image.png",
                "save": ""
            }
        )
        group = helpers.call_action(
            "organization_show", id=initial_data["organization"]["id"]
        )
        assert group["title"] == u"Science"
        assert group["description"] == "Sciencey datasets"
        assert group["image_url"] == "http://example.com/image.png"


@pytest.mark.usefixtures("non_clean_db", "with_request_context")
class TestOrganizationDelete(object):
    @pytest.fixture
    def initial_data(self):
        user = factories.User()
        return {
            "user": user,
            "user_env": {"REMOTE_USER": six.ensure_str(user["name"])},
            "organization": factories.Organization(user=user),
        }

    def test_owner_delete(self, app, initial_data):
        app.post(
            url=url_for(
                "organization.delete", id=initial_data["organization"]["id"]
            ),
            extra_environ=initial_data["user_env"],
            data={"delete": ""}
        )
        organization = helpers.call_action(
            "organization_show", id=initial_data["organization"]["id"]
        )
        assert organization["state"] == "deleted"

    def test_sysadmin_delete(self, app, initial_data):
        sysadmin = factories.Sysadmin()
        extra_environ = {"REMOTE_USER": six.ensure_str(sysadmin["name"])}
        app.post(
            url=url_for(
                "organization.delete", id=initial_data["organization"]["id"]
            ),
            status=200,
            extra_environ=extra_environ,
            data={"delete": ""}
        )
        organization = helpers.call_action(
            "organization_show", id=initial_data["organization"]["id"]
        )
        assert organization["state"] == "deleted"

    def test_non_authorized_user_trying_to_delete_fails(
        self, app, initial_data
    ):
        user = factories.User()
        extra_environ = {"REMOTE_USER": six.ensure_str(user["name"])}
        app.post(
            url=url_for(
                "organization.delete", id=initial_data["organization"]["id"]
            ),
            status=403,
            extra_environ=extra_environ,
            data={"delete": ""}
        )

        organization = helpers.call_action(
            "organization_show", id=initial_data["organization"]["id"]
        )
        assert organization["state"] == "active"

    def test_anon_user_trying_to_delete_fails(self, app, initial_data):
        app.get(
            url=url_for(
                "organization.delete", id=initial_data["organization"]["id"]
            ),
            status=403,
        )

        organization = helpers.call_action(
            "organization_show", id=initial_data["organization"]["id"]
        )
        assert organization["state"] == "active"

    @pytest.mark.ckan_config("ckan.auth.create_unowned_dataset", False)
    def test_delete_organization_with_datasets(self, app, initial_data):
        """ Test deletion of organization that has datasets"""
        text = "Organization cannot be deleted while it still has datasets"
        for i in range(0, 5):
            factories.Dataset(owner_org=initial_data["organization"]["id"])

        response = app.post(
            url=url_for(
                "organization.delete", id=initial_data["organization"]["id"]
            ),
            extra_environ=initial_data["user_env"],
            data={"delete": ""}
        )

        assert helpers.body_contains(response, text)

    def test_delete_organization_with_unknown_dataset_true(self, initial_data):
        """ Test deletion of organization that has datasets and unknown
            datasets are set to true"""
        dataset = factories.Dataset(
            owner_org=initial_data["organization"]["id"]
        )
        assert dataset["owner_org"] == initial_data["organization"]["id"]
        user = factories.User()
        helpers.call_action(
            "organization_delete",
            id=initial_data["organization"]["id"],
            context={"user": user["name"]},
        )

        dataset = helpers.call_action("package_show", id=dataset["id"])
        assert dataset["owner_org"] is None


@pytest.mark.usefixtures("non_clean_db", "with_request_context")
class TestOrganizationBulkProcess(object):
    def test_make_private(self, app):
        self.user = factories.User()
        self.user_env = {"REMOTE_USER": six.ensure_str(self.user["name"])}
        self.organization = factories.Organization(user=self.user)

        datasets = [
            factories.Dataset(owner_org=self.organization["id"], private=False)
            for i in range(0, 5)
        ]
        form = {'dataset_' + d["id"]: "on" for d in datasets}
        form["bulk_action.private"] = "private"

        app.post(
            url=url_for(
                "organization.bulk_process", id=self.organization["id"]
            ),
            extra_environ=self.user_env,
            data=form
        )

        for dataset in datasets:
            d = helpers.call_action("package_show", id=dataset["id"])
            assert d["private"]

    def test_make_public(self, app):
        self.user = factories.User()
        self.user_env = {"REMOTE_USER": six.ensure_str(self.user["name"])}
        self.organization = factories.Organization(user=self.user)

        datasets = [
            factories.Dataset(owner_org=self.organization["id"], private=True)
            for i in range(0, 5)
        ]
        form = {'dataset_' + d["id"]: "on" for d in datasets}
        form["bulk_action.public"] = "public"
        app.post(
            url=url_for(
                "organization.bulk_process", id=self.organization["id"]
            ),
            extra_environ=self.user_env,
            data=form
        )
        for dataset in datasets:
            d = helpers.call_action("package_show", id=dataset["id"])
            assert not (d["private"])

    def test_delete(self, app):
        self.user = factories.User()
        self.user_env = {"REMOTE_USER": six.ensure_str(self.user["name"])}
        self.organization = factories.Organization(user=self.user)
        datasets = [
            factories.Dataset(owner_org=self.organization["id"], private=True)
            for i in range(0, 5)
        ]
        form = {'dataset_' + d["id"]: "on" for d in datasets}
        form["bulk_action.delete"] = "delete"

        app.post(
            url=url_for(
                "organization.bulk_process", id=self.organization["id"]
            ),
            extra_environ=self.user_env,

            data=form
        )

        for dataset in datasets:
            d = helpers.call_action("package_show", id=dataset["id"])
            assert d["state"] == "deleted"


@pytest.mark.usefixtures("clean_db", "with_request_context")
class TestOrganizationSearch(object):
    """Test searching for organizations."""

    def test_organization_search(self, app):
        """Requesting organization search (index) returns list of
        organizations and search form."""

        factories.Organization(title="AOrg One")
        factories.Organization(title="AOrg Two")
        factories.Organization(title="Org Three")

        index_response = app.get(url_for("organization.index"))
        index_response_html = BeautifulSoup(index_response.body)
        org_names = index_response_html.select(
            "ul.media-grid " "li.media-item " "h2.media-heading"
        )
        org_names = [n.string for n in org_names]

        assert len(org_names) == 3
        assert "AOrg One" in org_names
        assert "AOrg Two" in org_names
        assert "Org Three" in org_names

    def test_organization_search_results(self, app):
        """Searching via organization search form returns list of expected
        organizations."""
        factories.Organization(title="AOrg One")
        factories.Organization(title="AOrg Two")
        factories.Organization(title="Org Three")

        search_response = app.get(
            url_for("organization.index"),
            query_string={"q": "AOrg"}
        )

        search_response_html = BeautifulSoup(search_response.body)
        org_names = search_response_html.select(
            "ul.media-grid " "li.media-item " "h2.media-heading"
        )
        org_names = [n.string for n in org_names]

        assert len(org_names) == 2
        assert "AOrg One" in org_names
        assert "AOrg Two" in org_names
        assert "Org Three" not in org_names

    def test_organization_search_no_results(self, app):
        """Searching with a term that doesn't apply returns no results."""
        factories.Organization(title="AOrg One")
        factories.Organization(title="AOrg Two")
        factories.Organization(title="Org Three")

        search_response = app.get(
            url_for("organization.index"),
            query_string={"q": "No Results Here"}
        )

        search_response_html = BeautifulSoup(search_response.body)
        org_names = search_response_html.select(
            "ul.media-grid " "li.media-item " "h2.media-heading"
        )
        org_names = [n.string for n in org_names]

        assert len(org_names) == 0
        assert helpers.body_contains(
            search_response,
            'No organizations found for "No Results Here"'
        )


@pytest.mark.usefixtures("clean_db", "clean_index")
class TestOrganizationInnerSearch(object):
    """Test searching within an organization."""

    def test_organization_search_within_org(self, app):
        """Organization read page request returns list of datasets owned by
        organization."""
        org = factories.Organization()
        factories.Dataset(
            title="Dataset One", owner_org=org["id"]
        )
        factories.Dataset(
            title="Dataset Two", owner_org=org["id"]
        )
        factories.Dataset(
            title="Dataset Three", owner_org=org["id"]
        )

        org_url = url_for("organization.read", id=org["name"])
        org_response = app.get(org_url)
        org_response_html = BeautifulSoup(org_response.body)

        ds_titles = org_response_html.select(
            ".dataset-list " ".dataset-item " ".dataset-heading a"
        )
        ds_titles = [t.string.strip() for t in ds_titles]

        assert "3 datasets found" in org_response
        assert len(ds_titles) == 3
        assert "Dataset One" in ds_titles
        assert "Dataset Two" in ds_titles
        assert "Dataset Three" in ds_titles

    def test_organization_search_within_org_results(self, app):
        """Searching within an organization returns expected dataset
        results."""
        org = factories.Organization()
        factories.Dataset(
            title="Dataset One", owner_org=org["id"]
        )
        factories.Dataset(
            title="Dataset Two", owner_org=org["id"]
        )
        factories.Dataset(
            title="Dataset Three", owner_org=org["id"]
        )

        org_url = url_for("organization.read", id=org["name"])
        search_response = app.get(
            org_url,
            query_string={"q": "One"}
        )
        assert "1 dataset found" in search_response

        search_response_html = BeautifulSoup(search_response.body)

        ds_titles = search_response_html.select(
            ".dataset-list " ".dataset-item " ".dataset-heading a"
        )
        ds_titles = [t.string.strip() for t in ds_titles]

        assert len(ds_titles) == 1
        assert "Dataset One" in ds_titles
        assert "Dataset Two" not in ds_titles
        assert "Dataset Three" not in ds_titles

    def test_organization_search_within_org_no_results(self, app):
        """Searching for non-returning phrase within an organization returns
        no results."""

        org = factories.Organization()
        factories.Dataset(
            title="Dataset One", owner_org=org["id"]
        )
        factories.Dataset(
            title="Dataset Two", owner_org=org["id"]
        )
        factories.Dataset(
            title="Dataset Three", owner_org=org["id"]
        )

        org_url = url_for("organization.read", id=org["name"])
        search_response = app.get(
            org_url,
            query_string={"q": "Nout"}
        )

        assert helpers.body_contains(search_response, 'No datasets found for "Nout"')

        search_response_html = BeautifulSoup(search_response.body)

        ds_titles = search_response_html.select(
            ".dataset-list " ".dataset-item " ".dataset-heading a"
        )
        ds_titles = [t.string for t in ds_titles]

        assert len(ds_titles) == 0


@pytest.mark.usefixtures("non_clean_db", "with_request_context")
class TestOrganizationMembership(object):
    def test_editor_users_cannot_add_members(self, app):

        user = factories.User()
        organization = factories.Organization(
            users=[{"name": user["name"], "capacity": "editor"}]
        )

        env = {"REMOTE_USER": six.ensure_str(user["name"])}

        with app.flask_app.test_request_context():
            app.get(
                url_for("organization.member_new", id=organization["id"]),
                extra_environ=env,
                status=403,
            )

            app.post(
                url_for("organization.member_new", id=organization["id"]),
                data={
                    "id": "test",
                    "username": "test",
                    "save": "save",
                    "role": "test",
                },
                extra_environ=env,
                status=403,
            )

    def test_member_users_cannot_add_members(self, app):
        user = factories.User()
        organization = factories.Organization(
            users=[{"name": user["name"], "capacity": "member"}]
        )

        env = {"REMOTE_USER": six.ensure_str(user["name"])}

        with app.flask_app.test_request_context():
            app.get(
                url_for("organization.member_new", id=organization["id"]),
                extra_environ=env,
                status=403,
            )

            app.post(
                url_for("organization.member_new", id=organization["id"]),
                data={
                    "id": "test",
                    "username": "test",
                    "save": "save",
                    "role": "test",
                },
                extra_environ=env,
                status=403,
            )

    def test_anonymous_users_cannot_add_members(self, app):
        organization = factories.Organization()

        with app.flask_app.test_request_context():
            app.get(
                url_for("organization.member_new", id=organization["id"]),
                status=403,
            )

            app.post(
                url_for("organization.member_new", id=organization["id"]),
                data={
                    "id": "test",
                    "username": "test",
                    "save": "save",
                    "role": "test",
                },
                status=403,
            )

<<<<<<< HEAD
    def test_create_user_for_user_invite(self):
        context = {"schema": schema.create_user_for_user_invite_schema()}

        user_form = {
            "email": "user@ckan.org",
            "name": "user", 
            "state": "pending"
        }
        user_dict = helpers.call_action("user_create", context, **user_form)
        user_obj = model.User.get(user_dict["id"])

        assert user_obj.password is None
        assert user_obj.state == 'pending'
        assert user_obj.last_active is None
=======
    def test_member_delete(self, app):
        sysadmin = factories.Sysadmin()
        user = factories.User()
        org = factories.Organization(
            users=[{"name": user["name"], "capacity": "member"}]
        )
        env = {"REMOTE_USER": six.ensure_str(sysadmin["name"])}
        # our user + test.ckan.net
        assert len(org["users"]) == 2
        with app.flask_app.test_request_context():
            app.post(
                url_for("organization.member_delete", id=org["id"], user=user["id"]),
                extra_environ=env,
            )
            org = helpers.call_action('organization_show', id=org['id'])

            # only test.ckan.net
            assert len(org['users']) == 1
            assert user["id"] not in org["users"][0]["id"]
>>>>>>> c7e946c0
<|MERGE_RESOLUTION|>--- conflicted
+++ resolved
@@ -578,7 +578,6 @@
                 status=403,
             )
 
-<<<<<<< HEAD
     def test_create_user_for_user_invite(self):
         context = {"schema": schema.create_user_for_user_invite_schema()}
 
@@ -593,7 +592,7 @@
         assert user_obj.password is None
         assert user_obj.state == 'pending'
         assert user_obj.last_active is None
-=======
+
     def test_member_delete(self, app):
         sysadmin = factories.Sysadmin()
         user = factories.User()
@@ -612,5 +611,4 @@
 
             # only test.ckan.net
             assert len(org['users']) == 1
-            assert user["id"] not in org["users"][0]["id"]
->>>>>>> c7e946c0
+            assert user["id"] not in org["users"][0]["id"]