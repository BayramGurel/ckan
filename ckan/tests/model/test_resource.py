# encoding: utf-8

import pytest

import ckan.model as model
import ckan.tests.factories as factories

Resource = model.Resource


<<<<<<< HEAD
@pytest.mark.ckan_config("ckan.plugins", "image_view")
@pytest.mark.usefixtures("clean_db", "with_plugins")
def test_edit_url():
    res_dict = factories.Resource(url="http://first")
    res = Resource.get(res_dict["id"])
    res.url = "http://second"
    model.repo.new_revision()
    model.repo.commit_and_remove()
    res = Resource.get(res_dict["id"])
    assert res.url == "http://second"


@pytest.mark.ckan_config("ckan.plugins", "image_view")
@pytest.mark.usefixtures("clean_db", "with_plugins")
def test_edit_extra():
    res_dict = factories.Resource(newfield="first")
    res = Resource.get(res_dict["id"])
    res.extras = {"newfield": "second"}
    res.url
    model.repo.new_revision()
    model.repo.commit_and_remove()
    res = Resource.get(res_dict["id"])
    assert res.extras["newfield"] == "second"


@pytest.mark.ckan_config("ckan.plugins", "image_view")
@pytest.mark.usefixtures("clean_db", "with_plugins")
def test_get_all_without_views_returns_all_resources_without_views():
    # Create resource with resource_view
    factories.ResourceView()

    expected_resources = [
        factories.Resource(format="format"),
        factories.Resource(format="other_format"),
    ]

    resources = Resource.get_all_without_views()

    expected_resources_ids = [r["id"] for r in expected_resources]
    resources_ids = [r.id for r in resources]

    assert expected_resources_ids.sort() == resources_ids.sort()


@pytest.mark.ckan_config("ckan.plugins", "image_view")
@pytest.mark.usefixtures("clean_db", "with_plugins")
def test_get_all_without_views_accepts_list_of_formats_ignoring_case():
    factories.Resource(format="other_format")
    resource_id = factories.Resource(format="format")["id"]

    resources = Resource.get_all_without_views(["FORMAT"])

    length = len(resources)
    assert length == 1, "Expected 1 resource, but got %d" % length
    assert [resources[0].id] == [resource_id]


@pytest.mark.ckan_config("ckan.plugins", "image_view")
@pytest.mark.usefixtures("clean_db", "with_plugins")
def test_resource_count():
    """Resource.count() should return a count of instances of Resource
    class"""
    assert Resource.count() == 0
    factories.Resource()
    factories.Resource()
    factories.Resource()
    assert Resource.count() == 3
=======
class TestResource(object):
    @classmethod
    def setup_class(cls):
        if not p.plugin_loaded('image_view'):
            p.load('image_view')

        helpers.reset_db()

    @classmethod
    def teardown_class(cls):
        p.unload('image_view')

    def setup(self):
        model.repo.rebuild_db()

    def test_edit_url(self):
        res_dict = factories.Resource(url='http://first')
        res = Resource.get(res_dict['id'])
        res.url = 'http://second'
        model.repo.commit_and_remove()
        res = Resource.get(res_dict['id'])
        assert_equals(res.url, 'http://second')

    def test_edit_extra(self):
        res_dict = factories.Resource(newfield='first')
        res = Resource.get(res_dict['id'])
        res.extras = {'newfield': 'second'}
        res.url
        model.repo.commit_and_remove()
        res = Resource.get(res_dict['id'])
        assert_equals(res.extras['newfield'], 'second')

    def test_get_all_without_views_returns_all_resources_without_views(self):
        # Create resource with resource_view
        factories.ResourceView()

        expected_resources = [
            factories.Resource(format='format'),
            factories.Resource(format='other_format')
        ]

        resources = Resource.get_all_without_views()

        expected_resources_ids = [r['id'] for r in expected_resources]
        resources_ids = [r.id for r in resources]

        assert_equals(expected_resources_ids.sort(), resources_ids.sort())

    def test_get_all_without_views_accepts_list_of_formats_ignoring_case(self):
        factories.Resource(format='other_format')
        resource_id = factories.Resource(format='format')['id']

        resources = Resource.get_all_without_views(['FORMAT'])

        length = len(resources)
        assert length == 1, 'Expected 1 resource, but got %d' % length
        assert_equals([resources[0].id], [resource_id])

    def test_resource_count(self):
        '''Resource.count() should return a count of instances of Resource
        class'''
        assert_equals(Resource.count(), 0)
        factories.Resource()
        factories.Resource()
        factories.Resource()
        assert_equals(Resource.count(), 3)
>>>>>>> 746cd7e3
<|MERGE_RESOLUTION|>--- conflicted
+++ resolved
@@ -8,14 +8,12 @@
 Resource = model.Resource
 
 
-<<<<<<< HEAD
 @pytest.mark.ckan_config("ckan.plugins", "image_view")
 @pytest.mark.usefixtures("clean_db", "with_plugins")
 def test_edit_url():
     res_dict = factories.Resource(url="http://first")
     res = Resource.get(res_dict["id"])
     res.url = "http://second"
-    model.repo.new_revision()
     model.repo.commit_and_remove()
     res = Resource.get(res_dict["id"])
     assert res.url == "http://second"
@@ -27,8 +25,6 @@
     res_dict = factories.Resource(newfield="first")
     res = Resource.get(res_dict["id"])
     res.extras = {"newfield": "second"}
-    res.url
-    model.repo.new_revision()
     model.repo.commit_and_remove()
     res = Resource.get(res_dict["id"])
     assert res.extras["newfield"] == "second"
@@ -75,72 +71,4 @@
     factories.Resource()
     factories.Resource()
     factories.Resource()
-    assert Resource.count() == 3
-=======
-class TestResource(object):
-    @classmethod
-    def setup_class(cls):
-        if not p.plugin_loaded('image_view'):
-            p.load('image_view')
-
-        helpers.reset_db()
-
-    @classmethod
-    def teardown_class(cls):
-        p.unload('image_view')
-
-    def setup(self):
-        model.repo.rebuild_db()
-
-    def test_edit_url(self):
-        res_dict = factories.Resource(url='http://first')
-        res = Resource.get(res_dict['id'])
-        res.url = 'http://second'
-        model.repo.commit_and_remove()
-        res = Resource.get(res_dict['id'])
-        assert_equals(res.url, 'http://second')
-
-    def test_edit_extra(self):
-        res_dict = factories.Resource(newfield='first')
-        res = Resource.get(res_dict['id'])
-        res.extras = {'newfield': 'second'}
-        res.url
-        model.repo.commit_and_remove()
-        res = Resource.get(res_dict['id'])
-        assert_equals(res.extras['newfield'], 'second')
-
-    def test_get_all_without_views_returns_all_resources_without_views(self):
-        # Create resource with resource_view
-        factories.ResourceView()
-
-        expected_resources = [
-            factories.Resource(format='format'),
-            factories.Resource(format='other_format')
-        ]
-
-        resources = Resource.get_all_without_views()
-
-        expected_resources_ids = [r['id'] for r in expected_resources]
-        resources_ids = [r.id for r in resources]
-
-        assert_equals(expected_resources_ids.sort(), resources_ids.sort())
-
-    def test_get_all_without_views_accepts_list_of_formats_ignoring_case(self):
-        factories.Resource(format='other_format')
-        resource_id = factories.Resource(format='format')['id']
-
-        resources = Resource.get_all_without_views(['FORMAT'])
-
-        length = len(resources)
-        assert length == 1, 'Expected 1 resource, but got %d' % length
-        assert_equals([resources[0].id], [resource_id])
-
-    def test_resource_count(self):
-        '''Resource.count() should return a count of instances of Resource
-        class'''
-        assert_equals(Resource.count(), 0)
-        factories.Resource()
-        factories.Resource()
-        factories.Resource()
-        assert_equals(Resource.count(), 3)
->>>>>>> 746cd7e3
+    assert Resource.count() == 3