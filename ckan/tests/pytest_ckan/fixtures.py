--- conflicted
+++ resolved
@@ -45,12 +45,8 @@
 import ckan.plugins
 import ckan.cli
 import ckan.model as model
-<<<<<<< HEAD
 from ckan.common import config
-=======
-from ckan.common import config, aslist
 from ckan.lib import redis, search
->>>>>>> 07a4b360
 
 
 @register
