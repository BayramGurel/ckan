--- conflicted
+++ resolved
@@ -174,19 +174,6 @@
     # any place.
 
     NASTY_STR_BLACKLIST_FILES = [
-<<<<<<< HEAD
-        'ckan/ckan_nose_plugin.py',
-        'ckan/controllers/api.py',
-        'ckan/controllers/group.py',
-        'ckan/lib/activity_streams.py',
-        'ckan/logic/action/create.py',
-        'ckan/logic/action/update.py',
-        'ckan/logic/auth/delete.py',
-        'ckan/logic/auth/get.py',
-        'ckan/logic/validators.py',
-        'ckan/tests/test_coding_standards.py',  # example causes error
-=======
->>>>>>> 155af713
         'ckan/tests/functional/api/test_revision_search.py',
         'ckan/tests/functional/test_pagination.py',
         'ckan/tests/models/test_package_relationships.py',
