--- conflicted
+++ resolved
@@ -658,9 +658,6 @@
     def test_build_nav_icon(self):
         link = h.build_nav_icon('organization.edit', 'Edit', id='org-id', icon='pencil-square-o')
         assert link == '<li><a href="/organization/edit/org-id"><i class="fa fa-pencil-square-o"></i> Edit</a></li>'
-
-
-<<<<<<< HEAD
         resource = factories.Resource(name="some_resource")
         with test_request_context(u'/dataset/' + resource['package_id'] + '/resource/' + resource['id']):
             menu = (
@@ -729,42 +726,6 @@
             == '<li><a href="/organization/about/test-org">About</a></li>'
         )
 
-=======
-class HelpersTestPlugin(p.SingletonPlugin):
-
-    p.implements(p.IRoutes, inherit=True)
-
-    controller = "ckan.tests.lib.test_helpers:TestHelperController"
-
-    def after_map(self, _map):
-
-        _map.connect(
-            "/broken_helper_as_attribute",
-            controller=self.controller,
-            action="broken_helper_as_attribute",
-        )
-
-        _map.connect(
-            "/broken_helper_as_item",
-            controller=self.controller,
-            action="broken_helper_as_item",
-        )
-
-        _map.connect(
-            "/helper_as_attribute",
-            controller=self.controller,
-            action="helper_as_attribute",
-        )
-
-        _map.connect(
-            "/helper_as_item",
-            controller=self.controller,
-            action="helper_as_item",
-        )
-
-        return _map
-
->>>>>>> ace6850d
 
 @pytest.mark.usefixtures("clean_db", "with_request_context")
 class TestActivityListSelect(object):
