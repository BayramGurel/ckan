--- conflicted
+++ resolved
@@ -19,18 +19,6 @@
     def initial_data(self, clean_db):
         assert not model.Package.by_name(self.pkgname)
         assert model.Session.query(model.Resource).count() == 0
-<<<<<<< HEAD
-        rev = model.repo.new_revision()
-=======
-        self.urls = [u'http://somewhere.com/', u'http://elsewhere.com/']
-        self.format = u'csv'
-        self.description = u'Important part.'
-        self.hash = u'abc123'
-        self.alt_url = u'http://alturl'
-        self.size = 200
-        self.label = 'labeltest'
-        self.sort_order = '1'
->>>>>>> 746cd7e3
         pkg = model.Package(name=self.pkgname)
         model.Session.add(pkg)
         for url in self.urls:
@@ -78,16 +66,10 @@
         assert generated_dict_resource["size"] == 200
 
         ## check to see if extra descriptor deletes properly
-<<<<<<< HEAD
-        rev = model.repo.new_revision()
         del resource_0.extras[u"size"]
         assert resource_0.extras == {
             u"alt_url": u"http://alturl"
         }, pkg.resources[0].extras
-=======
-        del resource_0.extras[u'size']
-        assert resource_0.extras == {u'alt_url': u'http://alturl'}, pkg.resources[0].extras
->>>>>>> 746cd7e3
 
         del resource_0.alt_url
         assert resource_0.extras == {}, pkg.resources[0].extras
@@ -144,12 +126,7 @@
 
     def test_04_insert_resource(self):
         pkg = model.Package.by_name(self.pkgname)
-<<<<<<< HEAD
-        rev = model.repo.new_revision()
         newurl = u"http://xxxxxxxxxxxxxxx"
-=======
-        newurl = u'http://xxxxxxxxxxxxxxx'
->>>>>>> 746cd7e3
 
         resource = model.Resource(url=newurl)
         pkg.resources_all.insert(0, resource)
