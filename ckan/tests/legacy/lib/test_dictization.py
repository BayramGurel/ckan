# encoding: utf-8


import pytest

from pprint import pformat
from difflib import unified_diff

import ckan.lib.search as search
from ckan.lib.create_test_data import CreateTestData
from ckan import model
from ckan.lib.dictization import table_dictize, table_dict_save

from ckan.lib.dictization.model_dictize import (
    package_dictize,
    resource_dictize,
    package_to_api1,
    package_to_api2,
    user_dictize,
)
from ckan.lib.dictization.model_save import (
    package_dict_save,
    resource_dict_save,
    activity_dict_save,
    package_api_to_dict,
    group_api_to_dict,
    package_tag_list_save,
)
import ckan.logic.action.get


class TestBasicDictize:
    @pytest.fixture(autouse=True)
    def initial_data(self):
        # clean the db so we can run these tests on their own
        model.repo.rebuild_db()
        search.clear_all()
        CreateTestData.create()
        yield
        model.repo.rebuild_db()
        model.Session.remove()

    def remove_changable_columns(self, dict, remove_package_id=False):
        ids_to_keep = ["license_id", "creator_user_id"]
        if not remove_package_id:
            ids_to_keep.append("package_id")

        for key, value in dict.items():
            if key.endswith("id") and key not in ids_to_keep:
                dict.pop(key)
            if key == "created":
                dict.pop(key)
            if "timestamp" in key:
                dict.pop(key)
            if key in ["metadata_created", "metadata_modified"]:
                dict.pop(key)
            if isinstance(value, list):
                for new_dict in value:
                    self.remove_changable_columns(
                        new_dict,
                        key in ["resources", "extras"] or remove_package_id,
                    )
        return dict

<<<<<<< HEAD
    def remove_revision_id(self, dict):
        for key, value in dict.items():
            if key in (
                "revision_id",
                "revision_timestamp",
                "expired_timestamp",
                "expired_id",
            ):
                dict.pop(key)
            if isinstance(value, list):
                for new_dict in value:
                    self.remove_revision_id(new_dict)
        return dict

=======
>>>>>>> 746cd7e3
    def test_03_package_to_api1(self):

        context = {"model": model, "session": model.Session}

        pkg = (
            model.Session.query(model.Package)
            .filter_by(name="annakarenina")
            .first()
        )

        asdict = pkg.as_dict()
        asdict["download_url"] = asdict["resources"][0]["url"]
        asdict["license_title"] = u"Other (Open)"
        asdict["num_tags"] = 3
        asdict["num_resources"] = 2

        dictize = package_to_api1(pkg, context)
        # the is_dict method doesn't care about organizations
        del dictize["organization"]
        assert dictize == asdict

    def test_04_package_to_api1_with_relationship(self):

        context = {"model": model, "session": model.Session}

        create = CreateTestData

        create.create_family_test_data()
        pkg = model.Session.query(model.Package).filter_by(name="homer").one()

        as_dict = pkg.as_dict()
        as_dict["license_title"] = None
        as_dict["num_tags"] = 0
        as_dict["num_resources"] = 0
        dictize = package_to_api1(pkg, context)

        as_dict["relationships"].sort(key=lambda x: x.items())
        dictize["relationships"].sort(key=lambda x: x.items())

        # the is_dict method doesn't care about organizations
        del dictize["organization"]
        as_dict_string = pformat(as_dict)
        dictize_string = pformat(dictize)

        assert as_dict == dictize, "\n".join(
            unified_diff(
                as_dict_string.split("\n"), dictize_string.split("\n")
            )
        )

    def test_05_package_to_api2(self):

        context = {"model": model, "session": model.Session}

        pkg = (
            model.Session.query(model.Package)
            .filter_by(name="annakarenina")
            .first()
        )

        as_dict = pkg.as_dict(ref_package_by="id", ref_group_by="id")
        dictize = package_to_api2(pkg, context)

        as_dict_string = pformat(as_dict)
        dictize_string = pformat(dictize)

        assert package_to_api2(pkg, context) == dictize, "\n".join(
            unified_diff(
                as_dict_string.split("\n"), dictize_string.split("\n")
            )
        )

    def test_06_package_to_api2_with_relationship(self):

        context = {"model": model, "session": model.Session}

        create = CreateTestData
        create.create_family_test_data()

        pkg = model.Session.query(model.Package).filter_by(name="homer").one()

        as_dict = pkg.as_dict(ref_package_by="id", ref_group_by="id")
        as_dict["license_title"] = None
        as_dict["num_tags"] = 0
        as_dict["num_resources"] = 0
        dictize = package_to_api2(pkg, context)

        as_dict["relationships"].sort(key=lambda x: x.items())
        dictize["relationships"].sort(key=lambda x: x.items())

        # the is_dict method doesn't care about organizations
        del dictize["organization"]
        as_dict_string = pformat(as_dict)
        dictize_string = pformat(dictize)

        assert as_dict == dictize, "\n".join(
            unified_diff(
                as_dict_string.split("\n"), dictize_string.split("\n")
            )
        )

    def test_07_table_simple_save(self):

        context = {"model": model, "session": model.Session}

        anna1 = (
            model.Session.query(model.Package)
            .filter_by(name="annakarenina")
            .one()
        )

        anna_dictized = self.remove_changable_columns(
            table_dictize(anna1, context)
        )

        anna_dictized["name"] = "annakarenina2"

        table_dict_save(anna_dictized, model.Package, context)
        model.Session.commit()

        pkg = (
            model.Session.query(model.Package)
            .filter_by(name="annakarenina2")
            .one()
        )

        assert (
            self.remove_changable_columns(table_dictize(pkg, context))
            == anna_dictized
        ), self.remove_changable_columns(table_dictize(pkg, context))

    def test_08_package_save(self):

        context = {
            "model": model,
            "user": "testsysadmin",
            "session": model.Session,
        }

        anna1 = (
            model.Session.query(model.Package)
            .filter_by(name="annakarenina")
            .one()
        )

        anna_dictized = self.remove_changable_columns(
            package_dictize(anna1, context)
        )

        anna_dictized["name"] = u"annakarenina3"

        package_dict_save(anna_dictized, context)
        model.Session.commit()

        # Re-clean anna_dictized
        anna_dictized = self.remove_changable_columns(anna_dictized)

        pkg = (
            model.Session.query(model.Package)
            .filter_by(name="annakarenina3")
            .one()
        )

        package_dictized = self.remove_changable_columns(
            package_dictize(pkg, context)
        )

        anna_original = pformat(anna_dictized)
        anna_after_save = pformat(package_dictized)

        assert package_dictized == anna_dictized, "\n".join(
            unified_diff(
                anna_original.split("\n"), anna_after_save.split("\n")
            )
        )

    def test_14_resource_no_id(self):

        context = {"model": model, "session": model.Session}

        model.Session.commit()

        new_resource = {
            "mimetype": None,
            u"alt_url": u"empty resource group id",
            "hash": u"abc123",
            "description": u'Full text. Needs escaping: " Umlaut: \xfc',
            "format": u"plain text",
            "url": u"http://test_new",
            "cache_url": None,
            "cache_last_updated": None,
            "state": u"active",
            "mimetype_inner": None,
            "url_type": None,
            "last_modified": None,
            "position": 0,
            "size": None,
            "size_extra": u"123",
            "resource_type": None,
            "name": None,
            "package_id": "",  # Just so we can save
        }

        resource_dict_save(new_resource, context)
        model.Session.commit()
        model.Session.remove()

        # Remove the package id
        del new_resource["package_id"]

        res = (
            model.Session.query(model.Resource)
            .filter_by(url=u"http://test_new")
            .one()
        )

        res_dictized = self.remove_changable_columns(
            resource_dictize(res, context), True
        )

        assert res_dictized == new_resource, res_dictized

    def test_15_api_to_dictize(self):

        context = {"model": model, "api_version": 1, "session": model.Session}

        api_data = {
            "name": u"testpkg",
            "title": u"Some Title",
            "url": u"http://blahblahblah.mydomain",
            "resources": [
                {
                    u"url": u"http://blah.com/file2.xml",
                    u"format": u"xml",
                    u"description": u"Second file",
                    u"hash": u"def123",
                    u"alt_url": u"alt_url",
                    u"size": u"200",
                },
                {
                    u"url": u"http://blah.com/file.xml",
                    u"format": u"xml",
                    u"description": u"Main file",
                    u"hash": u"abc123",
                    u"alt_url": u"alt_url",
                    u"size": u"200",
                },
            ],
            "tags": u"russion novel",
            "license_id": u"gpl-3.0",
            "extras": {"genre": u"horror", "media": u"dvd"},
        }

        dictized = package_api_to_dict(api_data, context)

        assert dictized == {
            "extras": [
                {"key": "genre", "value": u"horror"},
                {"key": "media", "value": u"dvd"},
            ],
            "license_id": u"gpl-3.0",
            "name": u"testpkg",
            "resources": [
                {
                    u"alt_url": u"alt_url",
                    u"description": u"Second file",
                    u"size": u"200",
                    u"format": u"xml",
                    u"hash": u"def123",
                    u"url": u"http://blah.com/file2.xml",
                },
                {
                    u"alt_url": u"alt_url",
                    u"description": u"Main file",
                    u"size": u"200",
                    u"format": u"xml",
                    u"hash": u"abc123",
                    u"url": u"http://blah.com/file.xml",
                },
            ],
            "tags": [{"name": u"russion"}, {"name": u"novel"}],
            "title": u"Some Title",
            "url": u"http://blahblahblah.mydomain",
        }

        package_dict_save(dictized, context)
        model.Session.commit()
        model.Session.remove()

        pkg = (
            model.Session.query(model.Package).filter_by(name=u"testpkg").one()
        )

        package_dictized = self.remove_changable_columns(
            package_dictize(pkg, context)
        )

    def test_17_group_apis_to_dict(self):

        context = {"model": model, "session": model.Session}

        api_group = {
            "name": u"testgroup",
            "title": u"Some Group Title",
            "description": u"Great group!",
            "packages": [u"annakarenina", u"warandpeace"],
        }

        assert group_api_to_dict(api_group, context) == {
            "description": u"Great group!",
            "name": u"testgroup",
            "packages": [{"id": u"annakarenina"}, {"id": u"warandpeace"}],
            "title": u"Some Group Title",
        }, pformat(group_api_to_dict(api_group, context))

    def test_18_package_tag_list_save(self):
        name = u"testpkg18"
        context = {"model": model, "session": model.Session}
        pkg_dict = {"name": name}

        package = table_dict_save(pkg_dict, model.Package, context)

        tag_dicts = [{"name": "tag1"}, {"name": "tag2"}]
        package_tag_list_save(tag_dicts, package, context)
        model.repo.commit_and_remove()

        pkg = model.Package.by_name(name)
        assert set([tag.name for tag in pkg.get_tags()]) == set(
            ("tag1", "tag2")
        )

    def test_19_package_tag_list_save_duplicates(self):
        name = u"testpkg19"
        context = {"model": model, "session": model.Session}
        pkg_dict = {"name": name}

        package = table_dict_save(pkg_dict, model.Package, context)

        tag_dicts = [{"name": "tag1"}, {"name": "tag1"}]  # duplicate
        package_tag_list_save(tag_dicts, package, context)
        model.repo.commit_and_remove()

        pkg = model.Package.by_name(name)
        assert set([tag.name for tag in pkg.get_tags()]) == set(("tag1",))

    def test_20_activity_save(self):

        # Add a new Activity object to the database by passing a dict to
        # activity_dict_save()
        context = {"model": model, "session": model.Session}
<<<<<<< HEAD
        user = model.User.by_name(u"tester")
        revision = model.repo.new_revision()
        sent = {
            "user_id": user.id,
            "object_id": user.id,
            "revision_id": revision.id,
            "activity_type": "changed user",
        }
=======
        user = model.User.by_name(u'tester')
        sent = {
                'user_id': user.id,
                'object_id': user.id,
                'activity_type': 'changed user'
                }
>>>>>>> 746cd7e3
        activity_dict_save(sent, context)
        model.Session.commit()

        # Retrieve the newest Activity object from the database, check that its
        # attributes match those of the dict we saved.
<<<<<<< HEAD
        got = ckan.logic.action.get.user_activity_list(
            context, {"id": user.id}
        )[0]
        assert got["user_id"] == sent["user_id"]
        assert got["object_id"] == sent["object_id"]
        assert got["revision_id"] == sent["revision_id"]
        assert got["activity_type"] == sent["activity_type"]
=======
        got = ckan.logic.action.get.user_activity_list(context,
                {'id': user.id})[0]
        assert got['user_id'] == sent['user_id']
        assert got['object_id'] == sent['object_id']
        assert got['activity_type'] == sent['activity_type']
>>>>>>> 746cd7e3

        # The activity object should also have an ID and timestamp.
        assert got["id"]
        assert got["timestamp"]

    def test_21_package_dictization_with_deleted_group(self):
        """
        Ensure that the dictization does not return groups that the dataset has
        been removed from.
        """
        # Create a new dataset and 2 new groups
<<<<<<< HEAD
        model.repo.new_revision()
        pkg = model.Package(name="testing-deleted-groups")
        group_1 = model.Group(name="test-group-1")
        group_2 = model.Group(name="test-group-2")
=======
        pkg = model.Package(name='testing-deleted-groups')
        group_1 = model.Group(name='test-group-1')
        group_2 = model.Group(name='test-group-2')
>>>>>>> 746cd7e3
        model.Session.add(pkg)
        model.Session.add(group_1)
        model.Session.add(group_2)
        model.Session.flush()

        # Add the dataset to group_1, and signal that the dataset used
        # to be a member of group_2 by setting its membership state to 'deleted'
        membership_1 = model.Member(
            table_id=pkg.id,
            table_name="package",
            group=group_1,
            group_id=group_1.id,
            state="active",
        )

        membership_2 = model.Member(
            table_id=pkg.id,
            table_name="package",
            group=group_2,
            group_id=group_2.id,
            state="deleted",
        )

        model.Session.add(membership_1)
        model.Session.add(membership_2)
        model.repo.commit()

        # Dictize the dataset
        context = {"model": model, "session": model.Session}

        result = package_dictize(pkg, context)
        self.remove_changable_columns(result)
        assert "test-group-2" not in [g["name"] for g in result["groups"]]
        assert "test-group-1" in [g["name"] for g in result["groups"]]

    def test_22_user_dictize_as_sysadmin(self):
        """Sysadmins should be allowed to see certain sensitive data."""
        context = {
            "model": model,
            "session": model.Session,
            "user": "testsysadmin",
        }

        user = model.User.by_name("tester")

        user_dict = user_dictize(user, context)

        # Check some of the non-sensitive data
        assert "name" in user_dict
        assert "about" in user_dict

        # Check sensitive data is available
        assert "apikey" in user_dict
        assert "email" in user_dict

        # Passwords and reset keys should never be available
        assert "password" not in user_dict
        assert "reset_key" not in user_dict

    def test_23_user_dictize_as_same_user(self):
        """User should be able to see their own sensitive data."""
        context = {"model": model, "session": model.Session, "user": "tester"}

        user = model.User.by_name("tester")

        user_dict = user_dictize(user, context)

        # Check some of the non-sensitive data
        assert "name" in user_dict
        assert "about" in user_dict

        # Check sensitive data is available
        assert "apikey" in user_dict
        assert "email" in user_dict

        # Passwords and reset keys should never be available
        assert "password" not in user_dict
        assert "reset_key" not in user_dict

    def test_24_user_dictize_as_other_user(self):
        """User should not be able to see other's sensitive data."""
        context = {"model": model, "session": model.Session, "user": "annafan"}

        user = model.User.by_name("tester")

        user_dict = user_dictize(user, context)

        # Check some of the non-sensitive data
        assert "name" in user_dict
        assert "about" in user_dict

        # Check sensitive data is not available
        assert "apikey" not in user_dict
        assert "reset_key" not in user_dict
        assert "email" not in user_dict

        # Passwords should never be available
        assert "password" not in user_dict

    def test_25_user_dictize_as_anonymous(self):
        """Anonymous should not be able to see other's sensitive data."""
        context = {"model": model, "session": model.Session, "user": ""}

        user = model.User.by_name("tester")

        user_dict = user_dictize(user, context)

        # Check some of the non-sensitive data
        assert "name" in user_dict
        assert "about" in user_dict

        # Check sensitive data is not available
        assert "apikey" not in user_dict
        assert "reset_key" not in user_dict
        assert "email" not in user_dict

        # Passwords should never be available
        assert "password" not in user_dict<|MERGE_RESOLUTION|>--- conflicted
+++ resolved
@@ -62,23 +62,6 @@
                     )
         return dict
 
-<<<<<<< HEAD
-    def remove_revision_id(self, dict):
-        for key, value in dict.items():
-            if key in (
-                "revision_id",
-                "revision_timestamp",
-                "expired_timestamp",
-                "expired_id",
-            ):
-                dict.pop(key)
-            if isinstance(value, list):
-                for new_dict in value:
-                    self.remove_revision_id(new_dict)
-        return dict
-
-=======
->>>>>>> 746cd7e3
     def test_03_package_to_api1(self):
 
         context = {"model": model, "session": model.Session}
@@ -429,43 +412,23 @@
         # Add a new Activity object to the database by passing a dict to
         # activity_dict_save()
         context = {"model": model, "session": model.Session}
-<<<<<<< HEAD
         user = model.User.by_name(u"tester")
-        revision = model.repo.new_revision()
         sent = {
             "user_id": user.id,
             "object_id": user.id,
-            "revision_id": revision.id,
             "activity_type": "changed user",
         }
-=======
-        user = model.User.by_name(u'tester')
-        sent = {
-                'user_id': user.id,
-                'object_id': user.id,
-                'activity_type': 'changed user'
-                }
->>>>>>> 746cd7e3
         activity_dict_save(sent, context)
         model.Session.commit()
 
         # Retrieve the newest Activity object from the database, check that its
         # attributes match those of the dict we saved.
-<<<<<<< HEAD
         got = ckan.logic.action.get.user_activity_list(
             context, {"id": user.id}
         )[0]
         assert got["user_id"] == sent["user_id"]
         assert got["object_id"] == sent["object_id"]
-        assert got["revision_id"] == sent["revision_id"]
         assert got["activity_type"] == sent["activity_type"]
-=======
-        got = ckan.logic.action.get.user_activity_list(context,
-                {'id': user.id})[0]
-        assert got['user_id'] == sent['user_id']
-        assert got['object_id'] == sent['object_id']
-        assert got['activity_type'] == sent['activity_type']
->>>>>>> 746cd7e3
 
         # The activity object should also have an ID and timestamp.
         assert got["id"]
@@ -477,16 +440,9 @@
         been removed from.
         """
         # Create a new dataset and 2 new groups
-<<<<<<< HEAD
-        model.repo.new_revision()
         pkg = model.Package(name="testing-deleted-groups")
         group_1 = model.Group(name="test-group-1")
         group_2 = model.Group(name="test-group-2")
-=======
-        pkg = model.Package(name='testing-deleted-groups')
-        group_1 = model.Group(name='test-group-1')
-        group_2 = model.Group(name='test-group-2')
->>>>>>> 746cd7e3
         model.Session.add(pkg)
         model.Session.add(group_1)
         model.Session.add(group_2)
