--- conflicted
+++ resolved
@@ -1,10 +1,6 @@
-<<<<<<< HEAD
 # encoding: utf-8
 
-from nose.tools import assert_equal, assert_raises
-=======
 from nose.tools import assert_equal
->>>>>>> 9eb66f2d
 from pylons import config, session
 import pylons
 
