# encoding: utf-8

from six.moves.urllib.parse import quote

<<<<<<< HEAD
import webhelpers
import pytest
=======
from dominate.util import escape

>>>>>>> 360e32a0
import ckan.lib.search as search
from ckan.tests.legacy.functional.api.base import ApiTestCase, Api3TestCase
from ckan.tests.legacy import setup_test_search_index, CreateTestData
from ckan.tests.legacy import TestController as ControllerTestCase


class PackageSearchApiTestCase(ApiTestCase, ControllerTestCase):
    @pytest.fixture(autouse=True)
    def initial_data(self, clean_db, clean_index):
        CreateTestData.create()
        self.package_fixture_data = {
            "name": u"testpkg",
            "title": "Some Title",
            "url": u"http://blahblahblah.mydomain",
            "resources": [
                {
                    u"url": u"http://blahblahblah.mydomain",
                    u"format": u"",
                    u"description": "",
                }
            ],
            "tags": ["russion", "novel"],
            "license_id": u"gpl-3.0",
            "extras": {
                "national_statistic": "yes",
                "geographic_coverage": "England, Wales",
            },
        }
        CreateTestData.create_arbitrary(self.package_fixture_data)
        self.base_url = self.offset("/action/package_search")

    def assert_results(self, res_dict, expected_package_names):
        result = res_dict["result"]["results"][0]
        assert result["name"] == expected_package_names

    def test_01_uri_q(self):
        offset = self.base_url + "?q=%s" % self.package_fixture_data["name"]
        res = self.app.get(offset, status=200)
        res_dict = self.data_from_res(res)
        self.assert_results(res_dict, "testpkg")
        assert res_dict["result"]["count"] == 1, res_dict["result"]["count"]

    def test_02_post_q(self):
        offset = self.base_url
        query = {"q": "testpkg"}
        res = self.app.post(offset, params=query, status=200)
        res_dict = self.data_from_res(res)
        self.assert_results(res_dict, "testpkg")
        assert res_dict["result"]["count"] == 1, res_dict["result"]["count"]

    def test_04_post_json(self):
        query = {"q": self.package_fixture_data["name"]}
        json_query = self.dumps(query)
        offset = self.base_url
        res = self.app.post(offset, params=json_query, status=200)
        res_dict = self.data_from_res(res)
        self.assert_results(res_dict, "testpkg")
        assert res_dict["result"]["count"] == 1, res_dict["result"]["count"]

    def test_06_uri_q_tags(self):
<<<<<<< HEAD
        query = webhelpers.util.html_escape(
            "annakarenina tags:russian tags:tolstoy"
        )
        offset = self.base_url + "?q=%s" % query
=======
        query = escape('annakarenina tags:russian tags:tolstoy')
        offset = self.base_url + '?q=%s' % query
>>>>>>> 360e32a0
        res = self.app.get(offset, status=200)
        res_dict = self.data_from_res(res)
        self.assert_results(res_dict, "annakarenina")
        assert res_dict["result"]["count"] == 1, res_dict["count"]

    def test_09_just_tags(self):
        offset = self.base_url + "?q=tags:russian"
        res = self.app.get(offset, status=200)
        res_dict = self.data_from_res(res)
        assert res_dict["result"]["count"] == 2, res_dict

    def test_10_multiple_tags(self):
        offset = self.base_url + "?q=tags:tolstoy tags:russian"
        res = self.app.get(offset, status=200)
        res_dict = self.data_from_res(res)
        assert res_dict["result"]["count"] == 1, res_dict

    def test_12_all_packages_q(self):
        offset = self.base_url + '?q=""'
        res = self.app.get(offset, status=200)
        res_dict = self.data_from_res(res)
        assert res_dict["result"]["count"] == 3

    def test_12_all_packages_no_q(self):
        offset = self.base_url
        res = self.app.get(offset, status=200)
        res_dict = self.data_from_res(res)
        assert res_dict["result"]["count"] == 3

    def test_12_filter_by_openness(self):
        offset = self.base_url + "?filter_by_openness=1"
        res = self.app.get(offset, status=400)  # feature dropped in #1360
        assert "'filter_by_openness'" in res.body, res.body

    def test_12_filter_by_downloadable(self):
        offset = self.base_url + "?filter_by_downloadable=1"
        res = self.app.get(offset, status=400)  # feature dropped in #1360
        assert "'filter_by_downloadable'" in res.body, res.body


class LegacyOptionsTestCase(ApiTestCase, ControllerTestCase):
    """Here are tests with URIs in the syntax they were in
    for API v1 and v2."""

    @pytest.fixture(autouse=True)
    def initial_data(self, clean_db, clean_index):
        CreateTestData.create()
        self.package_fixture_data = {
            "name": u"testpkg",
            "title": "Some Title",
            "url": u"http://blahblahblah.mydomain",
            "resources": [
                {
                    u"url": u"http://blahblahblah.mydomain",
                    u"format": u"",
                    u"description": "",
                }
            ],
            "tags": ["russion", "novel"],
            "license_id": u"gpl-3.0",
            "extras": {
                "national_statistic": "yes",
                "geographic_coverage": "England, Wales",
            },
        }
        CreateTestData.create_arbitrary(self.package_fixture_data)
        self.base_url = self.offset("/search/dataset")

    def test_08_all_fields_syntax_error(self):
        offset = (
            self.base_url + "?all_fields=should_be_boolean"
        )  # invalid all_fields value
        res = self.app.get(offset, status=400)
        assert "boolean" in res.body
        assert "all_fields" in res.body
        self.assert_json_response(res, "boolean")

    def test_09_just_tags(self):
        offset = self.base_url + "?tags=tolstoy"
        res = self.app.get(offset, status=200)
        res_dict = self.data_from_res(res)
        assert res_dict["count"] == 1, res_dict

    def test_10_single_tag_with_plus(self):
        tagname = "Flexible+" + quote(u"\u30a1".encode("utf8"))
        offset = self.base_url + "?tags=%s&all_fields=1" % tagname
        res = self.app.get(offset, status=200)
        res_dict = self.data_from_res(res)
        assert res_dict["count"] == 2, res_dict

    def test_10_multi_tags_with_ampersand_including_a_multiword_tagame(self):
        tagname = "Flexible+" + quote(u"\u30a1".encode("utf8"))
        offset = self.base_url + "?tags=tolstoy&tags=%s&all_fields=1" % tagname
        res = self.app.get(offset, status=200)
        res_dict = self.data_from_res(res)
        assert res_dict["count"] == 1, res_dict

    def test_10_multiple_tags_with_ampersand(self):
        offset = self.base_url + "?tags=tolstoy&tags=russian&all_fields=1"
        res = self.app.get(offset, status=200)
        res_dict = self.data_from_res(res)
        assert res_dict["count"] == 1, res_dict

    def test_10_many_tags_with_ampersand(self):
        offset = self.base_url + "?tags=tolstoy&tags=russian&tags=tolstoy"
        res = self.app.get(offset, status=200)
        res_dict = self.data_from_res(res)
        assert res_dict["count"] == 1, res_dict

    def test_13_just_groups(self):
        offset = self.base_url + "?groups=roger"
        res = self.app.get(offset, status=200)
        res_dict = self.data_from_res(res)
        assert res_dict["result"]["count"] == 1, res_dict

    def test_14_empty_parameter_ignored(self):
        offset = self.base_url + "?groups=roger&title="
        res = self.app.get(offset, status=200)
        res_dict = self.data_from_res(res)
        assert res_dict["result"]["count"] == 1, res_dict


class TestPackageSearchApi3(Api3TestCase, PackageSearchApiTestCase):
    """Here are tests with URIs in specifically SOLR syntax."""

    def test_09_just_tags(self):
        offset = self.base_url + "?q=tags:russian&fl=*"
        res = self.app.get(offset, status=200)
        res_dict = self.data_from_res(res)
        assert res_dict["result"]["count"] == 2, res_dict

    def test_11_pagination_limit(self):
        offset = self.base_url + "?fl=*&q=tags:russian&rows=1&sort=name asc"
        res = self.app.get(offset, status=200)
        res_dict = self.data_from_res(res)
        assert res_dict["result"]["count"] == 2, res_dict
        assert len(res_dict["result"]["results"]) == 1, res_dict
        self.assert_results(res_dict, "annakarenina")

    def test_11_pagination_offset_limit(self):
        offset = (
            self.base_url + "?fl=*&q=tags:russian&start=1&rows=1&sort=name asc"
        )
        res = self.app.get(offset, status=200)
        res_dict = self.data_from_res(res)
        assert res_dict["result"]["count"] == 2, res_dict
        assert len(res_dict["result"]["results"]) == 1, res_dict
        self.assert_results(res_dict, "warandpeace")

    def test_11_pagination_validation_error(self):
        offset = (
            self.base_url
            + "?fl=*&q=tags:russian&start=should_be_integer&rows=1&sort=name asc"
        )  # invalid offset value
        res = self.app.get(offset, status=409)
        assert "Validation Error" in res.body

    def test_12_v1_or_v2_syntax(self):
        offset = self.base_url + "?all_fields=1"
        res = self.app.get(offset, status=400)
        assert (
            "Invalid search parameters: ['all_fields']" in res.body
        ), res.body

    def test_13_just_groups(self):
        offset = self.base_url + "?q=groups:roger"
        res = self.app.get(offset, status=200)
        res_dict = self.data_from_res(res)
        assert res_dict["result"]["count"] == 1, res_dict<|MERGE_RESOLUTION|>--- conflicted
+++ resolved
@@ -2,13 +2,9 @@
 
 from six.moves.urllib.parse import quote
 
-<<<<<<< HEAD
-import webhelpers
 import pytest
-=======
 from dominate.util import escape
 
->>>>>>> 360e32a0
 import ckan.lib.search as search
 from ckan.tests.legacy.functional.api.base import ApiTestCase, Api3TestCase
 from ckan.tests.legacy import setup_test_search_index, CreateTestData
@@ -69,15 +65,8 @@
         assert res_dict["result"]["count"] == 1, res_dict["result"]["count"]
 
     def test_06_uri_q_tags(self):
-<<<<<<< HEAD
-        query = webhelpers.util.html_escape(
-            "annakarenina tags:russian tags:tolstoy"
-        )
-        offset = self.base_url + "?q=%s" % query
-=======
         query = escape('annakarenina tags:russian tags:tolstoy')
         offset = self.base_url + '?q=%s' % query
->>>>>>> 360e32a0
         res = self.app.get(offset, status=200)
         res_dict = self.data_from_res(res)
         self.assert_results(res_dict, "annakarenina")
