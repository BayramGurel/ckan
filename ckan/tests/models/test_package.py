--- conflicted
+++ resolved
@@ -31,17 +31,8 @@
         package = model.Package.by_name(self.name)
         assert package.name == self.name
         assert package.notes == self.notes
-<<<<<<< HEAD
         assert package.license.id == u'gpl-3.0'
         assert package.license.title == u'OSI Approved::GNU General Public License version 3.0 (GPLv3)', package.license.title
-=======
-        assert package.license_id == u'agpl-v3'
-        assert package.license.id == u'agpl-v3'
-        assert package.license.title == u'Affero GNU Public License', package.license
->>>>>>> adb23e97
-        # Check unregistered license_id causes license to be 'None'.
-        package.license_id = u'zzzzzzz'
-        assert package.license == None
 
     def test_update_package(self):
         newnotes = u'Written by Beethoven'
@@ -57,6 +48,13 @@
         assert outpkg.notes == newnotes
         assert len(outpkg.all_revisions) > 0
         assert outpkg.all_revisions[0].revision.author == author
+
+    def test_package_license(self):
+        # Check unregistered license_id causes license to be 'None'.
+        package = model.Package.by_name(self.name)
+        package.license_id = u'zzzzzzz'
+        assert package.license == None
+        model.Session.remove() # forget change
 
 
 class TestPackageWithTags:
