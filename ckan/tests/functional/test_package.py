import cgi

from paste.fixture import AppError
from pylons import config
from pylons import c
from genshi.core import escape as genshi_escape
from difflib import unified_diff
from nose.plugins.skip import SkipTest

from ckan.tests import *
from ckan.tests import search_related
from ckan.tests.html_check import HtmlCheckMethods
from ckan.tests.pylons_controller import PylonsTestCase
from base import FunctionalTestCase
import ckan.model as model
from ckan.lib.create_test_data import CreateTestData
import ckan.lib.helpers as h
from ckan.controllers.package import PackageController
from ckan.plugins import SingletonPlugin, implements, IPackageController
from ckan import plugins
from ckan.rating import set_rating

class MockPackageControllerPlugin(SingletonPlugin):
    implements(IPackageController)
    
    def __init__(self):
        from collections import defaultdict
        self.calls = defaultdict(int)
    
    def read(self, entity):
        self.calls['read'] += 1

    def create(self, entity):
        self.calls['create'] += 1

    def edit(self, entity):
        self.calls['edit'] += 1

    def authz_add_role(self, object_role):
        self.calls['authz_add_role'] += 1

    def authz_remove_role(self, object_role):
        self.calls['authz_remove_role'] += 1

    def delete(self, entity):
        self.calls['delete'] += 1
    

existing_extra_html = ('<label class="field_opt" for="Package-%(package_id)s-extras-%(key)s">%(capitalized_key)s</label>', '<input id="Package-%(package_id)s-extras-%(key)s" name="Package-%(package_id)s-extras-%(key)s" size="20" type="text" value="%(value)s">')

class TestPackageBase(FunctionalTestCase):
    key1 = u'key1 Less-than: < Umlaut: \xfc'
    value1 = u'value1 Less-than: < Umlaut: \xfc'
    # Note: Can't put a quotation mark in key1 or value1 because
    # paste.fixture doesn't unescape the value in an input field
    # on form submission. (But it works in real life.)
    
    def _assert_form_errors(self, res):
        self.check_tag(res, '<form', 'class="has-errors"')
        assert 'class="field_error"' in res, res

    def diff_responses(self, res1, res2):
        return self.diff_html(res1.body, res2.body)

    def diff_html(self, html1, html2):
        return '\n'.join(unified_diff(html1.split('\n'),
                                      html2.split('\n')))

class TestPackageForm(TestPackageBase):
    '''Inherit this in tests for these form testing methods'''
    def _check_package_read(self, res, **params):
        assert not 'Error' in res, res
        assert u'%s - Data Packages' % params['title'] in res, res
        main_res = self.main_div(res)
        main_div = main_res
        main_div_str = main_div.encode('utf8')
        assert params['name'] in main_div, main_div_str
        assert params['title'] in main_div, main_div_str
        assert params['version'] in main_div, main_div_str
        self.check_named_element(main_div, 'a', 'href="%s"' % params['url'])
        prefix = 'Package-%s-' % params.get('id', '')
        for res_index, values in self._get_resource_values(params['resources'], by_resource=True):
            self.check_named_element(main_div, 'tr', *values)
        assert params['notes'] in main_div, main_div_str
        license = model.Package.get_license_register()[params['license_id']]
        assert license.title in main_div, (license.title, main_div_str)
        tag_names = [tag.lower() for tag in params['tags']]
        self.check_named_element(main_div, 'ul', *tag_names)
        if params.has_key('state'):
            assert 'State: %s' % params['state'] in main_div.replace('</strong>', ''), main_div_str
        if isinstance(params['extras'], dict):
            extras = params['extras'].items()
        elif isinstance(params['extras'], (list, tuple)):
            extras = params['extras']
        else:
            raise NotImplementedError
        for key, value in extras:
            key_in_html_body = self.escape_for_html_body(key)
            value_in_html_body = self.escape_for_html_body(value)
            self.check_named_element(main_div, 'tr', key_in_html_body, value_in_html_body)
        if params.has_key('deleted_extras'):
            if isinstance(params['deleted_extras'], dict):
                deleted_extras = params['deleted_extras'].items()
            elif isinstance(params['deleted_extras'], (list, tuple)):
                deleted_extras = params['deleted_extras']
            else:
                raise NotImplementedError
            for key, value in params['deleted_extras']:
                self.check_named_element(main_div, 'tr', '!' + key)
                self.check_named_element(main_div, 'tr', '!' + value)

    def _check_preview(self, res, **params):
        preview =  str(res)[str(res).find('<div id="preview"'):str(res).find('<div id="footer">')]
        assert 'Preview' in preview, preview
        assert str(params['name']) in preview, preview
        assert str(params['title']) in preview, preview
        assert str(params['version']) in preview, preview
        self.check_named_element(preview, 'a', 'href="%s"' % params['url'])
        for res_index, resource in enumerate(params['resources']):
            if isinstance(resource, (str, unicode)):
                resource = [resource]
            self.check_named_element(preview, 'tr', resource[0], resource[1], resource[2], resource[3])
        preview_ascii = repr(preview)
        assert str(params['notes']) in preview_ascii, preview_ascii
        license = model.Package.get_license_register()[params['license_id']]
        assert license.title in preview_ascii, (license.title, preview_ascii)
        tag_names = [str(tag.lower()) for tag in params['tags']]
        #self.check_named_element(preview, 'ul', *tag_names) # commented out as tags need to move to sidebar for preview
        if params.has_key('state'):
            assert str(params['state']) in preview, preview
        else:
            assert 'state' not in preview
        for key, value in params['extras']:
            key_html = self.escape_for_html_body(key)
            value_html = self.escape_for_html_body(value)
            self.check_named_element(preview, 'tr', key_html, value_html)
        if params.has_key('deleted_extras'):
            for key, value in params['deleted_extras']:
                key_html = self.escape_for_html_body(key)
                value_html = self.escape_for_html_body(value)
                self.check_named_element(preview, 'tr', '!' + key_html)
                self.check_named_element(preview, 'tr', '!' + value_html)

    def _get_resource_values(self, resources, by_resource=False):
        assert isinstance(resources, (list, tuple))
        for res_index, resource in enumerate(resources):
            if by_resource:
                values = []
            for i, res_field in enumerate(model.Resource.get_columns(extra_columns = False)):
                if isinstance(resource, (str, unicode)):
                    expected_value = resource if res_field == 'url' else ''
                elif hasattr(resource, res_field):
                    expected_value = getattr(resource, res_field)
                elif isinstance(resource, (list, tuple)):
                    expected_value = resource[i]
                elif isinstance(resource, dict):
                    expected_value = resource.get(res_field, u'')
                else:
                    raise NotImplemented
                if not by_resource:
                    yield (res_index, res_field, expected_value)
                else:
                    values.append(expected_value)
            if by_resource:
                yield(res_index, values)

    def escape_for_html_body(self, unescaped_str):
        # just deal with chars in tests
        return unescaped_str.replace('<', '&lt;')

    def check_form_filled_correctly(self, res, **params):
        if params.has_key('pkg'):
            for key, value in params['pkg'].as_dict().items():
                if key == 'license':
                    key = 'license_id'
                params[key] = value
        prefix = 'Package-%s-' % params['id']
        main_res = self.main_div(res)
        self.check_tag(main_res, prefix+'name', params['name'])
        self.check_tag(main_res, prefix+'title', params['title'])
        self.check_tag(main_res, prefix+'version', params['version'])
        self.check_tag(main_res, prefix+'url', params['url'])
        for res_index, res_field, expected_value in self._get_resource_values(params['resources']):
            self.check_tag(main_res, '%sresources-%i-%s' % (prefix, res_index, res_field), expected_value)
        self.check_tag_and_data(main_res, prefix+'notes', params['notes'])
        self.check_tag_and_data(main_res, 'selected', params['license_id'])
        if isinstance(params['tags'], (str, unicode)):
            tags = params['tags'].split()
        else:
            tags = params['tags']
        for tag in tags:
            self.check_tag(main_res, prefix+'tags', tag)
        if params.has_key('state'):
            self.check_tag_and_data(main_res, 'selected', str(params['state']))
        if isinstance(params['extras'], dict):
            extras = params['extras'].items()
        else:
            extras = params['extras']
        for key, value in extras:
            key_in_html_body = self.escape_for_html_body(key)
            value_in_html_body = self.escape_for_html_body(value)
            key_escaped = genshi_escape(key)
            value_escaped = genshi_escape(value)
            self.check_tag_and_data(main_res, 'Package-%s-extras-%s' % (params['id'], key_escaped), key_in_html_body.capitalize())
            self.check_tag(main_res, 'Package-%s-extras-%s' % (params['id'], key_escaped), value_escaped)
        assert params['log_message'] in main_res, main_res
    
    def _check_redirect(self, return_url_param, expected_redirect,
                        pkg_name_to_edit=''):
        '''
        @param return_url_param - encoded url to be given as param - if None
                       then assume redirect is specified in pylons config
        @param expected_redirect - url we expect to redirect to (but <NAME>
                       not yet substituted)
        @param pkg_name_to_edit - '' means create a new package
        '''
        try:
            new_name = u'new-name'
            offset_params = {'controller':'package'}
            if pkg_name_to_edit:
                pkg_name = pkg_name_to_edit
                pkg = model.Package.by_name(pkg_name)
                assert pkg
                pkg_id = pkg.id
                offset_params['action'] = 'edit'
                offset_params['id'] = pkg_name_to_edit
            else:
                offset_params['action'] = 'new'
                pkg_id = ''
            if return_url_param:
                offset_params['return_to'] = return_url_param
            offset = url_for(**offset_params)
            res = self.app.get(offset)
            assert 'Packages -' in res
            fv = res.forms['package-edit']
            prefix = 'Package-%s-' % pkg_id
            fv[prefix + 'name'] = new_name
            res = fv.submit('preview')
            assert not 'Error' in res, res
            fv = res.forms['package-edit']
            res = fv.submit('save', status=302)
            assert not 'Error' in res, res
            redirected_to = dict(res.headers).get('Location') or dict(res.headers)['location']
            expected_redirect_url = expected_redirect.replace('<NAME>', new_name)
            assert redirected_to == expected_redirect_url, \
                   'Redirected to %s but should have been %s' % \
                   (redirected_to, expected_redirect_url)
        finally:
            # revert name change or pkg creation
            pkg = model.Package.by_name(new_name)
            if pkg:
                rev = model.repo.new_revision()
                if pkg_name_to_edit:
                    pkg.name = pkg_name_to_edit
                else:
                    pkg.purge()
                model.repo.commit_and_remove()

class TestReadOnly(TestPackageForm, HtmlCheckMethods, TestSearchIndexer, PylonsTestCase):

    @classmethod
    def setup_class(cls):
        PylonsTestCase.setup_class()
        cls.tsi = TestSearchIndexer()
        CreateTestData.create()

    @classmethod
    def teardown_class(cls):
        model.repo.rebuild_db()

    @search_related
    def test_minornavigation_2(self):
        offset = url_for(controller='package', action='search')
        res = self.app.get(offset)
        res = res.click('Register it now')
        assert 'New - Data Packages' in res

    def test_read(self):
        name = u'annakarenina'
        c.hide_welcome_message = True
        offset = url_for(controller='package', action='read', id=name)
        res = self.app.get(offset)
        # check you get the same html when specifying the pkg by id
        # instead of by name
        offset = url_for(controller='package', action='read', id=self.anna.id)
        res_by_id = self.app.get(offset)
        # just check the stuff in the package div
        pkg_by_name_main = self.named_div('package', res)
        pkg_by_id_main = self.named_div('package', res_by_id)
        # rename some things which may be in the wrong order sometimes
        txt_order_non_deterministic = ('russian', 'tolstoy', 'david', 'roger')
        for txt in txt_order_non_deterministic:
            for pkg_ in (pkg_by_name_main, pkg_by_id_main):
                pkg_ = pkg_.replace(txt, 'placeholder')
        res_diff = self.diff_html(pkg_by_name_main, pkg_by_id_main)
        assert not res_diff, res_diff.encode('utf8')
        # not true as language selection link return url differs: 
        #assert len(res_by_id.body) == len(res.body)

        # only retrieve after app has been called
        anna = self.anna
        assert name in res
        assert anna.version in res
        assert anna.url in res
        assert cgi.escape(anna.resources[0].url) in res
        assert anna.resources[0].description in res
        assert anna.resources[0].hash in res
        assert 'Some test notes' in res
        assert '<strong>Some bolded text.</strong>' in res
        self.check_tag_and_data(res, 'left arrow', '&lt;')
        self.check_tag_and_data(res, 'umlaut', u'\xfc')
        #assert 'OKD Compliant::' in res
        assert 'russian' in res
        assert 'david' in res
        assert 'roger' in res
        assert 'State:' not in res
        assert 'genre' in res, res
        assert 'romantic novel' in res, res
        assert 'original media' in res, res
        assert 'book' in res, res

    def test_read_as_admin(self):
        name = u'annakarenina'
        offset = url_for(controller='package', action='read', id=name)
        res = self.app.get(offset, extra_environ={'REMOTE_USER':'annafan'})
        assert 'State:' in res, res

    def test_read_nonexistentpackage(self):
        name = 'anonexistentpackage'
        offset = url_for(controller='package', action='read', id=name)
        res = self.app.get(offset, status=404)

    def test_read_internal_links(self):
        pkg_name = u'link-test',
        CreateTestData.create_arbitrary([
            {'name':pkg_name,
             'notes':'Decoy link here: decoy:decoy, real links here: package:pkg-1, ' \
                   'tag:tag_1 group:test-group-1.',
             }
            ])
        offset = url_for(controller='package', action='read', id=pkg_name)
        res = self.app.get(offset)
        def check_link(res, controller, id):
            link = '<a href="/%s/%s">%s:%s</a>' % (controller, id, controller, id)
            if link not in res:
                print self.main_div(res).encode('utf8')
                print 'Missing link: %r' % link
                raise AssertionError
        check_link(res, 'package', 'pkg-1')
        check_link(res, 'tag', 'tag_1')
        check_link(res, 'group', 'test-group-1')
        assert 'decoy</a>' not in res, res
        assert 'decoy"' not in res, res

        #res = self.app.get(offset)
        #assert 'Packages' in res
        #name = u'annakarenina'
        #title = u'A Novel By Tolstoy'
        #assert title in res
        #res = res.click(title)
        #assert '%s - Data Packages' % title in res, res
        #main_div = self.main_div(res)
        #assert title in main_div, main_div.encode('utf8')

    @search_related
    def test_search(self):
<<<<<<< HEAD
        offset = url_for(controller='package', action='search')
        print offset
=======
        offset = url_for(controller='package', action='search', id=None)
>>>>>>> d24356f9
        res = self.app.get(offset)
        assert 'Search - ' in res
        self._check_search_results(res, 'annakarenina', ['<strong>1</strong>', 'A Novel By Tolstoy'] )
        self._check_search_results(res, 'warandpeace', ['<strong>0</strong>'], only_downloadable=True )
        self._check_search_results(res, 'warandpeace', ['<strong>0</strong>'], only_open=True )
        self._check_search_results(res, 'annakarenina', ['<strong>1</strong>'], only_open=True, only_downloadable=True )
        # check for something that also finds tags ...
        self._check_search_results(res, 'russian', ['<strong>2</strong>'])

    @search_related
    def test_search_foreign_chars(self):
        offset = url_for(controller='package', action='search')
        res = self.app.get(offset)
        assert 'Search - ' in res
        self._check_search_results(res, u'th\xfcmb', ['<strong>1</strong>'])
        self._check_search_results(res, 'thumb', ['<strong>0</strong>'])

    @search_related
    def test_search_escape_chars(self):
        payload = '?q=fjdkf%2B%C2%B4gfhgfkgf%7Bg%C2%B4pk&search=Search+Packages+%C2%BB'
        offset = url_for(controller='package', action='search') + payload
        results_page = self.app.get(offset)
        assert 'Search - ' in results_page, results_page
        results_page = self.main_div(results_page)
        assert '<strong>0</strong>' in results_page, results_page

    def _check_search_results(self, page, terms, requireds, only_open=False, only_downloadable=False):
        form = page.forms['package-search']
        form['q'] = terms.encode('utf8') # paste doesn't handle this!
        form['open_only'] = only_open
        form['downloadable_only'] = only_downloadable
        results_page = form.submit()
        assert 'Search - ' in results_page, results_page
        results_page = self.main_div(results_page)
        for required in requireds:
            if required not in results_page:
                print results_page
                print 'Could not find %r' % required
                raise AssertionError
    
    def test_history(self):
        name = 'annakarenina'
        offset = url_for(controller='package', action='history', id=name)
        res = self.app.get(offset)
        assert 'History' in res
        assert 'Revisions' in res
        assert name in res
        
    def test_read_plugin_hook(self):
        plugin = MockPackageControllerPlugin()
        plugins.load(plugin)
        name = u'annakarenina'
        offset = url_for(controller='package', action='read', id=name)
        res = self.app.get(offset)
        assert plugin.calls['read'] == 1, plugin.calls
        plugins.unload(plugin)

        
class TestEdit(TestPackageForm):
    editpkg_name = u'editpkgtest'
    
    @classmethod
    def setup_class(self):
        CreateTestData.create()
        self._reset_data()

    def setup(self):
        if not self.res:
            self.res = self.app.get(self.offset)
        model.Session.remove()

    @classmethod
    def _reset_data(self):
        model.Session.remove()
        model.repo.rebuild_db()
        CreateTestData.create()
        CreateTestData.create_arbitrary(
            {'name':self.editpkg_name,
             'url':u'editpkgurl.com',
             'tags':[u'mytesttag'],
             'resources':[{'url':u'url escape: & umlaut: \xfc quote: "',
                          'description':u'description escape: & umlaut: \xfc quote "',
                          }],
             'admins':[u'testadmin'],
             })

        self.editpkg = model.Package.by_name(self.editpkg_name)
        self.pkgid = self.editpkg.id
        self.offset = url_for(controller='package', action='edit', id=self.editpkg_name)

        self.editpkg = model.Package.by_name(self.editpkg_name)
        self.admin = model.User.by_name(u'testadmin')        
        self.res = None #get's refreshed by setup
        model.Session.remove()

    @classmethod
    def teardown_class(self):
        CreateTestData.delete()
        model.repo.rebuild_db()

    def test_edit_basic(self):
        # just the absolute basics
        try:
            self.res = self.app.get(self.offset)
            assert 'Edit - Data Packages' in self.res, self.res
            new_name = u'new-name'
            new_title = u'New Title'
            fv = self.res.forms['package-edit']
            prefix = 'Package-%s-' % self.pkgid
            fv[prefix + 'name'] = new_name
            fv[prefix + 'title'] = new_title
            res = fv.submit('save')
            # get redirected ...
            res = res.follow()
            offset = url_for(controller='package', action='read', id=new_name)
            res = self.app.get(offset)
            assert '%s - Data Packages' % new_title in res, res
            pkg = model.Package.by_name(new_name)
            assert pkg
            assert pkg.title == new_title
        finally:
            self._reset_data()

    def test_edit(self):
        # just the key fields
        try:
            self.res = self.app.get(self.offset)
            assert 'Edit - Data Packages' in self.res, self.res
            assert self.editpkg.notes in self.res

            new_name = u'new-name'
            new_title = u'A Short Description of this Package'
            newurl = u'http://www.editpkgnewurl.com'
            new_download_url = newurl + u'/download/'
            newlicense_id = u'cc-by'
            newversion = u'0.9b'
            fv = self.res.forms['package-edit']
            prefix = 'Package-%s-' % self.pkgid
            fv[prefix + 'name'] = new_name
            fv[prefix + 'title'] =  new_title
            fv[prefix + 'url'] =  newurl
            fv[prefix + 'resources-0-url'] =  new_download_url
            fv[prefix + 'license_id'] =  newlicense_id
            fv[prefix + 'version'] = newversion
            res = fv.submit('save')
            # get redirected ...
            res = res.follow()
            model.Session.remove()
            offset = url_for(controller='package', action='read', id=new_name)
            res = self.app.get(offset)
            assert '%s - Data Packages' % new_title in res, res
            pkg = model.Package.by_name(new_name)
            assert pkg.title == new_title 
            assert pkg.url == newurl
            assert pkg.resources[0].url == new_download_url
            assert pkg.version == newversion
            assert newlicense_id == pkg.license.id
        finally:
            self._reset_data()

    def test_edit_basic_pkg_by_id(self):
        try:
            pkg = model.Package.by_name(u'editpkgtest')
            offset = url_for(controller='package', action='edit', id=pkg.id)
            res = self.app.get(offset)
            #assert res.body == self.res.body, self.diff_responses(res, self.res)
            assert 'Edit - Data Packages' in res, res
            assert pkg.name in res
            new_name = u'new-name'
            new_title = u'A Short Description of this Package'
            fv = self.res.forms['package-edit']
            prefix = 'Package-%s-' % self.pkgid
            fv[prefix + 'name'] = new_name
            fv[prefix + 'title'] =  new_title
            res = fv.submit('save')
            # get redirected ...
            res = res.follow()
            offset = url_for(controller='package', action='read', id=new_name)
            res = self.app.get(offset)
            assert '%s - Data Packages' % new_title in res, res
            pkg = model.Package.by_name(new_name)
            assert pkg
        finally:
            self._reset_data()

    def test_edit_2_not_groups(self):
        # not allowed to edit groups for now
        prefix = 'Package-%s-' % self.pkgid
        fv = self.res.forms['package-edit']
        assert not fv.fields.has_key(prefix + 'groups')
        
    def test_edit_2_tags_and_groups(self):
        # testing tag updating
        newtagnames = [u'russian', u'tolstoy', u'superb']
        newtags = newtagnames
        tagvalues = ' '.join(newtags)
        fv = self.res.forms['package-edit']
        prefix = 'Package-%s-' % self.pkgid
        fv[prefix + 'tags'] =  tagvalues
        exp_log_message = 'test_edit_2: making some changes'
        fv['log_message'] =  exp_log_message
        res = fv.submit('save')
        # get redirected ...
        res = res.follow()
        assert '%s - Data Packages' % self.editpkg_name in res
        pkg = model.Package.by_name(self.editpkg.name)
        assert len(pkg.tags) == len(newtagnames)
        outtags = [ tag.name for tag in pkg.tags ]
        for tag in newtags:
            assert tag in outtags 
        rev = model.Revision.youngest(model.Session)
        assert rev.author == 'Unknown IP Address'
        assert rev.message == exp_log_message

    def test_edit_preview(self):
        newurl = 'www.editpkgnewurl.com'
        newnotes = '''
### A title

Hello world.

Arrow <

u with umlaut \xc3\xbc

'''
        fv = self.res.forms['package-edit']
        prefix = 'Package-%s-' % self.pkgid
        fv[prefix + 'url'] =  newurl
        fv[prefix + 'notes'] =  newnotes
        res = fv.submit('preview')
        assert 'Edit - Data Packages' in res
        assert 'Preview' in res
        assert 'Hello world' in res
        self.check_tag_and_data(res, 'umlaut', u'\xfc')
        self.check_tag_and_data(res, 'Arrow', '&lt;')

    def test_missing_fields(self):
        # User edits and a field is left out in the commit parameters.
        # (Spammers can cause this)
        fv = self.res.forms['package-edit']
        del fv.fields['log_message']
        res = fv.submit('save', status=400)

        fv = self.res.forms['package-edit']
        prefix = 'Package-%s-' % self.pkgid
        del fv.fields[prefix + 'license_id']
        res = fv.submit('save', status=400)     


    def test_redirect_after_edit_using_param(self):
        return_url = 'http://random.site.com/package/<NAME>?test=param'
        # It's useful to know that this url encodes to:
        # 'http%3A%2F%2Frandom.site.com%2Fpackage%2F%3CNAME%3E%3Ftest%3Dparam'
        expected_redirect = return_url
        self._check_redirect(return_url, expected_redirect,
                             pkg_name_to_edit=self.editpkg_name)

    def test_redirect_after_edit_using_config(self):
        return_url = '' # redirect comes from test.ini setting
        expected_redirect = config['package_edit_return_url']
        self._check_redirect(return_url, expected_redirect,
                             pkg_name_to_edit=self.editpkg_name)

    def test_edit_all_fields(self):
        try:
            # Create new item
            rev = model.repo.new_revision()
            pkg_name = u'new_editpkgtest'
            pkg = model.Package(name=pkg_name)
            pkg.title = u'This is a Test Title'
            pkg.url = u'editpkgurl.com'
            pr1 = model.Resource(url=u'editpkgurl1',
                  format=u'plain text', description=u'Full text',
                  hash=u'123abc',)
            pr2 = model.Resource(url=u'editpkgurl2',
                  format=u'plain text2', description=u'Full text2',
                  hash=u'456abc',)
            pkg.resources.append(pr1)
            pkg.resources.append(pr2)
            pkg.notes= u'this is editpkg'
            pkg.version = u'2.2'
            t1 = model.Tag(name=u'one')
            t2 = model.Tag(name=u'two')
            pkg.tags = [t1, t2]
            pkg.state = model.State.DELETED
            pkg.license_id = u'other-open'
            extras = {'key1':'value1', 'key2':'value2', 'key3':'value3'}
            for key, value in extras.items():
                pkg.extras[unicode(key)] = unicode(value)
            for obj in [pkg, t1, t2, pr1, pr2]:
                model.Session.add(obj)
            model.repo.commit_and_remove()
            pkg = model.Package.by_name(pkg_name)
            model.setup_default_user_roles(pkg, [self.admin])
            model.repo.commit_and_remove()

            # Edit it
            offset = url_for(controller='package', action='edit', id=pkg.name)
            res = self.app.get(offset, status=200, extra_environ={'REMOTE_USER':'testadmin'})
            assert 'Edit - Data Packages' in res, res

            # Check form is correctly filled
            pkg = model.Package.by_name(pkg_name)
            self.check_form_filled_correctly(res, pkg=pkg, log_message='')

            # Amend form
            name = u'test_name'
            title = u'Test Title'
            version = u'1.1'
            url = u'http://something.com/somewhere.zip'
            resources = ((u'http://something.com/somewhere-else.xml', u'xml', u'Best', u'hash1', 'alt'),
                         (u'http://something.com/somewhere-else2.xml', u'xml2', u'Best2', u'hash2', 'alt'),
                         )
            assert len(resources[0]) == len(model.Resource.get_columns())
            notes = u'Very important'
            license_id = u'gpl-3.0'
            state = model.State.ACTIVE
            tags = (u'tag1', u'tag2', u'tag3')
            tags_txt = u' '.join(tags)
            extra_changed = 'key1', self.value1 + ' CHANGED'
            extra_new = 'newkey', 'newvalue'
            log_message = 'This is a comment'
            assert not model.Package.by_name(name)
            fv = res.forms['package-edit']
            prefix = 'Package-%s-' % pkg.id
            fv[prefix+'name'] = name
            fv[prefix+'title'] = title
            fv[prefix+'version'] = version
            fv[prefix+'url'] = url
            for res_index, resource in enumerate(resources):
                for field_index, res_field in enumerate(model.Resource.get_columns()):
                    fv[prefix+'resources-%s-%s' % (res_index, res_field)] = resource[field_index]
            fv[prefix+'notes'] = notes
            fv[prefix+'license_id'] = license_id
            fv[prefix+'tags'] = tags_txt
            fv[prefix+'state'] = state
            fv[prefix+'extras-%s' % extra_changed[0]] = extra_changed[1].encode('utf8')
            fv[prefix+'extras-newfield0-key'] = extra_new[0].encode('utf8')
            fv[prefix+'extras-newfield0-value'] = extra_new[1].encode('utf8')
            fv[prefix+'extras-key3-checkbox'] = True
            fv['log_message'] = log_message
            res = fv.submit('preview', extra_environ={'REMOTE_USER':'testadmin'})
            assert not 'Error' in res, res

            # Check preview is correct
            current_extras = (('key2', extras['key2']),
                              extra_changed,
                              extra_new)
            deleted_extras = [('key3', extras['key3'])]
            self._check_preview(res, name=name, title=title, version=version,
                                url=url,
                                download_url='',
                                resources=resources, notes=notes, license_id=license_id,
                                tags=tags, extras=current_extras,
                                deleted_extras=deleted_extras,
                                state=state)

            # Check form is correctly filled
            self.check_form_filled_correctly(res, id=pkg.id, name=name,
                                             title=title, version=version,
                                             url=url, resources=resources,
                                             notes=notes, license_id=license_id,
                                             tags=tags, extras=current_extras,
                                             deleted_extras=deleted_extras,
                                             log_message=log_message,
                                             state=state)

            # Submit
            fv = res.forms['package-edit']
            res = fv.submit('save', extra_environ={'REMOTE_USER':'testadmin'})

            # Check package page
            assert not 'Error' in res, res
            res = res.follow(extra_environ={'REMOTE_USER':'testadmin'})
            self._check_package_read(res, name=name, title=title,
                                     version=version, url=url,
                                     resources=resources, notes=notes,
                                     license_id=license_id, 
                                     tags=tags,
                                     extras=current_extras,
                                     deleted_extras=deleted_extras,
                                     state=state,
                                     )

            # Check package object
            pkg = model.Package.by_name(name)
            assert pkg.name == name
            assert pkg.title == title
            assert pkg.version == version
            assert pkg.url == url
            for res_index, resource in enumerate(resources):
                for field_index, res_field in enumerate(model.Resource.get_columns()):
                    assert getattr(pkg.resources[res_index], res_field) == resource[field_index]
            assert pkg.notes == notes
            assert pkg.license.id == license_id
            saved_tagnames = [str(tag.name) for tag in pkg.tags]
            saved_tagnames.sort()
            expected_tagnames = list(tags)
            expected_tagnames.sort()
            assert saved_tagnames == expected_tagnames
            assert pkg.state == state
            assert len(pkg.extras) == len(current_extras)
            for key, value in current_extras:
                assert pkg.extras[key] == value

            # for some reason environ['REMOTE_ADDR'] is undefined
            rev = model.Revision.youngest(model.Session)
            assert rev.author == 'testadmin', rev.author
            assert rev.message == log_message
            # TODO: reinstate once fixed in code
            exp_log_message = u'Creating package %s' % name
            #assert rev.message == exp_log_message
        finally:
            self._reset_data()


    def test_edit_bad_log_message(self):
        fv = self.res.forms['package-edit']
        prefix = 'Package-%s-' % self.pkgid
        fv['log_message'] = u'Free enlargements: http://drugs.com/' # spam
        res = fv.submit('preview')
        assert 'Error' in res, res
        assert 'No links are allowed' in res, res
        self.check_tag(res, '<form', 'class="has-errors"')
        assert 'No links are allowed' in res, res
        res = fv.submit('save')
        assert 'Error' in res, res 
        self.check_tag(res, '<form', 'class="has-errors"')
        assert 'No links are allowed' in res, res

    def test_edit_bad_name(self):
        fv = self.res.forms['package-edit']
        prefix = 'Package-%s-' % self.pkgid
        fv[prefix + 'name'] = u'a' # invalid name
        res = fv.submit('preview')
        assert 'Error' in res, res
        assert 'Name must be at least 2 characters long' in res, res
        # Ensure there is an error at the top of the form and by the field
        self._assert_form_errors(res)

        res = fv.submit('save')
        assert 'Error' in res, res
        assert 'Name must be at least 2 characters long' in res, res
        # Ensure there is an error at the top of the form and by the field
        self._assert_form_errors(res)

        
    def test_edit_plugin_hook(self):
        # just the absolute basics
        try:
            plugin = MockPackageControllerPlugin()
            plugins.load(plugin)
            res = self.app.get(self.offset)
            new_name = u'new-name'
            new_title = u'New Title'
            fv = res.forms['package-edit']
            prefix = 'Package-%s-' % self.pkgid
            fv[prefix + 'name'] = new_name
            fv[prefix + 'title'] = new_title
            res = fv.submit('save')
            # get redirected ...
            assert plugin.calls['edit'] == 1, plugin.calls
            plugins.unload(plugin)
        finally:
            self._reset_data()

    def test_edit_700_groups_unauthorized(self):
        try:
            pkg = model.Package.by_name(u'editpkgtest')
            grp = model.Group.by_name(u'david')
            assert len(pkg.groups) == 0
            offset = url_for(controller='package', action='edit', id=pkg.name)
            res = self.app.get(offset)
            prefix = 'Package-%s-' % pkg.id
            fv = res.forms['package-edit']
            name = prefix + 'groups-new'
            # XXX the following assertion fails since upgrade to
            # sqlalchemy 0.6.5; apparently outer joins are handled
            # differently in such a way that
            # ckan.lib.base._get_user_editable_groups (which calls 
            # ckan.authz.authorized_query) now returns groups when it
            # shouldn't.                             
            assert not name in fv.fields.keys()
            res = fv.submit('save')
            res = res.follow()
            pkg = model.Package.by_name(u'editpkgtest')
            assert len(pkg.groups) == 0
        finally:
            self._reset_data()            
    
    def test_edit_700_groups_add(self):
        try:
            pkg = model.Package.by_name(u'editpkgtest')
            grp = model.Group.by_name(u'david')
            assert len(pkg.groups) == 0
            offset = url_for(controller='package', action='edit', id=pkg.name)
            
            res = self.app.get(offset, extra_environ={'REMOTE_USER':'russianfan'})
            prefix = 'Package-%s-' % pkg.id
            field_name = prefix + "groups-%s" % grp.id
            assert not field_name in res
            fv = res.forms['package-edit']
            fv[prefix + 'groups-new'] = grp.id
            res = fv.submit('save', extra_environ={'REMOTE_USER':'russianfan'})
            res = res.follow()
            pkg = model.Package.by_name(u'editpkgtest')
            assert len(pkg.groups) == 1, pkg.groups
            assert 'david' in res, res
        finally:
            self._reset_data()
    
    def test_edit_700_groups_remove(self):
        try:
            pkg = model.Package.by_name(u'editpkgtest')
            assert len(pkg.groups) == 0
            grp = model.Group.by_name(u'david')
            model.repo.new_revision()
            pkg.groups.append(grp)
            model.repo.commit_and_remove()
            pkg = model.Package.by_name(u'editpkgtest')
            assert len(pkg.groups) == 1
            offset = url_for(controller='package', action='edit', id=pkg.name)
            res = self.app.get(offset, extra_environ={'REMOTE_USER':'russianfan'})
            prefix = 'Package-%s-' % pkg.id
            field_name = prefix + "groups-%s" % grp.id
            fv = res.forms['package-edit']
            fv[field_name] = False
            res = fv.submit('save', extra_environ={'REMOTE_USER':'russianfan'})
            pkg = model.Package.by_name(u'editpkgtest')
            assert len(pkg.groups) == 0
        finally:
            self._reset_data()

class TestNew(TestPackageForm):
    pkg_names = []

    @classmethod
    def setup_class(self):
        model.repo.init_db()

    @classmethod
    def teardown_class(self):
        self.purge_packages(self.pkg_names)
        model.repo.rebuild_db()

    def test_new_with_params_1(self):
        offset = url_for(controller='package', action='new',
                url='http://xxx.org')
        res = self.app.get(offset)
        form = res.forms['package-edit']
        form['Package--url'].value == 'http://xxx.org/'
        form['Package--name'].value == 'xxx.org'

    def test_new_with_params_2(self):
        offset = url_for(controller='package', action='new',
                url='http://www.xxx.org')
        res = self.app.get(offset)
        form = res.forms['package-edit']
        form['Package--name'].value == 'xxx.org'

    def test_new_without_resource(self):
        # new package
        prefix = 'Package--'
        name = u'test_no_res'
        offset = url_for(controller='package', action='new')
        res = self.app.get(offset)
        fv = res.forms['package-edit']
        fv[prefix+'name'] = name
        res = fv.submit('preview')
        assert not 'Error' in res, res

        # check preview has no resources
        res1 = self.main_div(res).replace('</strong>', '')
        assert '<td><a href="">' not in res1, res1

        # submit
        fv = res.forms['package-edit']
        self.pkg_names.append(name)
        res = fv.submit('save')

        # check package page
        assert not 'Error' in res, res
        res = res.follow()
        res1 = self.main_div(res).replace('</strong>', '')
        assert '<td><a href="">' not in res1, res1

        # check object created
        pkg = model.Package.by_name(name)
        assert pkg
        assert pkg.name == name
        assert not pkg.resources, pkg.resources

    def test_new(self):
        assert not model.Package.by_name(u'annakarenina')
        offset = url_for(controller='package', action='new')
        res = self.app.get(offset)
        assert 'New - Data Packages' in res
        fv = res.forms['package-edit']
        prefix = 'Package--'
        fv[prefix + 'name'] = 'annakarenina'
        self.pkg_names.append('annakarenina')
        res = fv.submit('save')
        assert not 'Error' in res, res

    def test_new_bad_name(self):
        offset = url_for(controller='package', action='new')
        res = self.app.get(offset)
        assert 'New - Data Packages' in res
        fv = res.forms['package-edit']
        prefix = 'Package--'
        fv[prefix + 'name'] = u'a' # invalid name
        res = fv.submit('preview')
        assert 'Error' in res, res
        assert 'Name must be at least 2 characters long' in res, res
        self._assert_form_errors(res)

        self.pkg_names.append('a')
        res = fv.submit('save')
        assert 'Error' in res, res
        assert 'Name must be at least 2 characters long' in res, res
        self._assert_form_errors(res)

    def test_redirect_after_new_using_param(self):
        return_url = 'http://random.site.com/package/<NAME>?test=param'
        # It's useful to know that this url encodes to:
        # 'http%3A%2F%2Frandom.site.com%2Fpackage%2F%3CNAME%3E%3Ftest%3Dparam'
        expected_redirect = return_url
        self._check_redirect(return_url, expected_redirect,
                             pkg_name_to_edit='')

    def test_redirect_after_new_using_config(self):
        return_url = '' # redirect comes from test.ini setting
        expected_redirect = config['package_new_return_url']
        self._check_redirect(return_url, expected_redirect,
                             pkg_name_to_edit='')

    def test_new_all_fields(self):
        name = u'test_name2'
        title = u'Test Title'
        version = u'1.1'
        url = u'http://something.com/somewhere.zip'
        download_url = u'http://something.com/somewhere-else.zip'
        notes = u'Very important'
        license_id = u'gpl-3.0'
        tags = (u'tag1', u'tag2', u'tag3', u'SomeCaps')
        tags_txt = u' '.join(tags)
        extras = {self.key1:self.value1, 'key2':'value2', 'key3':'value3'}
        log_message = 'This is a comment'
        assert not model.Package.by_name(name)
        offset = url_for(controller='package', action='new')
        res = self.app.get(offset)
        assert 'New - Data Packages' in res
        fv = res.forms['package-edit']
        prefix = 'Package--'
        fv[prefix+'name'] = name
        fv[prefix+'title'] = title
        fv[prefix+'version'] = version
        fv[prefix+'url'] = url
        fv[prefix+'resources-0-url'] = download_url
        fv[prefix+'resources-0-description'] = u'description escape: & umlaut: \xfc quote "'.encode('utf8')
        fv[prefix+'notes'] = notes
        fv[prefix+'license_id'] = license_id
        fv[prefix+'tags'] = tags_txt
        for i, extra in enumerate(extras.items()):
            fv[prefix+'extras-newfield%s-key' % i] = extra[0].encode('utf8')
            fv[prefix+'extras-newfield%s-value' % i] = extra[1].encode('utf8')
        fv['log_message'] = log_message
        res = fv.submit('preview')
        assert not 'Error' in res, res

        # Check preview is correct
        resources = [[download_url, u'', u'description escape: & umlaut: \xfc quote "', u'']]
        resources_escaped = [[download_url, u'', u'description escape: &amp; umlaut: \xfc quote "', u'']]
        self._check_preview(res, name=name, title=title, version=version,
                            url=url,
                            resources=resources_escaped, notes=notes,
                            license_id=license_id,
                            tags=tags, extras=extras.items(),
                            )

        # Check form is correctly filled
        self.check_form_filled_correctly(res, id='', name=name,
                                         title=title, version=version,
                                         url=url, resources=[download_url],
                                         notes=notes, license_id=license_id,
                                         tags=[tag.lower() for tag in tags],
                                         extras=extras,
#                                         deleted_extras=deleted_extras,
                                         log_message=log_message,
#                                         state=state
                                         )
        # Submit
        fv = res.forms['package-edit']
        self.pkg_names.append(name)
        res = fv.submit('save')

        # Check package page
        assert not 'Error' in res, res
        res = res.follow()
        self._check_package_read(res, name=name, title=title,
                                 version=version, url=url,
                                 resources=[download_url], notes=notes,
                                 license_id=license_id, 
                                 tags=tags,
                                 extras=extras,
#                                 state=state,
                                 )

        # Check package object
        pkg = model.Package.by_name(name)
        assert pkg.name == name
        assert pkg.title == title
        assert pkg.version == version
        assert pkg.url == url
        assert pkg.resources[0].url == download_url
        assert pkg.notes == notes
        assert pkg.license.id == license_id
        saved_tagnames = [str(tag.name) for tag in pkg.tags]
        saved_tagnames.sort()
        expected_tagnames = [tag.lower() for tag in tags]
        expected_tagnames.sort()
        assert saved_tagnames == expected_tagnames, '%r != %r' % (saved_tagnames, expected_tagnames)
        saved_groupnames = [str(group.name) for group in pkg.groups]
        assert len(pkg.extras) == len(extras)
        for key, value in extras.items():
            assert pkg.extras[key] == value

        # for some reason environ['REMOTE_ADDR'] is undefined
        rev = model.Revision.youngest(model.Session)
        assert rev.author == 'Unknown IP Address'
        assert rev.message == log_message
        # TODO: reinstate once fixed in code
        exp_log_message = u'Creating package %s' % name
        # assert rev.message == exp_log_message

    def test_new_existing_name(self):
        # test creating a package with an existing name results in error'
        # create initial package
        pkgname = u'testpkg'
        pkgtitle = u'mytesttitle'
        assert not model.Package.by_name(pkgname)
        offset = url_for(controller='package', action='new')
        res = self.app.get(offset)
        assert 'New - Data Packages' in res
        fv = res.forms['package-edit']
        prefix = 'Package--'
        fv[prefix + 'name'] = pkgname
        self.pkg_names.append(pkgname)
        res = fv.submit('save')
        assert not 'Error' in res, res
        assert model.Package.by_name(pkgname)
        # create duplicate package
        res = self.app.get(offset)
        assert 'New - Data Packages' in res
        fv = res.forms['package-edit']
        fv[prefix+'name'] = pkgname
        fv[prefix+'title'] = pkgtitle
        res = fv.submit('preview')
        assert 'Preview' in res
        fv = res.forms['package-edit']
        res = fv.submit('save')
        assert 'Error' in res, res
        assert 'Package name already exists in database' in res, res
        self._assert_form_errors(res)
        
    def test_missing_fields(self):
        # A field is left out in the commit parameters.
        # (Spammers can cause this)
        offset = url_for(controller='package', action='new')
        res = self.app.get(offset)
        assert 'New - Data Packages' in res, res
        prefix = 'Package--'
        fv = res.forms['package-edit']
        fv[prefix + 'name'] = 'anything'
        del fv.fields['log_message']
        self.pkg_names.append('anything')
        res = fv.submit('save', status=400)

        offset = url_for(controller='package', action='new')
        res = self.app.get(offset)
        assert 'New - Data Packages' in res
        fv = res.forms['package-edit']
        fv[prefix + 'name'] = 'anything'
        prefix = 'Package--'
        del fv.fields[prefix + 'notes']
        # NOTE Missing dropdowns fields don't cause KeyError in
        # _serialized_value so don't register as an error here like
        # text field tested here.
        res = fv.submit('save', status=400)     

    def test_multi_resource_bug(self):
        # ticket:276
        offset = url_for(controller='package', action='new')
        res = self.app.get(offset)
        assert 'New - Data Packages' in res
        fv = res.forms['package-edit']
        prefix = 'Package--'
        fv[prefix + 'name'] = 'name276'
        resformat = u'xls'    
        fv[prefix + 'resources-0-format'] = resformat
        res = fv.submit('preview')

        res = self.main_div(res)
        assert resformat in res, res
        assert res.count(str(resformat)) == 1, res.count(str(resformat))
        
    def test_new_plugin_hook(self):
        plugin = MockPackageControllerPlugin()
        plugins.load(plugin)
        offset = url_for(controller='package', action='new')
        res = self.app.get(offset)
        new_name = u'plugged'
        fv = res.forms['package-edit']
        prefix = 'Package--'
        fv[prefix + 'name'] = new_name
        res = fv.submit('save')
        # get redirected ...
        assert plugin.calls['edit'] == 0, plugin.calls
        assert plugin.calls['create'] == 1, plugin.calls
        plugins.unload(plugin)

class TestNewPreview(TestPackageBase):
    pkgname = u'testpkg'
    pkgtitle = u'mytesttitle'

    @classmethod
    def setup_class(self):
        pass
        model.repo.init_db()

    @classmethod
    def teardown_class(self):
        self.purge_packages([self.pkgname])
        model.repo.rebuild_db()

    def test_preview(self):
        assert model.Session.query(model.Package).count() == 0, model.Session.query(model.Package).all()
        
        offset = url_for(controller='package', action='new')
        res = self.app.get(offset)
        assert 'New - Data Packages' in res
        fv = res.forms['package-edit']
        prefix = 'Package--'
        fv[prefix + 'name'] = self.pkgname
        fv[prefix + 'title'] = self.pkgtitle
        res = fv.submit('preview')
        assert not 'Error' in res, res

        # Check preview displays correctly
        assert str(self.pkgname) in res, res
        assert str(self.pkgtitle) in res, res

        # Check no object is yet created
        assert model.Session.query(model.Package).count() == 0, model.Session.query(model.Package).all()
        

class TestNonActivePackages(TestPackageBase):

    @classmethod
    def setup_class(self):
        CreateTestData.create()
        self.non_active_name = u'test_nonactive'
        pkg = model.Package(name=self.non_active_name)
        model.repo.new_revision()
        model.Session.add(pkg)
        model.repo.commit_and_remove()

        pkg = model.Session.query(model.Package).filter_by(name=self.non_active_name).one()
        admin = model.User.by_name(u'joeadmin')
        model.setup_default_user_roles(pkg, [admin])
        model.repo.commit_and_remove()

        model.repo.new_revision()        
        pkg = model.Session.query(model.Package).filter_by(name=self.non_active_name).one()
        pkg.delete() # becomes non active
        model.repo.commit_and_remove()
        

    @classmethod
    def teardown_class(self):
        CreateTestData.delete()
        self.purge_packages([self.non_active_name])
        model.repo.rebuild_db()

    def test_read(self):
        offset = url_for(controller='package', action='read', id=self.non_active_name)
        res = self.app.get(offset, status=[302, 401])


    def test_read_as_admin(self):
        offset = url_for(controller='package', action='read', id=self.non_active_name)
        res = self.app.get(offset, status=200, extra_environ={'REMOTE_USER':'joeadmin'})

    @search_related
    def test_search(self):
        offset = url_for(controller='package', action='search')
        res = self.app.get(offset)
        assert 'Search - ' in res
        form = res.forms['package-search']
        form['q'] =  str(self.non_active_name)
        results_page = form.submit()
        assert 'Search - ' in results_page, results_page
        assert '<strong>0</strong> packages found' in results_page, (self.non_active_name, results_page)


class TestRevisions(TestPackageBase):
    @classmethod
    def setup_class(self):
        model.Session.remove()
        model.repo.init_db()
        self.name = u'revisiontest1'

        # create pkg
        self.notes = [u'Written by Puccini', u'Written by Rossini', u'Not written at all', u'Written again', u'Written off']
        rev = model.repo.new_revision()
        self.pkg1 = model.Package(name=self.name)
        self.pkg1.notes = self.notes[0]
        model.Session.add(self.pkg1)
        model.setup_default_user_roles(self.pkg1)
        model.repo.commit_and_remove()

        # edit pkg
        for i in range(5)[1:]:
            rev = model.repo.new_revision()
            pkg1 = model.Package.by_name(self.name)
            pkg1.notes = self.notes[i]
            model.repo.commit_and_remove()

        self.pkg1 = model.Package.by_name(self.name)        

    @classmethod
    def teardown_class(self):
        self.purge_packages([self.name])
        model.repo.rebuild_db()
    
    def test_0_read_history(self):
        offset = url_for(controller='package', action='history', id=self.pkg1.name)
        res = self.app.get(offset)
        main_res = self.main_div(res)
        assert self.pkg1.name in main_res, main_res
        assert 'radio' in main_res, main_res
        latest_rev = self.pkg1.all_revisions[0]
        oldest_rev = self.pkg1.all_revisions[-1]
        first_radio_checked_html = '<input checked="checked" id="selected1_%s"' % latest_rev.revision_id
        assert first_radio_checked_html in main_res, '%s %s' % (first_radio_checked_html, main_res)
        last_radio_checked_html = '<input checked="checked" id="selected2_%s"' % oldest_rev.revision_id
        assert last_radio_checked_html in main_res, '%s %s' % (last_radio_checked_html, main_res)

    def test_1_do_diff(self):
        offset = url_for(controller='package', action='history', id=self.pkg1.name)
        res = self.app.get(offset)
        form = res.forms['package-revisions']
        res = form.submit()
        res = res.follow()
        main_res = self.main_div(res)
        assert 'error' not in main_res.lower(), main_res
        assert 'Revision Differences' in main_res, main_res
        assert self.pkg1.name in main_res, main_res
        assert '<tr><td>notes</td><td><pre>- Written by Puccini\n+ Written off</pre></td></tr>' in main_res, main_res

    def test_2_atom_feed(self):
        offset = url_for(controller='package', action='history', id=self.pkg1.name)
        offset = "%s?format=atom" % offset
        res = self.app.get(offset)
        assert '<feed' in res, res
        assert 'xmlns="http://www.w3.org/2005/Atom"' in res, res
        assert '</feed>' in res, res

   
class TestMarkdownHtmlWhitelist(TestPackageForm):

    pkg_name = u'markdownhtmlwhitelisttest'
    pkg_notes = u'''
<table width="100%" border="1">
<tr>
<td rowspan="2"><b>Description</b></td>
<td rowspan="2"><b>Documentation</b></td>

<td colspan="2"><b><center>Data -- Pkzipped</center></b> </td>
</tr>
<tr>
<td><b>SAS .tpt</b></td>
<td><b>ASCII CSV</b> </td>
</tr>
<tr>
<td><b>Overview</b></td>
<td><A HREF="http://www.nber.org/patents/subcategories.txt">subcategory.txt</A></td>
<td colspan="2"><center>--</center></td>
</tr>
<script><!--
alert('Hello world!');
//-->
</script>

'''

    def setup(self):
        model.Session.remove()
        model.repo.init_db()
        rev = model.repo.new_revision()
        CreateTestData.create_arbitrary(
            {'name':self.pkg_name,
             'notes':self.pkg_notes,
             'admins':[u'testadmin']}
            )
        self.pkg = model.Package.by_name(self.pkg_name)
        self.pkg_id = self.pkg.id

        offset = url_for(controller='package', action='read', id=self.pkg_name)
        self.res = self.app.get(offset)

    def teardown(self):
        CreateTestData.delete()
        model.repo.rebuild_db()

    def test_markdown_html_whitelist(self):
        self.body = str(self.res)
        self.assert_fragment('<table width="100%" border="1">')
        self.assert_fragment('<td rowspan="2"><b>Description</b></td>')
        self.assert_fragment('<a href="http://www.nber.org/patents/subcategories.txt">subcategory.txt</a>')
        self.assert_fragment('<td colspan="2"><center>--</center></td>')
        self.fail_if_fragment('<script>')

    def assert_fragment(self, fragment):
        assert fragment in self.body, (fragment, self.body)

    def fail_if_fragment(self, fragment):
        assert fragment not in self.body, (fragment, self.body)


class TestEtags(PylonsTestCase, TestPackageBase):
    @classmethod
    def setup_class(cls):
        PylonsTestCase.setup_class()
        CreateTestData.create()

    @classmethod
    def teardown_class(cls):
        CreateTestData.delete()
        model.repo.rebuild_db()

    def test_calculate_etag_hash(self):
        c.user = 'test user'
        get_hash = PackageController._pkg_cache_key
        hash_1 = get_hash(self.anna)
        hash_2 = get_hash(self.anna)
        self.assert_equal(hash_1, hash_2)
        
        test_title = u'Anna changed'
        rev = model.repo.new_revision()
        self.anna.title = test_title
        model.repo.commit_and_remove()
        hash_3 = get_hash(self.anna)
        self.assert_not_equal(hash_2, hash_3)

        test_url = u'http://some.com/file.xls'
        rev = model.repo.new_revision()
        self.anna.add_resource(test_url)
        model.repo.commit_and_remove()
        hash_4 = get_hash(self.anna)
        self.assert_not_equal(hash_4, hash_3)

        test_extra_key = u'testkey'
        test_extra_value = u'testval'

        rev = model.repo.new_revision()
        # XXX without the following line, we get a "stale association
        # proxy" in sqlalchemy > 0.6 when we try to access
        # self.anna.extras.  "extras" is the association proxy; for
        # some reason the association's reference to its parent
        # (i.e. anna) is garbage-collected prematurely.  By creating a
        # reference to anna here, we prevent the reference from having
        # its parent destroyed during garbage collection.  The mystery
        # is why this should be different with different versions of
        # sqlalchemy.
        anna = self.anna
        self.anna.extras[test_extra_key] = test_extra_value
        model.repo.commit_and_remove()
        hash_5 = get_hash(self.anna)
        self.assert_not_equal(hash_5, hash_4)

        set_rating(u'random user', self.anna, 4)
        # (commit_and_remove not required for rating)
        hash_6 = get_hash(self.anna)
        self.assert_not_equal(hash_6, hash_5)

        c.user = 'another user'
        hash_7 = get_hash(self.anna)
        self.assert_not_equal(hash_7, hash_6)

    def test_etags_in_response(self):
        c.user = 'test user'
        res = self.app.get('/package/annakarenina',
                           extra_environ={'REMOTE_USER':c.user})
        anna_hash = str(PackageController._pkg_cache_key(self.anna))
        self.assert_equal(res.header_dict['ETag'], anna_hash)
    <|MERGE_RESOLUTION|>--- conflicted
+++ resolved
@@ -364,12 +364,8 @@
 
     @search_related
     def test_search(self):
-<<<<<<< HEAD
-        offset = url_for(controller='package', action='search')
+        offset = url_for(controller='package', action='search', id=None)
         print offset
-=======
-        offset = url_for(controller='package', action='search', id=None)
->>>>>>> d24356f9
         res = self.app.get(offset)
         assert 'Search - ' in res
         self._check_search_results(res, 'annakarenina', ['<strong>1</strong>', 'A Novel By Tolstoy'] )
