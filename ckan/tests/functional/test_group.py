--- conflicted
+++ resolved
@@ -260,8 +260,6 @@
             res = res.click(pkg.title)
             assert '%s - Datasets' % pkg.title in res
 
-<<<<<<< HEAD
-=======
     def test_atom_feed_with_search(self):
         group_name = u'david'
         group = model.Group.by_name(group_name)
@@ -271,7 +269,6 @@
         assert 'A Novel By Tolstoy' in res
         assert not 'A Wonderful Story' in res
 
->>>>>>> dbf58146
 
 class TestEdit(FunctionalTestCase):
 
