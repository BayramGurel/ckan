--- conflicted
+++ resolved
@@ -5,15 +5,17 @@
 
 from sqlalchemy.orm.scoping import ScopedSession
 from sqlalchemy.orm import sessionmaker, Session
-from sqlalchemy.orm.query import Query as _Query
+from sqlalchemy.orm.query import Query
 from sqlalchemy import Table
 
 if TYPE_CHECKING:
     import ckan.model as _model  # noqa
 
+__all__ = [
+    "Model", "AlchemySession", "Query",
+]
 
 AlchemySession = ScopedSession
-Query = _Query
 
 
 class Meta(Protocol):
@@ -44,27 +46,14 @@
     UserFollowingUser: Type["_model.UserFollowingUser"]
     Vocabulary: Type["_model.Vocabulary"]
 
-<<<<<<< HEAD
     group_table: Table
-    group_extra_table: Table
     member_table: Table
-    package_extra_table: Table
     package_relationship_table: Table
     package_table: Table
     package_tag_table: Table
     resource_table: Table
     tag_table: Table
     term_translation_table: Table
-=======
-    group_table: ClassVar[Table]
-    member_table: ClassVar[Table]
-    package_relationship_table: ClassVar[Table]
-    package_table: ClassVar[Table]
-    package_tag_table: ClassVar[Table]
-    resource_table: ClassVar[Table]
-    tag_table: ClassVar[Table]
-    term_translation_table: ClassVar[Table]
->>>>>>> 4c17b4ba
 
     Session: AlchemySession
     meta: Meta | Any
