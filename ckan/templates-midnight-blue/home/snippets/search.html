--- conflicted
+++ resolved
@@ -1,18 +1,10 @@
 {% set placeholder = _('Search datasets') %}
 {% set dataset_type = h.default_package_type() %}
-<<<<<<< HEAD
-{% set stats = h.get_site_statistics() %}
-
-<div class="module-search">
-  <form class="search-form" method="get" action="{% url_for dataset_type ~ '.search' %}">
-    <h2 class="heading">{{ stats.dataset_count }}<span> {{ ungettext('dataset', 'datasets', stats.dataset_count) }}</span></h2>
-=======
 {% set dataset_count = h.get_dataset_count() %}
 
 <div class="module-search">
   <form class="search-form" method="get" action="{% url_for dataset_type ~ '.search' %}">
     <h2 class="heading">{{ dataset_count }}<span> {{ ungettext('dataset', 'datasets', dataset_count) }}</span></h2>
->>>>>>> 14dc46d7
     <div class="search-input form-group">
       <input aria-label="{% block header_site_search_label %}{{ h.humanize_entity_type('package', dataset_type, 'search placeholder') or _('Search datasets') }}{% endblock %}" id="field-main-search" type="text" class="form-control" name="q" value="" autocomplete="off" placeholder="{% block search_placeholder %}{{ placeholder }}{% endblock %}" />
       <button class="btn" type="submit" aria-labelledby="search-label">
