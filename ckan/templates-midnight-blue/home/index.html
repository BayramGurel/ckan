{% extends "page.html" %}

{% block subtitle %}{{ _("Welcome") }}{% endblock %}

{% block maintag %}{% endblock %}
{% block toolbar %}{% endblock %}

{% block content %}
<div class="homepage">
  <div id="content" class="container">
    {{ self.flash() }}
  </div>
  {% block primary_content %}
  <div role="main">
    <div class="main hero">
      <div class="container">
        <div class="row">
          <div class="col-md-6">
            {% block promoted %}
            {% snippet 'home/snippets/promoted.html' %}
            {% endblock %}
          </div>
          <div class="col-md-6">
            {% block search %}
            {% snippet 'home/snippets/search.html', search_facets=search_facets %}
            {% endblock %}
          </div>
        </div>
      </div>
    </div>
    <div class="main module-feeds">
      <div class="container">
        <div class="row">
<<<<<<< HEAD
=======
            {% block featured_organization %}
            {% snippet 'home/snippets/featured_organization.html' %}
            {% endblock %}
        </div>
      </div>
    </div>
    <div class="main module-feeds">
      <div class="container">
        <div class="row">
            {% block featured_datasets %}
            {% snippet 'home/snippets/recent_datasets.html' %}
            {% endblock %}
        </div>
      </div>
    </div>
    <div class="main module-feeds">
      <div class="container">
        <div class="row">
>>>>>>> 14dc46d7
            {# Note: this featured_group block is used as an example in the theming
            tutorial in the docs! If you change this code, be sure to check
            whether you need to update the docs. #}
            {# Start template block example. #}
            {% block featured_group %}
            {% snippet 'home/snippets/featured_group.html' %}
            {% endblock %}
            {# End template block example. #}
<<<<<<< HEAD
        </div>
      </div>
    </div>
    <div class="main module-feeds">
      <div class="container">
        <div class="row">
            {% block featured_datasets %}
            {% snippet 'home/snippets/recent_datasets.html' %}
            {% endblock %}
        </div>
      </div>
    </div>
    <div class="main module-feeds">
      <div class="container">
        <div class="row">
            {% block featured_organization %}
            {% snippet 'home/snippets/featured_organization.html' %}
            {% endblock %}
=======
>>>>>>> 14dc46d7
        </div>
      </div>
    </div>
  </div>
  {% endblock %}
</div>
{% endblock %}<|MERGE_RESOLUTION|>--- conflicted
+++ resolved
@@ -31,8 +31,6 @@
     <div class="main module-feeds">
       <div class="container">
         <div class="row">
-<<<<<<< HEAD
-=======
             {% block featured_organization %}
             {% snippet 'home/snippets/featured_organization.html' %}
             {% endblock %}
@@ -51,7 +49,6 @@
     <div class="main module-feeds">
       <div class="container">
         <div class="row">
->>>>>>> 14dc46d7
             {# Note: this featured_group block is used as an example in the theming
             tutorial in the docs! If you change this code, be sure to check
             whether you need to update the docs. #}
@@ -60,27 +57,6 @@
             {% snippet 'home/snippets/featured_group.html' %}
             {% endblock %}
             {# End template block example. #}
-<<<<<<< HEAD
-        </div>
-      </div>
-    </div>
-    <div class="main module-feeds">
-      <div class="container">
-        <div class="row">
-            {% block featured_datasets %}
-            {% snippet 'home/snippets/recent_datasets.html' %}
-            {% endblock %}
-        </div>
-      </div>
-    </div>
-    <div class="main module-feeds">
-      <div class="container">
-        <div class="row">
-            {% block featured_organization %}
-            {% snippet 'home/snippets/featured_organization.html' %}
-            {% endblock %}
-=======
->>>>>>> 14dc46d7
         </div>
       </div>
     </div>
