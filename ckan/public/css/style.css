@import url('/css/forms.css');
@import url('/css/pretty_buttons.css');

.header.outer {
  background-color: #e2e2e2;
  background-image: -webkit-gradient(linear, left top, left bottom, from(#e2e2e2), to(#cccccc)); 
  background-image: -webkit-linear-gradient(top, #e2e2e2, #cccccc); 
  background-image:    -moz-linear-gradient(top, #e2e2e2, #cccccc); 
  background-image:     -ms-linear-gradient(top, #e2e2e2, #cccccc); 
  background-image:      -o-linear-gradient(top, #e2e2e2, #cccccc); 
  background-image:         linear-gradient(top, #e2e2e2, #cccccc);
            filter: progid:DXImageTransform.Microsoft.gradient(startColorStr='#e2e2e2', EndColorStr='#cccccc'); 

  margin-bottom: 20px;
     -moz-box-shadow: 0px 2px 15px #dddddd; 
  -webkit-box-shadow: 0px 2px 15px #dddddd; 
          box-shadow: 0px 2px 15px #dddddd; 
  border-bottom: 1px solid #ccc;
}

header {
  padding: 5px 0px 2px 0px;
}

header #logo {
  float: left;
}

header #site-name {
  font-size: 1.4em;
  font-family: Ubuntu, sans-serif;
  padding: 5px;
  padding-left: 82px;
  padding-bottom: 2px;
  /*font-weight: bold;*/
  color: #333;
  text-shadow: 1px 1px 3px #ccc;
}

header #site-name a {
  color: #000;
}

header .menu form {
  display: inline;
}

header .menu input {
  width: 200px;
  margin-top: -1px;
}

header .menu a {
  display: inline-block;
  padding-top: 5px;
  font-size: 1.1em;
  text-decoration: none;
  font-weight: bold;
  margin-left: 1.5em;
  text-shadow: 1px 1px 3px #ccc;
}

header .menu #menusearch {
  float: right;
}

header .menu #mainmenu {
  display: inline;
}

header .account {
  float: right;
}

header .account img {
  margin-bottom: -3px;
}


header .search {
  margin: 1px;
  margin-left: 1em;
  border: 1px solid #ccc;
  font-size: 1.1em;
  padding: 0.4em;
  font-weight: bold;

     -moz-border-radius: 5px; 
  -webkit-border-radius: 5px; 
          border-radius: 5px; 
  -moz-background-clip: padding; -webkit-background-clip: padding-box; background-clip: padding-box; 
}

.footer.outer {
  border-top: 2px solid #ccc;
  background-color: #dbdbdb;
  background-image: -webkit-gradient(linear, left top, left bottom, from(#dbdbdb), to(#ffffff)); 
  background-image: -webkit-linear-gradient(top, #dbdbdb, #ffffff); 
  background-image:    -moz-linear-gradient(top, #dbdbdb, #ffffff); 
  background-image:     -ms-linear-gradient(top, #dbdbdb, #ffffff); 
  background-image:      -o-linear-gradient(top, #dbdbdb, #ffffff); 
  background-image:         linear-gradient(top, #dbdbdb, #ffffff);
            fromilter: progid:DXImageTransform.Microsoft.gradient(startColorStr='#dbdbdb', EndColorStr='#ffffff'); 
}

html, body {
  height: 100%;
}

#wrap {
    min-height: 100%;
    height: auto !important;
    height: 100%;
    margin: 0 auto -230px;
}

footer, #push {
    height: 205px;
}

footer {
  margin-top: 5px;
  padding-top: 1em;
}

footer a {
  text-decoration: none;
}

footer #footer-okf-logo {
  margin-bottom: -4px;
}

footer .xoxo h3 {
  font-size: 1.2em;
}

h1, h2, h3, h4, h5 {
  font-family: 'Ubuntu', Georgia; 
}

a, a:visited {
  color: #bb2222;
  text-decoration: none;
}

a:hover {
  color: #183661;
}

fieldset {
  border: 0px;
  border-bottom: 1px solid #e0e0e0;
}


/* ====== */
/* Tables */
/* ====== */
table th {
  border: 1px solid #e0e0e0;
  background-color: #e2e2e2;
  background-image: -webkit-gradient(linear, left top, left bottom, from(#f0f0f0), to(#e2e2e2)); 
  background-image: -webkit-linear-gradient(top, #f0f0f0, #e2e2e2); 
  background-image:    -moz-linear-gradient(top, #f0f0f0, #e2e2e2); 
  background-image:     -ms-linear-gradient(top, #f0f0f0, #e2e2e2); 
  background-image:      -o-linear-gradient(top, #f0f0f0, #e2e2e2); 
  background-image:         linear-gradient(top, #f0f0f0, #e2e2e2);
            filter: progid:DXImageTransform.Microsoft.gradient(startColorStr='#f0f0f0', EndColorStr='#e2e2e2');
}
table caption {
  caption-side: bottom; 
  color: #888;
  font-size: 0.9em;
  background-color: white;
}
tbody tr:nth-child(even) td, tbody tr.even td {
  background-color: #FCF6CF;
}
tbody tr:nth-child(odd) td, tbody tr.odd td {
  background-color: #FEFEF2;
}
tbody tr.table-empty td {
  background: #f8f8f8;
  border: 1px solid #eee;
  font-style: italic;
  color: #333;
  font-size: 90%;
}



/* ==================== */
/* Common page elements */
/* ==================== */
#content {
  border-right: 1px solid #e0e0e0;
}
.page_heading {
  margin-top: 0.9em;
  margin-bottom: 0.7em;
  font-size: 2.2em;
  font-weight: normal;
}


/* =============== */
/* MinorNavigation */
/* =============== */
#minornavigation {
  margin-bottom: 1em;
  border: 1px solid #e0e0e0;
  background-color: #e2e2e2;
  background-image: -webkit-gradient(linear, left top, left bottom, from(#f0f0f0), to(#e2e2e2)); 
  background-image: -webkit-linear-gradient(top, #f0f0f0, #e2e2e2); 
  background-image:    -moz-linear-gradient(top, #f0f0f0, #e2e2e2); 
  background-image:     -ms-linear-gradient(top, #f0f0f0, #e2e2e2); 
  background-image:      -o-linear-gradient(top, #f0f0f0, #e2e2e2); 
  background-image:         linear-gradient(top, #f0f0f0, #e2e2e2);
            filter: progid:DXImageTransform.Microsoft.gradient(startColorStr='#f0f0f0', EndColorStr='#e2e2e2');

     -moz-border-radius: 5px; 
  -webkit-border-radius: 5px; 
          border-radius: 5px; 
  -moz-background-clip: padding; -webkit-background-clip: padding-box; background-clip: padding-box; 
}
#minornavigation ul {
  list-style: none; 
  padding: 4px;
  margin: 0;
}
#minornavigation li {
  display: inline-block;
  margin-right: 3px;
  border: 2px solid transparent;
  padding: 5px 11px 5px 9px
}
#minornavigation li.action {
  float: right;
}
#minornavigation li.current-tab {
  background: #000;
  background-color: #fff;
  border: 1px solid #777;
  border-bottom: 0px solid #ccc;
  border-right: 0px solid #ccc;
     -moz-border-radius: 5px; 
  -webkit-border-radius: 5px; 
          border-radius: 5px; 
}
#minornavigation li a {
  text-decoration: none;
  font-weight: bold;
}
#minornavigation li a img {
  margin-bottom: -4px;
  padding-right: 5px;
}
#minornavigation li.current-tab a,
#minornavigation li.current-tab a:hover,
#minornavigation li.current-tab a:visited {
  color: #222;
}


/* ======= */
/* Sidebar */
/* ======= */
#sidebar {
  margin-right: -10px;
  padding-left: 9px;
  overflow: hidden;
}
#sidebar h2, 
#sidebar h3 {
  font-size: 1.3em;
}
#sidebar .widget-list {
  list-style: none;
  padding-left: 0px;
}
#sidebar .widget-list li.widget-container {
  padding-bottom: 1em;
  border-bottom: 1px solid #e0e0e0;
  margin-bottom: 1em;
}
#sidebar .widget-list li.widget-container.boxed {
  border-bottom: 0;
  background-color: #FFF7C0;
  padding: 15px;
  padding-top: 10px;
     -moz-border-radius: 15px; 
  -webkit-border-radius: 15px; 
          border-radius: 15px; 
}




/* ============== */
/* = Pagination = */
/* ============== */
.pager {
	width: 100%;
	text-align: center;
	margin: 0 0 1.2em 0;
	clear: both;
}
.pager span, .pager a {
	text-decoration: none;
	margin: 0em;
	border: none;
	padding: 0.3em 0.1em;
}
.pager a:hover, .pager a:active {
	color: #fff;
	background-color: #c22;
}
.pager span.pager_dotdot {
	color: #aaa;
}
.pager span.pager_curpage {
	font-weight: bold;
	border: 1px solid #ddd;
}



/* ====== */
/* Facets */
/* ====== */
.facet-box h2 {
    color: #000;
    font-size: 1.2em;
}
.facet-box .facet-options {
    margin-top: 0.5em;
}
.facet-box .facet-options li {
    padding-top: 0.2em;
    color: #000; 
}



/* ======================= */
/* = Generic Form Footer = */
/* ======================= */
div.form-submit {
  background: #eee;
  padding: 20px;
  margin-bottom: 8px;
  border: 1px solid #ccc;
  border-left: none;
  border-right: none;
}
div.form-submit p.hints {
  width: 50%;
  float: right;
  margin: 0;
}
div.clear {
  clear: both;
}



/* ============= */
/* = Home Page = */
/* ============= */
body.index.home #minornavigation {
  display: none;
}
body.index.home #sidebar {
  display: none;
}
body.index.home .front-page .action-box h1 {
  padding-top: 0.6em;
  padding-bottom: 0.5em;
  font-size: 2.1em;
}
body.index.home .front-page .action-box {
  border-radius: 20px;
  background:  #FFF7C0;
}
body.index.home .front-page .action-box-inner {
  margin: 20px;
  margin-bottom: 5px;
  min-height: 15em;
}
body.index.home .front-page .action-box-inner.collaborate {
  background:url(/img/collaborate.png) no-repeat right top;
}
body.index.home .front-page .action-box-inner.share {
  background:url(/img/share.png) no-repeat right top;
}
body.index.home .front-page .action-box-inner.find {
  background:url(/img/find.png) no-repeat right top;
}
body.index.home .front-page .action-box-inner a {
  font-weight: bold;
}
body.index.home .front-page .action-box-inner input {
  font-family: 'Ubuntu';
  border-radius: 10px;
  background-color: #fff;
  font-size: 1.3em;
  width: 90%;
  border: 1px solid #999;
  color: #666;
  padding: 0.5em;
  display: inline-block;
  margin-right: 5px;
  margin-bottom: 10px;
  line-height: 16px;
}
body.index.home .front-page .action-box-inner .create-button {
  display: block;
  float: right;
  font-weight: normal;
  font-family: 'Ubuntu';
  margin-top: 1.5em;
  border-radius: 10px;
  background-color: #B22;
  border: 0px;
  font-size: 1.3em;
  color: #fff;
  padding: 0.5em;
}
body.index.home .front-page .action-box-inner .create-button:hover {
  background-color: #822;
}
body.index.home .front-page .action-box-inner ul {
  margin-top: 1em;
  margin-bottom: 0;
}
body.index.home .front-page .whoelse {
  margin-top: 1em;
}
body.index.home .front-page .group {
  overflow: hidden;
}
body.index.home .front-page .group h3 {
  margin-bottom: 0.5em;
}
body.index.home .front-page .group p {
  margin-bottom: 0em;
  min-height: 6em;
}
body.index.home .front-page .group strong {
  display: block;
  margin-bottom: 1.5em;
}


/* ======================== */
/* Search Page: Filter List */
/* ======================== */
.filter-list {
    display: inline-block;
    margin-right: 5px;
    margin-bottom: 10px;
    padding: 2px 2px 4px 3px;
    font-size: 14px;
    background-color: #FFF7C0;
    -moz-border-radius: 3px;
    -webkit-border-radius: 3px;
    border-radius: 3px;
    line-height: 16px;
}
.filter-list img {
    margin-bottom: -3px;
}
.filter-list .name::after {
    content: ":";
}
.filter-list .value {
    font-weight: bold;
}


/* ============== */
/* = Login Form = */
/* ============== */
form.simple-form label {
    display: inline-block; 
    float: left;
    min-width: 40%;
    padding-top: 0.5em;
    padding-bottom: 1em;
}
form.simple-form input[type=text],
form.simple-form input[type=password] {
    border: 1px solid #E7E7E7;
    padding: 0.5em; 
    width: 40%;
    margin-bottom: 1em
}



/* ================================== */
/* = Dataset/Group View: Sidebar List */
/* ================================== */
.property-list {
  list-style: none;
  padding-left: 3em;
}
.property-list li {
  margin-bottom: 0.2em;
}
.property-list li ul {
  margin-left: -2em;
}
.property-list li h3 {
  font-size: 1.1em;
  font-weight: bold; 
  margin-bottom: 0.5em;
  margin-left: -2em;
}



/* ============== */
/* = User Index = */
/* ============== */
ul.userlist, 
ul.userlist ul {
  list-style-type: none;
  margin: 0;
  padding: 0;
}
ul.userlist li.user {
  display: inline-block;
  width: 200px;
  margin-bottom: 15px;
}
ul.userlist li ul span.edits {
  color: #333;
  font-size: 1.1em;
  font-weight: bold;
  margin-left: 3px;
}
ul.userlist .username img {
  margin-bottom: -3px;
}
ul.userlist .created {
  color: #888;
}
ul.userlist .badge {
  color: #fc0;
}
.user-search input[type=text],
.user-search input[type=password] {
  width: 70%;
  margin-top: 5px;
}


<<<<<<< HEAD

/* ================== */
/* = User Read page = */
/* ================== */
.gravatar {
  border: 1px solid #777;
  padding: 1px;
  width: 120px;
  height: 120px;
  margin: 0 auto 10px auto;
}

=======
/* ===================== */
/* = Stateful stuff    = */
/* ===================== */
>>>>>>> 4f0142cd

/* ========================= */
/* = Dataset Snapshot View = */
/* ========================= */
.state-deleted, .state-deleted a, .state-deleted * {
  color: rgba(0, 0, 0, 0.4);
}
.state-deleted {
  padding-left: 3px;
}
.state-deleted:hover * {
  color: rgba(0, 0, 0, 0.8);
}
.state-notice {
  text-transform: uppercase;
  font-size: 120%;
  background: #aaa;
  padding: 15px;
  text-align: center;
  color: #fff;
}


/* =============== */
/* = Search Page = */
/* =============== */
body.package.search #minornavigation { 
  display: none;
}
body.package.search #menusearch {
  display: none;
}
.dataset-search {
  margin-bottom: 35px;
}
.dataset-search input.search {
  width: 100%;
  font-size: 1.2em;
  margin: 0px;
  border: 1px solid #ccc;
  padding: 0.5em;
  font-weight: bold;
     -moz-border-radius: 5px; 
  -webkit-border-radius: 5px; 
          border-radius: 5px; 
 -moz-background-clip: padding; -webkit-background-clip: padding-box; background-clip: padding-box; 
}
.dataset-search input.button {
    display: inline-block;
    float: right;
    margin-top: 5px;
    margin-right: 10px !important;
    margin-bottom: 1px !important;
}


/* ======================================== */
/* = Dataset listing (eg. search results) = */
/* ======================================== */
ul.datasets {
	padding-left: 0;
  margin: 0 0 1em 0;
}
ul.datasets li {
	list-style: none;
	padding: 1em 0 0.2em 0.0em;
	border-bottom: 1px solid #ececec;
	overflow: hidden;
}
ul.datasets li .header {
    padding-top: 0.5em;
    font-weight: bold;
    font-size: 1.1em;
}
ul.datasets li .extract {
	padding-top: 0.3em;
}
ul.datasets li a {
	text-decoration: none;
}
ul.datasets li img {
	margin-bottom: -2px;
}
ul.datasets .search_meta {
    float:right;
}
ul.datasets ul.dataset_formats {
    float: right;
    padding: 0 0 3px 0; 
    margin: 0;
    font-family: monospace;
}
ul.datasets ul.dataset_formats li {
    display: inline;
    margin: 0;
    padding: 0 5px 0 5px;
    border: none;
    font-weight: normal;
    font-size: 0.9em;
    color: #808080;
    background:#ececec;
}
ul.datasets .openness {
    clear:right;
    float:right;
    font-size:0.8em;
}
ul.datasets .openness img {
    vertical-align:top;
}
ul.datasets .openness li {
    margin:0;
    padding:0;
    border:none;    
}



/* =================== */
/* = Markdown Editor = */
/* =================== */
.markdown-editor {
  background: #EEE;
  border-radius: 5px 5px;
  -webkit-border-radius: 5px;
  -moz-border-radius: 5px;
  border: 1px solid #CCC;
  padding: 0 5px 5px 10px;
  width: 32em;
}
.markdown-editor .button-row {
  padding-right: 40px;
  text-align: center;
}
.markdown-editor div.markdown-preview {
  background: white;
  border: 1px solid #CCC;
  padding: 5px;
  margin-bottom: 5px;
  overflow: auto;
}
.markdown-editor textarea.markdown-input {
  margin-bottom: 5px;
  padding: 5px;
  display: block;
}


/* =================== */
/* = URL Slug Editor = */
/* =================== */
input.url-slug-editor {
  width: 250px;
}


/* ============= */
/* = Mini-Tabs = */
/* ============= */
ul.button-row {
  margin-bottom: 5px;
}
ul.button-row li {
  display: inline;
  margin-right: 10px;
}


/* ================== */
/* = Welcome Banner = */
/* ================== */
.welcome-banner {
  width: 100%;
  /* Old background was a little less intrusive */
  background: #fcba63;
  text-align: center;
  padding: 0;
  border-bottom: 1px solid #faa;
  font-weight: bold;
  line-height: 30px;
}
.welcome-banner a {
  text-decoration: underline;
}
.welcome-banner button {
  float: right;
  margin-right: 20px;
  margin-top: 3px;
  padding: 2px 8px;
}


/* ================================= */
/* = Edit Dataset Page: Navigation = */
/* ================================= */
body.package.edit div#content {
  /* Flip the sidebar to the left-hand side */
  margin-right: 29px;
  margin-left: 0px;
  float: right;
  padding-right: 0;
  padding-left: 20px;
  border: none;
  border-left: 1px solid #eee;
}
body.package.edit div#sidebar {
  /* Flip the sidebar to the left-hand side */
  padding-left: 0px;
  float: left;
  margin-right: 0px;
}
body.package.edit ul.widget-list {
  margin-left: 1.5em;
  margin-right: 0;
}
ul.dataset-edit-nav {
  list-style-type: none;
  padding-left: 0;
}
ul.dataset-edit-nav li a {
  text-decoration: none;
  font-weight: bold;
  display: block;
  padding: 7px 0 7px 10px;
  margin-bottom: 7px;
  border: 1px transparent solid;
}
ul.dataset-edit-nav li a.active,  
ul.dataset-edit-nav li a:hover {
  border: 1px solid #e0e0e0;
  background-color: #e2e2e2;
  background-image: -webkit-gradient(linear, left top, left bottom, from(#f0f0f0), to(#e2e2e2)); 
  background-image: -webkit-linear-gradient(top, #f0f0f0, #e2e2e2); 
  background-image:    -moz-linear-gradient(top, #f0f0f0, #e2e2e2); 
  background-image:     -ms-linear-gradient(top, #f0f0f0, #e2e2e2); 
  background-image:      -o-linear-gradient(top, #f0f0f0, #e2e2e2); 
  background-image:         linear-gradient(top, #f0f0f0, #e2e2e2);
            filter: progid:DXImageTransform.Microsoft.gradient(startColorStr='#f0f0f0', EndColorStr='#e2e2e2');
  border-right: none;
     -moz-border-radius-bottomleft: 5px; 
  -webkit-border-bottom-left-radius: 5px; 
          border-bottom-left-radius: 5px; 
     -moz-border-radius-topleft: 5px; 
  -webkit-border-top-left-radius: 5px; 
          border-top-left-radius: 5px; 
  -moz-background-clip: padding; -webkit-background-clip: padding-box; background-clip: padding-box; 
}



/* ===================== */
/* = Edit Dataset Page = */
/* ===================== */
.dataset-edit-form .edit-summary {
  /* Needs refactoring. Clutters the page too much. */
  display: none;
}
.dataset-edit-form input#Resource--url {
  width: 60%;
}
.dataset-edit-form .resource-add {
  background: #eee;
  padding-top: 10px;
  padding-bottom: 5px;
  border: 1px solid #e0e0e0;
  border-left: none;
  border-right: none;
}
.dataset-edit-form .resource-add li h4 {
  display: inline;
  padding-right: 20px;
}
.dataset-edit-form .resource-add .subpane {
  margin-top: 10px;
}
.dataset-edit-form .resource-add .fileinfo {
  margin: 7px 0;
}



/* ================================ */
/* = Edit Dataset Page: Resources = */
/* ================================ */
.resource-table-edit tbody tr td,
.resource-table-view tbody tr td {
  /* Constrain structure against overflow */
  max-width: 200px;
  overflow: hidden;
  white-space: nowrap;
}
.resource-table-edit tr {
  overflow: hidden;
}
th.resource-edit-delete,
td.resource-edit-delete {
  /* Override screen.css */
  padding: 0;
  width: 40px;
}
td.resource-edit-delete img {
  padding: 8px;
}
a.resource-edit-expand {
  background-image: url('/images/icons/arrow-closed.gif');
  padding-left: 13px;
  background-position: left center;
  background-repeat: no-repeat;
}
td.resource-edit {
  padding: 10px;
  vertical-align: top;
}
.resource-edit-expanded {
  overflow: hidden;
  margin: 0;
}
.resource-edit-expanded table {
  /* Override screen.css */
  margin: 10px 0;
}
table.resource-table-edit td.resource-edit tbody td {
  /* Override alternating background */
  background: transparent;
}
td.resource-edit-delete {
  vertical-align: top;
  text-align: center;
}
td.resource-edit input {
  /* Override forms.css */
  width: 100%;
}
th.resource-edit-label {
    width: 23%;
    display: none;
}
th.resource-edit-value {
    width: 27%;
    display: none;
}
td.resource-edit-label,
td.resource-edit-value {
  font-size: 0.92em;
  line-height: 1.5em;
  padding-top: 0;
  padding-bottom: 4px;
  background: inherit;
}
td.resource-edit-label {
  text-align: right; 
  font-weight: bold;
  padding-right: 4px;
  vertical-align: middle;
}
td.resource-edit-value {
  padding-left: 4px; 
  border-left: 1px dashed #aaa;
}


/* ==================== */
/* = Add Dataset Page = */
/* ==================== */
.dataset-create-form fieldset {
  /* Show only one field */
  display: none;
}
.dataset-create-form fieldset#basic-information {
  display: block;
}
.dataset-create-form .edit-summary {
  display: none;
}
.dataset-create-form dt.homepage-label,
.dataset-create-form dd.homepage-field,
.dataset-create-form dd.homepage-instructions 
{
  display: none;
}
.dataset-create-form dt.tags-label,
.dataset-create-form dd.tags-field,
.dataset-create-form dd.tags-instructions 
{
  display: none;
}
.dataset-create-form dt.description-label,
.dataset-create-form dd.description-field,
.dataset-create-form dd.description-instructions 
{
  display: none;
}
.dataset-create-form dt.license-label,
.dataset-create-form dd.license-field,
.dataset-create-form dd.license-instructions 
{
  display: none;
}
.dataset-create-form a.url-edit {
  font-weight: normal;
  margin-left: 10px;
}
.dataset-create-form dd.name-field {
  padding-top: 0.2em;
}
.dataset-create-form dd.name-field p {
  margin-bottom: 4px;
}



/* ===================== */
/* = Dataset View Page = */
/* ===================== */
body.package.read #sidebar ul.tags, 
body.package.read #sidebar ul.groups {
  margin-bottom: 10px;
}
.flash-messages .success .new-dataset {
  font-size: 150%;
}
.flash-messages.success .new-dataset a {
  font-weight: bold;
}



/* ================== */
/* = Add Group Page = */
/* ================== */
.group-create-form fieldset#extras,
.group-create-form fieldset#datasets {
  display: none;
}
.group-create-form .description-label,
.group-create-form .description-field,
.group-create-form .state-label,
.group-create-form .state-field {
  display: none;
}



/* ============== */
/* = Admin Page = */
/* ============== */
body.admin form#form-purge-packages, 
body.admin form#form-purge-revisions {
  margin-bottom: 30px;
  text-align: right;
}



/* ======================= */
/* = Authorization Pages = */
/* ======================= */
body.authz form {
  margin-bottom: 30px;
  text-align: right;
}
body.authz form button {
  min-width: 120px;
}



/* ================== */
/* :: QUESTIONABLE :: */
/* ================== */
.dataset .api div {
    background:#f0f0f0;
    padding:10px;
}
.dataset .api h5 {
    font-weight:bold;
    margin-bottom:1em!important;
    font-size:1em;
}
.dataset .api code {
    background:#444;
    color:#fff;
    padding:3px 10px ;
    margin-bottom:1em;
    display:block;
}
.dataset .api code a {
    color:#fff;
}
<|MERGE_RESOLUTION|>--- conflicted
+++ resolved
@@ -557,24 +557,10 @@
 }
 
 
-<<<<<<< HEAD
 
 /* ================== */
 /* = User Read page = */
 /* ================== */
-.gravatar {
-  border: 1px solid #777;
-  padding: 1px;
-  width: 120px;
-  height: 120px;
-  margin: 0 auto 10px auto;
-}
-
-=======
-/* ===================== */
-/* = Stateful stuff    = */
-/* ===================== */
->>>>>>> 4f0142cd
 
 /* ========================= */
 /* = Dataset Snapshot View = */
