--- conflicted
+++ resolved
@@ -10587,7 +10587,7 @@
   table-layout: inherit;
   line-height: 1;
 }
-<<<<<<< HEAD
+
 .resource-upload-field > input[type="radio"] {
   display: none;
 }
@@ -10627,9 +10627,7 @@
 .resource-upload-field input#field-clear-upload:checked ~ .upload-type {
   display: block;
 }
-=======
-
->>>>>>> 872b45a8
+
 .dataset-item {
   border-bottom: 1px dotted #ddd;
   padding-bottom: 20px;
