//
// Pagination (multiple pages)
// --------------------------------------------------

// Space out pagination from surrounding content
.pagination {
  margin: @baseLineHeight 0;
}

.pagination ul {
  // Allow for text-based alignment
  display: inline-block;
  .ie7-inline-block();
  // Reset default ul styles
  margin-left: 0;
  margin-bottom: 0;
  // Visuals
  .border-radius(@baseBorderRadius);
  .box-shadow(0 1px 2px rgba(0,0,0,.05));
}
.pagination ul > li {
  display: inline; // Remove list-style and block-level defaults
}
.pagination ul > li > a,
.pagination ul > li > span {
  float: left; // Collapse white-space
  padding: 4px 12px;
  line-height: @baseLineHeight;
  text-decoration: none;
  background-color: @paginationBackground;
  border: 1px solid @paginationBorder;
  border-left-width: 0;
}
.pagination ul > li > a:hover,
<<<<<<< HEAD
=======
.pagination ul > li > a:focus,
>>>>>>> 90a6ef2f
.pagination ul > .active > a,
.pagination ul > .active > span {
  background-color: @paginationActiveBackground;
}
.pagination ul > .active > a,
.pagination ul > .active > span {
  color: @grayLight;
  cursor: default;
}
.pagination ul > .disabled > span,
.pagination ul > .disabled > a,
<<<<<<< HEAD
.pagination ul > .disabled > a:hover {
=======
.pagination ul > .disabled > a:hover,
.pagination ul > .disabled > a:focus {
>>>>>>> 90a6ef2f
  color: @grayLight;
  background-color: transparent;
  cursor: default;
}
.pagination ul > li:first-child > a,
.pagination ul > li:first-child > span {
  border-left-width: 1px;
  .border-left-radius(@baseBorderRadius);
}
.pagination ul > li:last-child > a,
.pagination ul > li:last-child > span {
  .border-right-radius(@baseBorderRadius);
}


// Alignment
// --------------------------------------------------

.pagination-centered {
  text-align: center;
}
.pagination-right {
  text-align: right;
}


// Sizing
// --------------------------------------------------

// Large
.pagination-large {
  ul > li > a,
  ul > li > span {
    padding: @paddingLarge;
    font-size: @fontSizeLarge;
  }
  ul > li:first-child > a,
  ul > li:first-child > span {
    .border-left-radius(@borderRadiusLarge);
  }
  ul > li:last-child > a,
  ul > li:last-child > span {
    .border-right-radius(@borderRadiusLarge);
  }
}

// Small and mini
.pagination-mini,
.pagination-small {
  ul > li:first-child > a,
  ul > li:first-child > span {
    .border-left-radius(@borderRadiusSmall);
  }
  ul > li:last-child > a,
  ul > li:last-child > span {
    .border-right-radius(@borderRadiusSmall);
  }
}

// Small
.pagination-small {
  ul > li > a,
  ul > li > span {
    padding: @paddingSmall;
    font-size: @fontSizeSmall;
  }
}
// Mini
.pagination-mini {
  ul > li > a,
  ul > li > span {
    padding: @paddingMini;
    font-size: @fontSizeMini;
  }
}<|MERGE_RESOLUTION|>--- conflicted
+++ resolved
@@ -32,10 +32,7 @@
   border-left-width: 0;
 }
 .pagination ul > li > a:hover,
-<<<<<<< HEAD
-=======
 .pagination ul > li > a:focus,
->>>>>>> 90a6ef2f
 .pagination ul > .active > a,
 .pagination ul > .active > span {
   background-color: @paginationActiveBackground;
@@ -47,12 +44,8 @@
 }
 .pagination ul > .disabled > span,
 .pagination ul > .disabled > a,
-<<<<<<< HEAD
-.pagination ul > .disabled > a:hover {
-=======
 .pagination ul > .disabled > a:hover,
 .pagination ul > .disabled > a:focus {
->>>>>>> 90a6ef2f
   color: @grayLight;
   background-color: transparent;
   cursor: default;
