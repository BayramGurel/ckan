--- conflicted
+++ resolved
@@ -159,11 +159,7 @@
 
     # pass user info to context as needed to view private datasets of
     # orgs correctly
-<<<<<<< HEAD
-    if not current_user.is_anonymous:
-=======
     if current_user.is_authenticated:
->>>>>>> df50c365
         context['user_id'] = current_user.id  # type: ignore
         context['user_is_admin'] = current_user.sysadmin  # type: ignore
 
@@ -563,11 +559,7 @@
             })
             h.flash_notice(_(u'Group member has been deleted.'))
             return h.redirect_to(u'{}.members'.format(group_type), id=id)
-<<<<<<< HEAD
-        user_dict = _action(u'group_show')(context, {u'id': user_id})
-=======
         user_dict = _action(u'user_show')(context, {u'id': user_id})
->>>>>>> df50c365
 
     except NotAuthorized:
         base.abort(403, _(u'Unauthorized to delete group %s members') % u'')
