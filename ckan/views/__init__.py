# encoding: utf-8
from __future__ import annotations

from typing import Any, Optional

from sqlalchemy import inspect
import six

from urllib.parse import quote
from flask.wrappers import Response

import ckan.model as model
import ckan.lib.api_token as api_token
from ckan.common import g, request, config, session
from ckan.lib.i18n import get_locales_from_config
import ckan.plugins as p

import logging
log = logging.getLogger(__name__)


<<<<<<< HEAD
# def check_session_cookie(response):
#     u'''
#     The cookies for auth (auth_tkt) and session (ckan) are separate. This
#     checks whether a user is logged in, and determines the validity of the
#     session cookie, removing it if necessary.
#     '''
#     for cookie in request.cookies:
#         # Remove the ckan session cookie if logged out.
#         if cookie == u'ckan' and not getattr(g, u'user', None):
#             # Check session for valid data (including flash messages)
#             is_valid_cookie_data = False
#             for key, value in session.items():
#                 if not key.startswith(u'_') and value:
#                     is_valid_cookie_data = True
#                     break
#             if not is_valid_cookie_data:
#                 if session.id:
#                     log.debug(u'No valid session data - deleting session')
#                     log.debug(u'Session: %r', session.items())
#                     session.delete()
#                 else:
#                     log.debug(u'No session id - deleting session cookie')
#                     response.delete_cookie(cookie)
#         # Remove auth_tkt repoze.who cookie if user not logged in.
#         elif cookie == u'auth_tkt' and not session.id:
#             response.delete_cookie(cookie)

#     return response

def check_session_cookie(response):
=======
def check_session_cookie(response: Response) -> Response:
    u'''
    The cookies for auth (auth_tkt) and session (ckan) are separate. This
    checks whether a user is logged in, and determines the validity of the
    session cookie, removing it if necessary.
    '''
>>>>>>> 22faf9a2
    for cookie in request.cookies:
        if cookie == 'ckan' and not session.get('_user_id'):
            response.delete_cookie(cookie)

    return response


def set_cors_headers_for_response(response: Response) -> Response:
    u'''
    Set up Access Control Allow headers if either origin_allow_all is True, or
    the request Origin is in the origin_whitelist.
    '''
    if request.headers.get(u'Origin'):
        cors_origin_allowed = None
        allow_all = config.get_value(u'ckan.cors.origin_allow_all')
        whitelisted = request.headers.get(u'Origin') in config.get_value(
            u'ckan.cors.origin_whitelist')
        if allow_all:
            cors_origin_allowed = '*'
        elif whitelisted:
            # set var to the origin to allow it.
            cors_origin_allowed: Optional[str] = request.headers.get(u'Origin')

        if cors_origin_allowed is not None:
            response.headers['Access-Control-Allow-Origin'] = \
                cors_origin_allowed
            response.headers['Access-Control-Allow-Methods'] = \
                'POST, PUT, GET, DELETE, OPTIONS'
            response.headers['Access-Control-Allow-Headers'] = \
                'X-CKAN-API-KEY, Authorization, Content-Type'

    return response


def set_cache_control_headers_for_response(response: Response) -> Response:

    # __no_cache__ should not be present when caching is allowed
    allow_cache = u'__no_cache__' not in request.environ

    if u'Pragma' in response.headers:
        del response.headers["Pragma"]

    if allow_cache:
        response.cache_control.public = True
        try:
            cache_expire = config.get_value(u'ckan.cache_expires')
            response.cache_control.max_age = cache_expire
            response.cache_control.must_revalidate = True
        except ValueError:
            pass
    else:
        response.cache_control.private = True

    return response


def identify_user() -> Optional[Response]:
    u'''Try to identify the user
    If the user is identified then:
      g.user = user name (unicode)
      g.userobj = user object
      g.author = user name
    otherwise:
      g.user = None
      g.userobj = None
      g.author = user's IP address (unicode)

    Note: Remember, when running under Pylons, `g` is the Pylons `c` object
    '''
    # see if it was proxied first
    g.remote_addr = request.environ.get(u'HTTP_X_FORWARDED_FOR', u'')
    if not g.remote_addr:
        g.remote_addr = request.environ.get(u'REMOTE_ADDR',
                                            u'Unknown IP Address')

    # Authentication plugins get a chance to run here break as soon as a user
    # is identified or a response is returned
    authenticators = p.PluginImplementations(p.IAuthenticator)
    if authenticators:
        for item in authenticators:
            response = item.identify()
            if response:
                return response
            try:
                if g.user:
                    break
            except AttributeError:
                continue

    # We haven't identified the user so try the default methods
    if not getattr(g, u'user', None):
        _identify_user_default()

    # If we have a user but not the userobj let's get the userobj. This means
    # that IAuthenticator extensions do not need to access the user model
    # directly.
    if g.user:
        if not getattr(g, u'userobj', None) or inspect(g.userobj).expired:
            g.userobj = model.User.by_name(g.user)

    # general settings
    if g.user:
        if g.userobj:
            g.userobj.set_user_last_active()
        g.author = g.user
    else:
        g.author = g.remote_addr
    g.author = str(g.author)


def _identify_user_default():
    u'''
    Identifies the user using two methods:
    a) If they logged into the web interface then flask-login will
       set _user_id into beaker.session.
    b) For API calls they may set a header with an API token.
    '''

    # beaker_session['_user_id'] is set by flask-login if it authenticates a
    # user's cookie. But flask-login doesn't check the user (still) exists
    # in our database - we need to do that here.
    g.user = six.ensure_text(request.environ.get(u'REMOTE_USER', u''))
    # g.user = None
    # beaker_session = request.environ.get('beaker.session')
    # if beaker_session.get('_user_id'):
    #     user_id = beaker_session['_user_id']
    #     g.userobj = model.User.get(user_id)
    #     g.user = g.userobj.name
    if g.user:
        g.userobj = model.User.by_name(g.user)
        if g.userobj is None or not g.userobj.is_active():

            # This occurs when a user that was still logged in is deleted, or
            # when you are logged in, clean db and then restart (or when you
            # change your username). There is no user object, so even though
            # flask-login thinks you are logged in and your cookie has
            # ckan_display_name, we need to force user to logout and login
            # again to get the User object.
            from flask_login import logout_user
            logout_user()
            g.userobj = None
            g.user = None
    else:
        g.userobj = _get_user_for_apitoken()
        if g.userobj is not None:
            g.user = g.userobj.name


def _get_user_for_apitoken() -> Optional[model.User]:
    apitoken_header_name = config.get_value("apikey_header_name")

    apitoken: str = request.headers.get(apitoken_header_name, u'')
    if not apitoken:
        apitoken = request.environ.get(apitoken_header_name, u'')
    if not apitoken:
        # For misunderstanding old documentation (now fixed).
        apitoken = request.environ.get(u'HTTP_AUTHORIZATION', u'')
    if not apitoken:
        apitoken = request.environ.get(u'Authorization', u'')
        # Forget HTTP Auth credentials (they have spaces).
        if u' ' in apitoken:
            apitoken = u''
    if not apitoken:
        return None
    apitoken = six.ensure_text(apitoken, errors=u"ignore")
    log.debug(u'Received API Token: %s' % apitoken)

    user = api_token.get_user_from_token(apitoken)

    return user


def set_controller_and_action() -> None:
    g.controller, g.action = p.toolkit.get_endpoint()


def handle_i18n(environ: Optional[dict[str, Any]] = None) -> None:
    u'''
    Strips the locale code from the requested url
    (eg '/sk/about' -> '/about') and sets environ variables for the
    language selected:

        * CKAN_LANG is the language code eg en, fr
        * CKAN_LANG_IS_DEFAULT is set to True or False
        * CKAN_CURRENT_URL is set to the current application url
    '''
    environ = environ or request.environ
    assert environ
    locale_list = get_locales_from_config()
    default_locale = config.get_value(u'ckan.locale_default')

    # We only update once for a request so we can keep
    # the language and original url which helps with 404 pages etc
    if u'CKAN_LANG' not in environ:
        path_parts = environ[u'PATH_INFO'].split(u'/')
        if len(path_parts) > 1 and path_parts[1] in locale_list:
            environ[u'CKAN_LANG'] = path_parts[1]
            environ[u'CKAN_LANG_IS_DEFAULT'] = False
            # rewrite url
            if len(path_parts) > 2:
                environ[u'PATH_INFO'] = u'/'.join([u''] + path_parts[2:])
            else:
                environ[u'PATH_INFO'] = u'/'
        else:
            environ[u'CKAN_LANG'] = default_locale
            environ[u'CKAN_LANG_IS_DEFAULT'] = True

        set_ckan_current_url(environ)


def set_ckan_current_url(environ: Any) -> None:
    # Current application url
    path_info = environ[u'PATH_INFO']
    # sort out weird encodings
    path_info = \
        u'/'.join(quote(pce, u'') for pce in path_info.split(u'/'))

    qs = environ.get(u'QUERY_STRING')
    if qs:
        # sort out weird encodings
        qs = quote(qs, u'')
        environ[u'CKAN_CURRENT_URL'] = u'%s?%s' % (path_info, qs)
    else:
        environ[u'CKAN_CURRENT_URL'] = path_info<|MERGE_RESOLUTION|>--- conflicted
+++ resolved
@@ -19,7 +19,6 @@
 log = logging.getLogger(__name__)
 
 
-<<<<<<< HEAD
 # def check_session_cookie(response):
 #     u'''
 #     The cookies for auth (auth_tkt) and session (ckan) are separate. This
@@ -49,15 +48,7 @@
 
 #     return response
 
-def check_session_cookie(response):
-=======
 def check_session_cookie(response: Response) -> Response:
-    u'''
-    The cookies for auth (auth_tkt) and session (ckan) are separate. This
-    checks whether a user is logged in, and determines the validity of the
-    session cookie, removing it if necessary.
-    '''
->>>>>>> 22faf9a2
     for cookie in request.cookies:
         if cookie == 'ckan' and not session.get('_user_id'):
             response.delete_cookie(cookie)
