# encoding: utf-8
from __future__ import annotations

import cgi
import json
import logging
<<<<<<< HEAD
import os
from typing import Any, Optional, Union
=======
from typing import Any, Optional, Union, cast
>>>>>>> f1227422

from werkzeug.wrappers.response import Response as WerkzeugResponse
import flask
from flask.views import MethodView

import ckan.lib.base as base
import ckan.lib.datapreview as lib_datapreview
from ckan.lib.helpers import helper_functions as h
import ckan.lib.navl.dictization_functions as dict_fns
import ckan.lib.uploader as uploader
import ckan.logic as logic
import ckan.model as model
import ckan.plugins as plugins
from ckan.lib import signals
from ckan.common import _, config, g, request, current_user
from ckan.views.home import CACHE_PARAMETERS
from ckan.views.dataset import (
    _get_pkg_template, _get_package_type, _setup_template_variables
)

from ckan.types import Context, Response, ErrorDict

Blueprint = flask.Blueprint
NotFound = logic.NotFound
NotAuthorized = logic.NotAuthorized
ValidationError = logic.ValidationError
check_access = logic.check_access
get_action = logic.get_action
tuplize_dict = logic.tuplize_dict
clean_dict = logic.clean_dict
parse_params = logic.parse_params
flatten_to_string_key = logic.flatten_to_string_key

log = logging.getLogger(__name__)

resource = Blueprint(
    u'dataset_resource',
    __name__,
    url_prefix=u'/dataset/<id>/resource',
    url_defaults={u'package_type': u'dataset'}
)
prefixed_resource = Blueprint(
    u'resource',
    __name__,
    url_prefix=u'/dataset/<id>/resource',
    url_defaults={u'package_type': u'dataset'}
)


def read(package_type: str, id: str, resource_id: str) -> Union[Response, str]:
    context: Context = {
        u'user': current_user.name,
        u'auth_user_obj': current_user,
        u'for_view': True
    }

    try:
        package = get_action(u'package_show')(context, {u'id': id})
    except NotFound:
        return base.abort(404, _(u'Dataset not found'))
    except NotAuthorized:
        if config.get(u'ckan.auth.reveal_private_datasets'):
            if current_user.is_authenticated:
                return base.abort(
                    403, _(u'Unauthorized to read resource %s') % resource_id)
            else:
                return h.redirect_to(
                    "user.login",
                    came_from=h.url_for(
                        '{}_resource.read'.format(package_type),
                        id=id, resource_id=resource_id))
        return base.abort(
            404,
            _(u'Dataset not found')
        )

    resource = None
    for res in package.get(u'resources', []):
        if res[u'id'] == resource_id:
            resource = res
            break
    if not resource:
        return base.abort(404, _(u'Resource not found'))

    # get package license info
    license_id = package.get(u'license_id')
    try:
        package[u'isopen'] = model.Package.get_license_register()[license_id
                                                                  ].isopen()
    except (KeyError, AttributeError):
        package[u'isopen'] = False

    resource_views = get_action(u'resource_view_list')(
        context, {
            u'id': resource_id
        }
    )
    resource[u'has_views'] = len(resource_views) > 0

    current_resource_view = None
    view_id = request.args.get(u'view_id')
    if resource[u'has_views']:
        if view_id:
            current_resource_view = [
                rv for rv in resource_views if rv[u'id'] == view_id
            ]
            if len(current_resource_view) == 1:
                current_resource_view = current_resource_view[0]
            else:
                return base.abort(404, _(u'Resource view not found'))
        else:
            current_resource_view = resource_views[0]

    # required for nav menu
    pkg = context[u'package']
    dataset_type = pkg.type or package_type

    # TODO: remove
    g.package = package
    g.resource = resource
    g.pkg = pkg
    g.pkg_dict = package

    extra_vars: dict[str, Any] = {
        u'resource_views': resource_views,
        u'current_resource_view': current_resource_view,
        u'dataset_type': dataset_type,
        u'pkg_dict': package,
        u'package': package,
        u'resource': resource,
        u'pkg': pkg,
    }

    template = _get_pkg_template(u'resource_template', dataset_type)
    return base.render(template, extra_vars)


def download(package_type: str,
             id: str,
             resource_id: str,
             filename: Optional[str] = None
             ) -> Union[Response, WerkzeugResponse]:
    """
    Provides a direct download by either redirecting the user to the url
    stored or downloading an uploaded file directly.
    """
    context: Context = {
        u'user': current_user.name,
        u'auth_user_obj': current_user
    }

    try:
        rsc = get_action(u'resource_show')(context, {u'id': resource_id})
        get_action(u'package_show')(context, {u'id': id})
    except NotFound:
        return base.abort(404, _(u'Resource not found'))
    except NotAuthorized:
        return base.abort(403, _(u'Not authorized to download resource'))

    if rsc.get(u'url_type') == u'upload':
        upload = uploader.get_resource_uploader(rsc)
        filepath = upload.get_path(rsc[u'id'])
        if hasattr(upload, "storage"):
            filepath = os.path.join(
                upload.storage.settings.path, filepath   # type: ignore
            )
        resp = flask.send_file(filepath, download_name=filename)

        if rsc.get('mimetype'):
            resp.headers['Content-Type'] = rsc['mimetype']
        signals.resource_download.send(resource_id)
        return resp

    elif u'url' not in rsc:
        return base.abort(404, _(u'No download is available'))
    return h.redirect_to(rsc[u'url'])


class CreateView(MethodView):
    def post(self, package_type: str, id: str) -> Union[str, Response]:
        save_action = request.form.get(u'save')
        data = clean_dict(
            dict_fns.unflatten(tuplize_dict(parse_params(request.form)))
        )
        data.update(clean_dict(
            dict_fns.unflatten(tuplize_dict(parse_params(request.files)))
        ))

        # we don't want to include save as it is part of the form
        del data[u'save']
        resource_id = data.pop(u'id')

        context: Context = {
            u'user': current_user.name,
            u'auth_user_obj': current_user
        }

        # see if we have any data that we are trying to save
        data_provided = False
        for key, value in data.items():
            if (
                    (value or isinstance(value, cgi.FieldStorage))
                    and key != u'resource_type'):
                data_provided = True
                break

        if not data_provided and save_action != "go-dataset-complete":
            if save_action == 'again':
                errors: dict[str, Any] = {}
                error_summary = {_('Error'): _('No resource data entered')}
                return self.get(package_type, id, data, errors, error_summary)
            if save_action == 'go-dataset':
                # go to final stage of adddataset
                return h.redirect_to(u'{}.edit'.format(package_type), id=id)
            try:
                get_action('package_patch')(
                    logic.fresh_context(context),
                    {'id': id, 'state': 'active'}
                )
            except NotAuthorized:
                return base.abort(403, _(u'Unauthorized to update dataset'))
            except NotFound:
                return base.abort(
                    404,
                    _(u'The dataset {id} could not be found.').format(id=id)
                )
            except ValidationError as e:
                errors = cast(
                    "list[ErrorDict]", e.error_dict.get('resources', [{}]))[-1]
                error_summary = e.error_summary
                return self.get(package_type, id, data, errors, error_summary)
            return h.redirect_to(u'{}.read'.format(package_type), id=id)

        data[u'package_id'] = id
        try:
            if resource_id:
                data[u'id'] = resource_id
                get_action(u'resource_update')(context, data)
            else:
                get_action(u'resource_create')(context, data)
        except ValidationError as e:
            errors = e.error_dict
            error_summary = e.error_summary
            if data.get(u'url_type') == u'upload' and data.get(u'url'):
                data[u'url'] = u''
                data[u'url_type'] = u''
                data[u'previous_upload'] = True
            return self.get(package_type, id, data, errors, error_summary)
        except NotAuthorized:
            return base.abort(403, _(u'Unauthorized to create a resource'))
        except NotFound:
            return base.abort(
                404, _(u'The dataset {id} could not be found.').format(id=id)
            )
        if save_action == u'go-metadata':
            try:
                get_action('package_patch')(
                    logic.fresh_context(context),
                    {'id': id, 'state': 'active'}
                )
            except ValidationError as e:
                errors = cast(
                    "list[ErrorDict]", e.error_dict.get('resources', [{}]))[-1]
                error_summary = e.error_summary
                return self.get(package_type, id, data, errors, error_summary)
            return h.redirect_to(u'{}.read'.format(package_type), id=id)
        elif save_action == u'go-metadata-preview':
            data_dict = get_action(u'package_show')(context, {u'id': id})
            get_action(u'package_update')(
                Context(context, allow_state_change=True),
                dict(data_dict, state=u'draft')
            )
            return h.redirect_to(u'{}.read'.format(package_type), id=id)

        elif save_action == u'go-metadata-publish':
            data_dict = get_action(u'package_show')(context, {u'id': id})
            get_action(u'package_update')(
                Context(context, allow_state_change=True),
                dict(data_dict, state=u'active')
            )
            return h.redirect_to(u'{}.read'.format(package_type), id=id)

        elif save_action == u'go-dataset':
            # go to first stage of add dataset
            return h.redirect_to(u'{}.edit'.format(package_type), id=id)
        elif save_action == u'go-dataset-complete':

            return h.redirect_to(u'{}.read'.format(package_type), id=id)
        else:
            # add more resources
            return h.redirect_to(
                u'{}_resource.new'.format(package_type),
                id=id
            )

    def get(self,
            package_type: str,
            id: str,
            data: Optional[dict[str, Any]] = None,
            errors: Optional[dict[str, Any]] = None,
            error_summary: Optional[dict[str, Any]] = None) -> str:
        context: Context = {
            u'user': current_user.name,
            u'auth_user_obj': current_user
        }

        try:
            check_access(
                u'resource_create', context, {u"package_id": id}
            )
        except NotAuthorized:
            return base.abort(
                403, _(u'Unauthorized to create a resource for this package')
            )

        try:
            pkg_dict = get_action(u'package_show')(context, {u'id': id})
        except NotFound:
            return base.abort(
                404, _(u'The dataset {id} could not be found.').format(id=id)
            )

        package_type = pkg_dict[u'type'] or package_type

        extra_vars: dict[str, Any] = {
            u'data': data,
            u'errors': errors or {},
            u'error_summary': error_summary or {},
            u'action': u'new',
            u'resource_form_snippet': _get_pkg_template(
                u'resource_form', package_type
            ),
            u'dataset_type': package_type,
            u'pkg_name': id,
            u'pkg_dict': pkg_dict
        }
        template = u'package/new_resource_not_draft.html'

        if pkg_dict[u'state'].startswith(u'draft'):
            extra_vars[u'stage'] = ['complete', u'active']
            template = u'package/new_resource.html'

        return base.render(template, extra_vars)


class EditView(MethodView):
    def _prepare(self, id: str):
        user = current_user.name
        context: Context = {
            u'api_version': 3,
            u'for_edit': True,
            u'user': user,
            u'auth_user_obj': current_user
        }
        try:
            check_access(u'package_update', context, {u'id': id})
        except NotAuthorized:
            return base.abort(
                403,
                _(u'User %r not authorized to edit %s') % (user, id)
            )
        return context

    def post(self, package_type: str, id: str,
             resource_id: str) -> Union[str, Response]:
        context = self._prepare(id)
        data = clean_dict(
            dict_fns.unflatten(tuplize_dict(parse_params(request.form)))
        )
        data.update(clean_dict(
            dict_fns.unflatten(tuplize_dict(parse_params(request.files)))
        ))

        # we don't want to include save as it is part of the form
        del data[u'save']

        data[u'package_id'] = id
        try:
            if resource_id:
                data[u'id'] = resource_id
                get_action(u'resource_update')(context, data)
            else:
                get_action(u'resource_create')(context, data)
        except ValidationError as e:
            errors = e.error_dict
            error_summary = e.error_summary
            return self.get(
                package_type, id, resource_id, data, errors, error_summary
            )
        except NotAuthorized:
            return base.abort(403, _(u'Unauthorized to edit this resource'))
        return h.redirect_to(
            u'{}_resource.read'.format(package_type),
            id=id, resource_id=resource_id
        )

    def get(self,
            package_type: str,
            id: str,
            resource_id: str,
            data: Optional[dict[str, Any]] = None,
            errors: Optional[dict[str, Any]] = None,
            error_summary: Optional[dict[str, Any]] = None) -> str:
        context = self._prepare(id)
        pkg_dict = get_action(u'package_show')(context, {u'id': id})

        try:
            resource_dict = get_action(u'resource_show')(
                context, {
                    u'id': resource_id
                }
            )
        except NotFound:
            return base.abort(404, _(u'Resource not found'))

        if pkg_dict[u'state'].startswith(u'draft'):
            return CreateView().get(package_type, id, data=resource_dict)

        # resource is fully created
        resource = resource_dict
        # set the form action
        form_action = h.url_for(
            u'{}_resource.edit'.format(package_type),
            resource_id=resource_id, id=id
        )
        if not data:
            data = resource_dict

        package_type = pkg_dict[u'type'] or package_type

        errors = errors or {}
        error_summary = error_summary or {}
        extra_vars: dict[str, Any] = {
            u'data': data,
            u'errors': errors,
            u'error_summary': error_summary,
            u'action': u'edit',
            u'resource_form_snippet': _get_pkg_template(
                u'resource_form', package_type
            ),
            u'dataset_type': package_type,
            u'resource': resource,
            u'pkg_dict': pkg_dict,
            u'form_action': form_action
        }
        return base.render(u'package/resource_edit.html', extra_vars)


class DeleteView(MethodView):
    def _prepare(self, resource_id: str):
        context: Context = {
            u'user': current_user.name,
            u'auth_user_obj': current_user
        }
        try:
            check_access(u'resource_delete', context, {u'id': resource_id})
        except NotAuthorized:
            return base.abort(
                403,
                _(u'Unauthorized to delete resource %s') % u''
            )
        except NotFound:
            return base.abort(404, _(u'Resource not found'))
        return context

    def post(self, package_type: str, id: str, resource_id: str) -> Response:
        if u'cancel' in request.form:
            return h.redirect_to(
                u'{}_resource.edit'.format(package_type),
                resource_id=resource_id, id=id
            )
        context = self._prepare(resource_id)

        try:
            get_action(u'resource_delete')(context, {u'id': resource_id})
            h.flash_notice(_(u'Resource has been deleted.'))
            pkg_dict = get_action(u'package_show')({}, {u'id': id})
            if pkg_dict[u'state'].startswith(u'draft'):
                return h.redirect_to(
                    u'{}_resource.new'.format(package_type),
                    id=id
                )
            else:
                return h.redirect_to(u'{}.read'.format(package_type), id=id)
        except NotAuthorized:
            return base.abort(
                403,
                _(u'Unauthorized to delete resource %s') % u''
            )
        except NotFound:
            return base.abort(404, _(u'Resource not found'))

    def get(self, package_type: str, id: str, resource_id: str) -> str:
        context = self._prepare(resource_id)
        try:
            resource_dict = get_action(u'resource_show')(
                context, {
                    u'id': resource_id
                }
            )
            pkg_id = id
        except NotAuthorized:
            return base.abort(
                403,
                _(u'Unauthorized to delete resource %s') % u''
            )
        except NotFound:
            return base.abort(404, _(u'Resource not found'))

        # TODO: remove
        g.resource_dict = resource_dict
        g.pkg_id = pkg_id

        return base.render(
            u'package/confirm_delete_resource.html', {
                u'dataset_type': _get_package_type(id),
                u'resource_dict': resource_dict,
                u'pkg_id': pkg_id
            }
        )


def views(package_type: str, id: str, resource_id: str) -> str:
    package_type = _get_package_type(id)
    context: Context = {
        u'user': current_user.name,
        u'for_view': True,
        u'auth_user_obj': current_user
    }
    data_dict = {u'id': id}

    try:
        check_access(u'package_update', context, data_dict)
    except NotAuthorized:
        return base.abort(
            403,
            _(u'User %r not authorized to edit %s') % (current_user.name, id)
        )
    # check if package exists
    try:
        pkg_dict = get_action(u'package_show')(context, data_dict)
        pkg = context[u'package']
    except (NotFound, NotAuthorized):
        return base.abort(404, _(u'Dataset not found'))

    try:
        resource = get_action(u'resource_show')(context, {u'id': resource_id})
        views = get_action(u'resource_view_list')(
            context, {
                u'id': resource_id
            }
        )

    except NotFound:
        return base.abort(404, _(u'Resource not found'))
    except NotAuthorized:
        return base.abort(403, _(u'Unauthorized to read resource %s') % id)

    _setup_template_variables(context, {u'id': id}, package_type=package_type)

    # TODO: remove
    g.pkg_dict = pkg_dict
    g.pkg = pkg
    g.resource = resource
    g.views = views

    return base.render(
        u'package/resource_views.html', {
            u'pkg_dict': pkg_dict,
            u'pkg': pkg,
            u'resource': resource,
            u'views': views
        }
    )


def view(package_type: str,
         id: str,
         resource_id: str,
         view_id: Optional[str] = None) -> str:
    """
    Embedded page for a resource view.

    Depending on the type, different views are loaded. This could be an
    img tag where the image is loaded directly or an iframe that embeds a
    webpage or another preview.
    """
    context: Context = {
        u'user': current_user.name,
        u'auth_user_obj': current_user
    }

    try:
        package = get_action(u'package_show')(context, {u'id': id})
    except (NotFound, NotAuthorized):
        return base.abort(404, _(u'Dataset not found'))

    try:
        resource = get_action(u'resource_show')(context, {u'id': resource_id})
    except (NotFound, NotAuthorized):
        return base.abort(404, _(u'Resource not found'))

    view = None
    if request.args.get(u'resource_view', u''):
        try:
            view = json.loads(request.args.get(u'resource_view', u''))
        except ValueError:
            return base.abort(409, _(u'Bad resource view data'))
    elif view_id:
        try:
            view = get_action(u'resource_view_show')(context, {u'id': view_id})
        except (NotFound, NotAuthorized):
            return base.abort(404, _(u'Resource view not found'))

    if not view or not isinstance(view, dict):
        return base.abort(404, _(u'Resource view not supplied'))

    return h.rendered_resource_view(view, resource, package, embed=True)


# FIXME: could anyone think about better name?
class EditResourceViewView(MethodView):
    def _prepare(
            self, id: str, resource_id: str) -> tuple[Context, dict[str, Any]]:
        user = current_user.name
        context: Context = {
            u'user': user,
            u'for_view': True,
            u'auth_user_obj': current_user
        }

        # update resource should tell us early if the user has privilages.
        try:
            check_access(u'resource_update', context, {u'id': resource_id})
        except NotAuthorized:
            return base.abort(
                403,
                _(u'User %r not authorized to edit %s') % (user, id)
            )

        # get resource and package data
        try:
            pkg_dict = get_action(u'package_show')(context, {u'id': id})
            pkg = context[u'package']
        except (NotFound, NotAuthorized):
            return base.abort(404, _(u'Dataset not found'))
        try:
            resource = get_action(u'resource_show')(
                context, {
                    u'id': resource_id
                }
            )
        except (NotFound, NotAuthorized):
            return base.abort(404, _(u'Resource not found'))

        # TODO: remove
        g.pkg_dict = pkg_dict
        g.pkg = pkg
        g.resource = resource

        extra_vars: dict[str, Any] = dict(
            data={},
            errors={},
            error_summary={},
            view_type=None,
            to_preview=False,
            pkg_dict=pkg_dict,
            pkg=pkg,
            resource=resource
        )
        return context, extra_vars

    def post(self,
             package_type: str,
             id: str,
             resource_id: str,
             view_id: Optional[str] = None) -> Union[str, Response]:
        context, extra_vars = self._prepare(id, resource_id)
        data = clean_dict(
            dict_fns.unflatten(
                tuplize_dict(
                    parse_params(request.form, ignore_keys=CACHE_PARAMETERS)
                )
            )
        )
        data.pop(u'save', None)

        to_preview = data.pop(u'preview', False)
        if to_preview:
            context[u'preview'] = True
        to_delete = data.pop(u'delete', None)
        data[u'resource_id'] = resource_id
        data[u'view_type'] = request.args.get(u'view_type')

        try:
            if to_delete:
                data[u'id'] = view_id
                get_action(u'resource_view_delete')(context, data)
            elif view_id:
                data[u'id'] = view_id
                data = get_action(u'resource_view_update')(context, data)
            else:
                data = get_action(u'resource_view_create')(context, data)
        except ValidationError as e:
            # Could break preview if validation error
            to_preview = False
            extra_vars[u'errors'] = e.error_dict
            extra_vars[u'error_summary'] = e.error_summary
        except NotAuthorized:
            # This should never happen unless the user maliciously changed
            # the resource_id in the url.
            return base.abort(403, _(u'Unauthorized to edit resource'))
        else:
            if not to_preview:
                return h.redirect_to(
                    u'{}_resource.views'.format(package_type),
                    id=id, resource_id=resource_id
                )
        extra_vars[u'data'] = data
        extra_vars[u'to_preview'] = to_preview
        return self.get(package_type, id, resource_id, view_id, extra_vars)

    def get(self,
            package_type: str,
            id: str,
            resource_id: str,
            view_id: Optional[str] = None,
            post_extra: Optional[dict[str, Any]] = None) -> str:
        context, extra_vars = self._prepare(id, resource_id)
        to_preview = extra_vars[u'to_preview']
        if post_extra:
            extra_vars.update(post_extra)

        package_type = _get_package_type(id)
        data = extra_vars[u'data'] if u'data' in extra_vars else None

        if data and u'view_type' in data:
            view_type = data.get(u'view_type')
        else:
            view_type = request.args.get(u'view_type')

        # view_id exists only when updating
        if view_id:
            if not data or not view_type:
                try:
                    view_data = get_action(u'resource_view_show')(
                        context, {
                            u'id': view_id
                        }
                    )
                    view_type = view_data[u'view_type']
                    if data:
                        data.update(view_data)
                    else:
                        data = view_data
                except (NotFound, NotAuthorized):
                    return base.abort(404, _(u'View not found'))

            # might as well preview when loading good existing view
            if not extra_vars[u'errors']:
                to_preview = True

        if data is not None:
            data[u'view_type'] = view_type
        view_plugin = lib_datapreview.get_view_plugin(view_type)
        if not view_plugin:
            return base.abort(404, _(u'View Type Not found'))

        _setup_template_variables(
            context, {u'id': id}, package_type=package_type
        )

        data_dict: dict[str, Any] = {
            u'package': extra_vars[u'pkg_dict'],
            u'resource': extra_vars[u'resource'],
            u'resource_view': data
        }

        view_template = view_plugin.view_template(context, data_dict)
        form_template = view_plugin.form_template(context, data_dict)

        extra_vars.update({
            u'form_template': form_template,
            u'view_template': view_template,
            u'data': data,
            u'to_preview': to_preview,
            u'datastore_available': plugins.plugin_loaded(u'datastore')
        })
        extra_vars.update(
            view_plugin.setup_template_variables(context, data_dict) or {}
        )
        extra_vars.update(data_dict)

        if view_id:
            return base.render(u'package/edit_view.html', extra_vars)

        return base.render(u'package/new_view.html', extra_vars)


def register_dataset_plugin_rules(blueprint: Blueprint) -> None:
    blueprint.add_url_rule(u'/new', view_func=CreateView.as_view(str(u'new')))
    blueprint.add_url_rule(
        u'/<resource_id>', view_func=read, strict_slashes=False)
    blueprint.add_url_rule(
        u'/<resource_id>/edit', view_func=EditView.as_view(str(u'edit'))
    )
    blueprint.add_url_rule(
        u'/<resource_id>/delete', view_func=DeleteView.as_view(str(u'delete'))
    )

    blueprint.add_url_rule(u'/<resource_id>/download', view_func=download)
    blueprint.add_url_rule(u'/<resource_id>/views', view_func=views)
    blueprint.add_url_rule(u'/<resource_id>/view', view_func=view)
    blueprint.add_url_rule(u'/<resource_id>/view/<view_id>', view_func=view)
    blueprint.add_url_rule(
        u'/<resource_id>/download/<filename>', view_func=download
    )

    _edit_view: Any = EditResourceViewView.as_view(str(u'edit_view'))
    blueprint.add_url_rule(u'/<resource_id>/new_view', view_func=_edit_view)
    blueprint.add_url_rule(
        u'/<resource_id>/edit_view/<view_id>', view_func=_edit_view
    )


register_dataset_plugin_rules(resource)
register_dataset_plugin_rules(prefixed_resource)
# remove this when we improve blueprint registration to be explicit:
resource.auto_register = False  # type: ignore
prefixed_resource.auto_register = False  # type: ignore<|MERGE_RESOLUTION|>--- conflicted
+++ resolved
@@ -4,12 +4,8 @@
 import cgi
 import json
 import logging
-<<<<<<< HEAD
 import os
-from typing import Any, Optional, Union
-=======
 from typing import Any, Optional, Union, cast
->>>>>>> f1227422
 
 from werkzeug.wrappers.response import Response as WerkzeugResponse
 import flask
