# encoding: utf-8
from __future__ import annotations

import logging
from typing import Any, Optional, Union

from flask import Blueprint
from flask.views import MethodView
from ckan.common import asbool
from six import ensure_str
import dominate.tags as dom_tags

import ckan.lib.authenticator as authenticator
import ckan.lib.base as base
import ckan.lib.captcha as captcha
<<<<<<< HEAD
from ckan.lib.helpers import helper_functions as h
from ckan.lib.helpers import Page
=======
from ckan.lib.dictization import model_dictize
import ckan.lib.helpers as h
>>>>>>> b4f90148
import ckan.lib.mailer as mailer
import ckan.lib.maintain as maintain
import ckan.lib.navl.dictization_functions as dictization_functions
import ckan.logic as logic
import ckan.logic.schema as schema
import ckan.model as model
import ckan.plugins as plugins
from ckan import authz
from ckan.common import (
    _, config, g, request, current_user, login_user, logout_user, session
)
from ckan.types import Context, Schema, Response
from ckan.lib import signals

log = logging.getLogger(__name__)

# hooks for subclasses
new_user_form = u'user/new_user_form.html'
edit_user_form = u'user/edit_user_form.html'

user = Blueprint(u'user', __name__, url_prefix=u'/user')


@maintain.deprecated('''set_repoze_user() is deprecated and will be removed.
                        Use login_user() instead''', since="2.10.0")
def set_repoze_user(user_id: str, resp: Optional[Response] = None) -> None:
    """
    This function is deprecated and will be removed.
    It exists only to maintain backward compatibility
    to extensions like saml2auth.
    """
    user_obj = model.User.get(user_id)
    login_user(user_obj)


def _edit_form_to_db_schema() -> Schema:
    return schema.user_edit_form_schema()


def _new_form_to_db_schema() -> Schema:
    return schema.user_new_form_schema()


def _extra_template_variables(context: Context,
                              data_dict: dict[str, Any]) -> dict[str, Any]:
    is_sysadmin = False
    if current_user.is_authenticated:
        is_sysadmin = authz.is_sysadmin(current_user.name)
    try:
        user_dict = logic.get_action(u'user_show')(context, data_dict)
    except logic.NotFound:
        base.abort(404, _(u'User not found'))
    except logic.NotAuthorized:
        base.abort(403, _(u'Not authorized to see this page'))

    is_myself = user_dict[u'name'] == current_user.name
    about_formatted = h.render_markdown(user_dict[u'about'])
    extra: dict[str, Any] = {
        u'is_sysadmin': is_sysadmin,
        u'user_dict': user_dict,
        u'is_myself': is_myself,
        u'about_formatted': about_formatted
    }
    return extra


def index():
    page_number = h.get_page_number(request.args)
    q = request.args.get('q', '')
    order_by = request.args.get('order_by', 'name')
    default_limit: int = config.get('ckan.user_list_limit')
    limit = int(request.args.get('limit', default_limit))
    offset = page_number * limit - limit

    # get SQLAlchemy Query object from the action to avoid dictizing all
    # existing users at once
    context: Context = {
        u'return_query': True,
        u'user': current_user.name,
        u'auth_user_obj': current_user
    }

    data_dict = {
        'q': q,
        'order_by': order_by,
    }

    try:
        logic.check_access(u'user_list', context, data_dict)
    except logic.NotAuthorized:
        base.abort(403, _(u'Not authorized to see this page'))

    users_list = logic.get_action(u'user_list')(context, data_dict)

<<<<<<< HEAD
    page = Page(
        collection=users_list,
=======
    # in template we don't need complex row objects from query. Let's dictize
    # subset of users that are shown on the current page
    users = [
        model_dictize.user_dictize(user[0], context)
        for user in
        users_list.limit(limit).offset(offset)
    ]

    page = h.Page(
        collection=users,
>>>>>>> b4f90148
        page=page_number,
        presliced_list=True,
        url=h.pager_url,
        item_count=users_list.count(),
        items_per_page=limit)

    extra_vars: dict[str, Any] = {
        u'page': page, u'q': q, u'order_by': order_by}
    return base.render(u'user/list.html', extra_vars)


def me() -> Response:
    return h.redirect_to(
        config.get(u'ckan.auth.route_after_login'))


def read(id: str) -> Union[Response, str]:
    context: Context = {
        u'user': current_user.name,
        u'auth_user_obj': current_user,
        u'for_view': True
    }
    data_dict: dict[str, Any] = {
        u'id': id,
        u'user_obj': current_user,
        u'include_datasets': True,
        u'include_num_followers': True
    }
    # FIXME: line 331 in multilingual plugins expects facets to be defined.
    # any ideas?
    g.fields = []

    extra_vars = _extra_template_variables(context, data_dict)

    am_following: bool = False
    if not extra_vars['is_myself']:
        try:
            am_following = logic.get_action('am_following_user')(
                {'user': current_user.name}, {"id": id})
        except logic.NotAuthorized:
            am_following = False

    extra_vars["am_following"] = am_following
    return base.render(u'user/read.html', extra_vars)


def read_organizations(id: str) -> Union[Response, str]:
    context: Context = {
        u'user': current_user.name,
        u'auth_user_obj': current_user,
        u'for_view': True
    }
    data_dict: dict[str, Any] = {
        u'id': id,
        u'user_obj': current_user,
        u'include_datasets': False,
        u'include_num_followers': True
    }
    # FIXME: line 331 in multilingual plugins expects facets to be defined.
    # any ideas?
    g.fields = []

    extra_vars = _extra_template_variables(context, data_dict)
    return base.render(u'user/read_organizations.html', extra_vars)


def read_groups(id: str) -> Union[Response, str]:
    context: Context = {
        u'user': current_user.name,
        u'auth_user_obj': current_user,
        u'for_view': True
    }
    data_dict: dict[str, Any] = {
        u'id': id,
        u'user_obj': current_user,
        u'include_datasets': False,
        u'include_num_followers': True
    }
    # FIXME: line 331 in multilingual plugins expects facets to be defined.
    # any ideas?

    extra_vars = _extra_template_variables(context, data_dict)
    return base.render(u'user/read_groups.html', extra_vars)


class ApiTokenView(MethodView):
    def get(self,
            id: str,
            data: Optional[dict[str, Any]] = None,
            errors: Optional[dict[str, Any]] = None,
            error_summary: Optional[dict[str, Any]] = None
            ) -> Union[Response, str]:
        context: Context = {
            u'user': current_user.name,
            u'auth_user_obj': current_user,
            u'for_view': True,
            u'include_plugin_extras': True
        }
        try:
            tokens = logic.get_action(u'api_token_list')(
                context, {u'user': id}
            )
        except logic.NotAuthorized:
            base.abort(403, _(u'Unauthorized to view API tokens.'))

        data_dict: dict[str, Any] = {
            u'id': id,
            u'user_obj': current_user,
            u'include_datasets': True,
            u'include_num_followers': True
        }

        extra_vars = _extra_template_variables(context, data_dict)
        extra_vars[u'tokens'] = tokens
        extra_vars.update({
            u'data': data,
            u'errors': errors,
            u'error_summary': error_summary
        })
        return base.render(u'user/api_tokens.html', extra_vars)

    def post(self, id: str) -> Union[Response, str]:

        data_dict = logic.clean_dict(
            dictization_functions.unflatten(
                logic.tuplize_dict(logic.parse_params(request.form))))

        data_dict[u'user'] = id
        try:
            token = logic.get_action(u'api_token_create')(
                {},
                data_dict
            )[u'token']
        except logic.NotAuthorized:
            base.abort(403, _(u'Unauthorized to create API tokens.'))
        except logic.ValidationError as e:
            errors = e.error_dict
            error_summary = e.error_summary
            return self.get(id, data_dict, errors, error_summary)

        copy_btn = dom_tags.button(dom_tags.i(u'', {
            u'class': u'fa fa-copy'
        }), {
            u'type': u'button',
            u'class': u'btn btn-default btn-xs',
            u'data-module': u'copy-into-buffer',
            u'data-module-copy-value': ensure_str(token)
        })
        h.flash_success(
            _(
                u"API Token created: <code style=\"word-break:break-all;\">"
                u"{token}</code> {copy}<br>"
                u"Make sure to copy it now, "
                u"you won't be able to see it again!"
            ).format(token=ensure_str(token), copy=copy_btn),
            True
        )
        return h.redirect_to(u'user.api_tokens', id=id)


def api_token_revoke(id: str, jti: str) -> Response:
    try:
        logic.get_action(u'api_token_revoke')({}, {u'jti': jti})
    except logic.NotAuthorized:
        base.abort(403, _(u'Unauthorized to revoke API tokens.'))
    return h.redirect_to(u'user.api_tokens', id=id)


class EditView(MethodView):
    def _prepare(self, id: Optional[str]) -> tuple[Context, str]:
        context: Context = {
            u'save': u'save' in request.form,
            u'schema': _edit_form_to_db_schema(),
            u'user': current_user.name,
            u'auth_user_obj': current_user
        }
        if id is None:
            if current_user.is_authenticated:
                id = current_user.id  # type: ignore
            else:
                base.abort(400, _(u'No user specified'))
        assert id
        data_dict = {u'id': id}

        try:
            logic.check_access(u'user_update', context, data_dict)
        except logic.NotAuthorized:
            base.abort(403, _(u'Unauthorized to edit a user.'))
        return context, id

    def post(self, id: Optional[str] = None) -> Union[Response, str]:
        context, id = self._prepare(id)
        if not context[u'save']:
            return self.get(id)

        try:
            data_dict = logic.clean_dict(
                dictization_functions.unflatten(
                    logic.tuplize_dict(logic.parse_params(request.form))))
            data_dict.update(logic.clean_dict(
                dictization_functions.unflatten(
                    logic.tuplize_dict(logic.parse_params(request.files))))
            )

        except dictization_functions.DataError:
            base.abort(400, _(u'Integrity Error'))
        data_dict.setdefault(u'activity_streams_email_notifications', False)

        data_dict[u'id'] = id
        # deleted user can be reactivated by sysadmin on WEB-UI
        is_deleted = False
        if asbool(data_dict.get('activate_user', False)):
            user_dict = logic.get_action('user_show')(context, {'id': id})
            # set the flag so if validation error happens we will
            # change back the user state to deleted
            is_deleted = user_dict.get('state') == 'deleted'
            # if activate_user is checked, change the user's state to active
            data_dict['state'] = 'active'
            # pop the value as we don't want to send it for
            # validation on user_update
            data_dict.pop('activate_user')
        # we need this comparison when sysadmin edits a user,
        # this will return True
        # and we can utilize it for later use.
        email_changed = data_dict[u'email'] != current_user.email

        # common users can edit their own profiles without providing
        # password, but if they want to change
        # their old password with new one... old password must be provided..
        # so we are checking here if password1
        # and password2 are filled so we can enter the validation process.
        # when sysadmins edits a user he MUST provide sysadmin password.
        # We are recognizing sysadmin user
        # by email_changed variable.. this returns True
        # and we are entering the validation.
        if (data_dict[u'password1']
                and data_dict[u'password2']) or email_changed:

            # getting the identity for current logged user
            identity = {
                u'login': current_user.name,
                u'password': data_dict[u'old_password']
            }
            auth_user = authenticator.ckan_authenticator(identity)

            # we are checking if the identity is not the
            # same with the current logged user if so raise error.
            auth_username = auth_user.name if auth_user else ''
            if auth_username != current_user.name:
                errors = {"oldpassword": [_("Password entered was incorrect")]}
                error_summary = (
                    {_("Old Password"): _("incorrect password")}
                    if not current_user.sysadmin  # type: ignore
                    else {_("Sysadmin Password"): _("incorrect password")}
                )
                return self.get(id, data_dict, errors, error_summary)

        try:
            user = logic.get_action(u'user_update')(context, data_dict)
        except logic.NotAuthorized:
            base.abort(403, _(u'Unauthorized to edit user %s') % id)
        except logic.NotFound:
            base.abort(404, _(u'User not found'))
        except logic.ValidationError as e:
            errors = e.error_dict
            error_summary = e.error_summary
            # the user state was deleted, we are trying to reactivate it but
            # validation error happens so we want to change back the state
            # to deleted, as it was before
            if is_deleted and data_dict.get('state') == 'active':
                data_dict['state'] = 'deleted'
            return self.get(id, data_dict, errors, error_summary)

        h.flash_success(_(u'Profile updated'))
        resp = h.redirect_to(u'user.read', id=user[u'name'])

        return resp

    def get(self,
            id: Optional[str] = None,
            data: Optional[dict[str, Any]] = None,
            errors: Optional[dict[str, Any]] = None,
            error_summary: Optional[dict[str, Any]] = None) -> str:
        context, id = self._prepare(id)
        data_dict = {u'id': id}
        try:

            old_data = logic.get_action(u'user_show')(context, data_dict)
            data = data or old_data

        except logic.NotAuthorized:
            base.abort(403, _(u'Unauthorized to edit user %s') % u'')
        except logic.NotFound:
            base.abort(404, _(u'User not found'))

        errors = errors or {}
        vars: dict[str, Any] = {
            u'data': data,
            u'errors': errors,
            u'error_summary': error_summary
        }

        extra_vars = _extra_template_variables({
            u'model': model,
            u'session': model.Session,
            u'user': current_user.name
        }, data_dict)

        vars.update(extra_vars)
        extra_vars[u'form'] = base.render(edit_user_form, extra_vars=vars)

        return base.render(u'user/edit.html', extra_vars)


class RegisterView(MethodView):
    def _prepare(self):
        context: Context = {
            u'user': current_user.name,
            u'auth_user_obj': current_user,
            u'schema': _new_form_to_db_schema(),
            u'save': u'save' in request.form
        }
        try:
            logic.check_access(u'user_create', context)
        except logic.NotAuthorized:
            base.abort(403, _(u'Unauthorized to register as a user.'))
        return context

    def post(self) -> Union[Response, str]:
        context = self._prepare()
        try:
            data_dict = logic.clean_dict(
                dictization_functions.unflatten(
                    logic.tuplize_dict(logic.parse_params(request.form))))
            data_dict.update(logic.clean_dict(
                dictization_functions.unflatten(
                    logic.tuplize_dict(logic.parse_params(request.files)))
            ))

        except dictization_functions.DataError:
            base.abort(400, _(u'Integrity Error'))

        try:
            captcha.check_recaptcha(request)
        except captcha.CaptchaError:
            error_msg = _(u'Bad Captcha. Please try again.')
            h.flash_error(error_msg)
            return self.get(data_dict)

        try:
            user_dict = logic.get_action(u'user_create')(context, data_dict)
        except logic.NotAuthorized:
            base.abort(403, _(u'Unauthorized to create user %s') % u'')
        except logic.NotFound:
            base.abort(404, _(u'User not found'))
        except logic.ValidationError as e:
            errors = e.error_dict
            error_summary = e.error_summary
            return self.get(data_dict, errors, error_summary)

        user = current_user.name
        if user:
            # #1799 User has managed to register whilst logged in - warn user
            # they are not re-logged in as new user.
            h.flash_success(
                _(u'User "%s" is now registered but you are still '
                  u'logged in as "%s" from before') % (data_dict[u'name'],
                                                       user))
            if authz.is_sysadmin(user):
                # the sysadmin created a new user. We redirect him to the
                # activity page for the newly created user
                if "activity" in g.plugins:
                    return h.redirect_to(
                        u'activity.user_activity', id=data_dict[u'name'])
                return h.redirect_to(u'user.read', id=data_dict[u'name'])
            else:
                return base.render(u'user/logout_first.html')

        # log the user in programatically
        userobj = model.User.get(user_dict["id"])
        if userobj:
            login_user(userobj)
            rotate_token()
        resp = h.redirect_to(u'user.me')
        return resp

    def get(self,
            data: Optional[dict[str, Any]] = None,
            errors: Optional[dict[str, Any]] = None,
            error_summary: Optional[dict[str, Any]] = None) -> str:
        self._prepare()
        user = current_user.name

        if user and not data and not authz.is_sysadmin(user):
            # #1799 Don't offer the registration form if already logged in
            return base.render(u'user/logout_first.html', {})

        form_vars = {
            u'data': data or {},
            u'errors': errors or {},
            u'error_summary': error_summary or {}
        }

        extra_vars: dict[str, Any] = {
            u'is_sysadmin': authz.is_sysadmin(user),
            u'form': base.render(new_user_form, form_vars)
        }
        return base.render(u'user/new.html', extra_vars)


def next_page_or_default(target: Optional[str]) -> Response:
    if target and h.url_is_local(target):
        return h.redirect_to(target)
    return me()


def rotate_token():
    """
    Change the CSRF token - should be done on login
    for security purposes.
    """
    from flask_wtf.csrf import generate_csrf

    field_name = config.get("WTF_CSRF_FIELD_NAME")
    if session.get(field_name):
        session.pop(field_name)
        generate_csrf()


def login() -> Union[Response, str]:
    for item in plugins.PluginImplementations(plugins.IAuthenticator):
        response = item.login()
        if response:
            return response

    extra_vars: dict[str, Any] = {}

    if current_user.is_authenticated:
        return base.render("user/logout_first.html", extra_vars)

    if request.method == "POST":
        username_or_email = request.form.get("login")
        password = request.form.get("password")
        _remember = request.form.get("remember")

        identity = {
            u"login": username_or_email,
            u"password": password
        }

        user_obj = authenticator.ckan_authenticator(identity)
        if user_obj:
            next = request.args.get('next', request.args.get('came_from'))
            if _remember:
                from datetime import timedelta
                duration_time = timedelta(milliseconds=int(_remember))
                login_user(user_obj, remember=True, duration=duration_time)
                rotate_token()
                return next_page_or_default(next)
            else:
                login_user(user_obj)
                rotate_token()
                return next_page_or_default(next)
        else:
            err = _(u"Login failed. Bad username or password.")
            h.flash_error(err)
            return base.render("user/login.html", extra_vars)

    return base.render("user/login.html", extra_vars)


def logout() -> Response:
    for item in plugins.PluginImplementations(plugins.IAuthenticator):
        response = item.logout()
        if response:
            return response
    user = current_user.name
    if not user:
        return h.redirect_to('user.login')

    came_from = request.args.get('came_from', '')
    logout_user()

    field_name = config.get("WTF_CSRF_FIELD_NAME")
    if session.get(field_name):
        session.pop(field_name)

    if h.url_is_local(came_from):
        return h.redirect_to(str(came_from))

    return h.redirect_to('user.logged_out_page')


def logged_out_page() -> str:
    return base.render(u'user/logout.html', {})


def delete(id: str) -> Union[Response, Any]:
    u'''Delete user with id passed as parameter'''
    context: Context = {
        u'user': current_user.name,
        u'auth_user_obj': current_user
    }
    data_dict = {u'id': id}

    if u'cancel' in request.form:
        return h.redirect_to(u'user.edit', id=id)

    try:
        if request.method == u'POST':
            logic.get_action(u'user_delete')(context, data_dict)
        user_dict = logic.get_action(u'user_show')(context, {u'id': id})
    except logic.NotAuthorized:
        msg = _(u'Unauthorized to delete user with id "{user_id}".')
        return base.abort(403, msg.format(user_id=id))
    except logic.NotFound as e:
        return base.abort(404, _(e.message))

    if request.method == 'POST' and current_user.is_authenticated:
        if current_user.id == id:  # type: ignore
            return logout()
        else:
            user_index = h.url_for(u'user.index')
            return h.redirect_to(user_index)

    # TODO: Remove
    # ckan 2.9: Adding variables that were removed from c object for
    # compatibility with templates in existing extensions
    g.user_dict = user_dict
    g.user_id = id

    extra_vars = {
        u"user_id": id,
        u"user_dict": user_dict
    }
    return base.render(u'user/confirm_delete.html', extra_vars)


class RequestResetView(MethodView):
    def _prepare(self):
        context: Context = {
            u'user': current_user.name,
            u'auth_user_obj': current_user
        }
        try:
            logic.check_access(u'request_reset', context)
        except logic.NotAuthorized:
            base.abort(403, _(u'Unauthorized to request reset password.'))

    def post(self) -> Response:
        self._prepare()
        id = request.form.get(u'user', '')
        if id in (None, u''):
            h.flash_error(_(u'Email is required'))
            return h.redirect_to(u'user.request_reset')
        log.info(u'Password reset requested for user "{}"'.format(id))

        context: Context = {
            'user': current_user.name,
            'ignore_auth': True,
        }

        user_objs: list[model.User] = []

        # Usernames cannot contain '@' symbols
        if u'@' in id:
            # Search by email address
            # (You can forget a user id, but you don't tend to forget your
            # email)
            user_list = logic.get_action(u'user_list')(context, {
                u'email': id
            })
            if user_list:
                # send reset emails for *all* user accounts with this email
                # (otherwise we'd have to silently fail - we can't tell the
                # user, as that would reveal the existence of accounts with
                # this email address)
                for user_dict in user_list:
                    # This is ugly, but we need the user object for the mailer,
                    # and user_list does not return them
                    logic.get_action(u'user_show')(
                        context, {u'id': user_dict[u'id']})
                    user_objs.append(context[u'user_obj'])

        else:
            # Search by user name
            # (this is helpful as an option for a user who has multiple
            # accounts with the same email address and they want to be
            # specific)
            try:
                logic.get_action(u'user_show')(context, {u'id': id})
                user_objs.append(context[u'user_obj'])
            except logic.NotFound:
                pass

        if not user_objs:
            log.info(u'User requested reset link for unknown user: {}'
                     .format(id))

        for user_obj in user_objs:
            log.info(u'Emailing reset link to user: {}'
                     .format(user_obj.name))
            try:
                # FIXME: How about passing user.id instead? Mailer already
                # uses model and it allow to simplify code above
                mailer.send_reset_link(user_obj)
                signals.request_password_reset.send(
                    user_obj.name, user=user_obj)
            except mailer.MailerException as e:
                # SMTP is not configured correctly or the server is
                # temporarily unavailable
                h.flash_error(_(u'Error sending the email. Try again later '
                                'or contact an administrator for help'))
                log.exception(e)
                return h.redirect_to(config.get(
                    u'ckan.user_reset_landing_page'))

        # always tell the user it succeeded, because otherwise we reveal
        # which accounts exist or not
        h.flash_success(
            _(u'A reset link has been emailed to you '
              '(unless the account specified does not exist)'))
        return h.redirect_to(config.get(
            u'ckan.user_reset_landing_page'))

    def get(self) -> str:
        self._prepare()
        return base.render(u'user/request_reset.html', {})


class PerformResetView(MethodView):
    def _prepare(self, id: str) -> tuple[Context, dict[str, Any]]:
        # FIXME 403 error for invalid key is a non helpful page
        context: Context = {
            'user': id,
            'keep_email': True,
        }

        try:
            logic.check_access(u'user_reset', context)
        except logic.NotAuthorized:
            base.abort(403, _(u'Unauthorized to reset password.'))

        try:
            user_dict = logic.get_action(u'user_show')(context, {u'id': id})
        except logic.NotFound:
            base.abort(404, _(u'User not found'))
        user_obj = context[u'user_obj']
        g.reset_key = request.args.get(u'key')
        if not mailer.verify_reset_link(user_obj, g.reset_key):
            msg = _(u'Invalid reset key. Please try again.')
            h.flash_error(msg)
            base.abort(403, msg)
        return context, user_dict

    def _get_form_password(self):
        password1 = request.form.get(u'password1')
        password2 = request.form.get(u'password2')
        if (password1 is not None and password1 != u''):
            if len(password1) < 8:
                raise ValueError(
                    _(u'Your password must be 8 '
                      u'characters or longer.'))
            elif password1 != password2:
                raise ValueError(
                    _(u'The passwords you entered'
                      u' do not match.'))
            return password1
        msg = _(u'You must provide a password')
        raise ValueError(msg)

    def post(self, id: str) -> Union[Response, str]:
        context, user_dict = self._prepare(id)
        context[u'reset_password'] = True
        user_state = user_dict[u'state']
        try:
            new_password = self._get_form_password()
            user_dict[u'password'] = new_password
            username = request.form.get(u'name')
            if (username is not None and username != u''):
                user_dict[u'name'] = username
            user_dict[u'reset_key'] = g.reset_key
            updated_user = logic.get_action("user_update")(context, user_dict)
            # Users can not change their own state, so we need another edit
            if (updated_user["state"] == model.State.PENDING):
                patch_context: Context = {
                    'user': logic.get_action("get_site_user")(
                        {"ignore_auth": True}, {})["name"]
                }
                logic.get_action("user_patch")(
                    patch_context,
                    {"id": user_dict['id'], "state": model.State.ACTIVE}
                )
            mailer.create_reset_key(context[u'user_obj'])
            signals.perform_password_reset.send(
                username, user=context[u'user_obj'])

            h.flash_success(_(u'Your password has been reset.'))
            return h.redirect_to(config.get(
                u'ckan.user_reset_landing_page'))

        except logic.NotAuthorized:
            h.flash_error(_(u'Unauthorized to edit user %s') % id)
        except logic.NotFound:
            h.flash_error(_(u'User not found'))
        except dictization_functions.DataError:
            h.flash_error(_(u'Integrity Error'))
        except logic.ValidationError as e:
            h.flash_error(u'%r' % e.error_dict)
        except ValueError as e:
            h.flash_error(str(e))
        user_dict[u'state'] = user_state
        return base.render(u'user/perform_reset.html', {
            u'user_dict': user_dict
        })

    def get(self, id: str) -> str:
        user_dict = self._prepare(id)[1]
        return base.render(u'user/perform_reset.html', {
            u'user_dict': user_dict
        })


def follow(id: str) -> str:
    '''Start following this user.'''
    error_message = ''
    am_following = False
    extra_vars = _extra_template_variables({}, {'id': id})

    try:
        logic.get_action('follow_user')({}, {'id': id})
        am_following = True
    except logic.ValidationError as e:
        error_message = e.error_dict['message']

    extra_vars.update({
        'am_following': am_following,
        'error_message': error_message,
        'dataset_type': h.default_package_type(),
        'group_type': h.default_group_type('group'),
        'org_type': h.default_group_type('organization'),
    })
    return base.render('user/snippets/info.html', extra_vars)


def unfollow(id: str) -> str:
    '''Stop following this user.'''
    error_message = ''
    am_following = True
    extra_vars = _extra_template_variables({}, {'id': id})

    try:
        logic.get_action('unfollow_user')({}, {'id': id})
        am_following = False
    except logic.ValidationError as e:
        error_message = e.error_summary

    extra_vars.update({
        'am_following': am_following,
        'error_message': error_message,
        'dataset_type': h.default_package_type(),
        'group_type': h.default_group_type('group'),
        'org_type': h.default_group_type('organization'),
    })

    return base.render('user/snippets/info.html', extra_vars)


def followers(id: str) -> str:
    context: Context = {
        u'for_view': True,
        u'user': current_user.name,
        u'auth_user_obj': current_user
    }
    data_dict: dict[str, Any] = {
        u'id': id,
        u'user_obj': current_user,
        u'include_num_followers': True
    }
    extra_vars = _extra_template_variables(context, data_dict)
    f = logic.get_action(u'user_follower_list')
    try:
        extra_vars[u'followers'] = f(context, {
            u'id': extra_vars[u'user_dict'][u'id']
        })
    except logic.NotAuthorized:
        base.abort(403, _(u'Unauthorized to view followers %s') % u'')
    return base.render(u'user/followers.html', extra_vars)


def sysadmin() -> Response:
    username = request.form.get(u'username')
    status = asbool(request.form.get(u'status'))

    try:
        context: Context = {
            u'user': current_user.name,
            u'auth_user_obj': current_user,
        }
        data_dict: dict[str, Any] = {u'id': username, u'sysadmin': status}
        user = logic.get_action(u'user_patch')(context, data_dict)
    except logic.NotAuthorized:
        return base.abort(
            403,
            _(u'Not authorized to promote user to sysadmin')
        )
    except logic.NotFound:
        h.flash_error(_(u'User not found'))
        return h.redirect_to(u'admin.index')
    except logic.ValidationError as e:
        h.flash_error((e.message or e.error_summary or e.error_dict))
        return h.redirect_to(u'admin.index')

    if status:
        h.flash_success(
            _(u'Promoted {} to sysadmin'.format(user[u'display_name']))
        )
    else:
        h.flash_success(
            _(
                u'Revoked sysadmin permission from {}'.format(
                    user[u'display_name']
                )
            )
        )
    return h.redirect_to(u'admin.index')


user.add_url_rule(u'/', view_func=index, strict_slashes=False)
user.add_url_rule(u'/me', view_func=me)

_edit_view: Any = EditView.as_view(str(u'edit'))
user.add_url_rule(u'/edit', view_func=_edit_view)
user.add_url_rule(u'/edit/<id>', view_func=_edit_view)

user.add_url_rule(
    u'/register', view_func=RegisterView.as_view(str(u'register')))

user.add_url_rule(u'/login', view_func=login, methods=('GET', 'POST'))
user.add_url_rule(u'/_logout', view_func=logout, methods=('GET', 'POST'))
user.add_url_rule(u'/logged_out_redirect', view_func=logged_out_page)

user.add_url_rule(u'/delete/<id>', view_func=delete, methods=(u'POST', 'GET'))

user.add_url_rule(
    u'/reset', view_func=RequestResetView.as_view(str(u'request_reset')))
user.add_url_rule(
    u'/reset/<id>', view_func=PerformResetView.as_view(str(u'perform_reset')))

user.add_url_rule(u'/follow/<id>', view_func=follow, methods=('POST', ))
user.add_url_rule(u'/unfollow/<id>', view_func=unfollow, methods=('POST', ))
user.add_url_rule(u'/followers/<id>', view_func=followers)

user.add_url_rule(u'/<id>', view_func=read)
user.add_url_rule(u'/<id>/organizations', view_func=read_organizations)
user.add_url_rule(u'/<id>/groups', view_func=read_groups)
user.add_url_rule(
    u'/<id>/api-tokens', view_func=ApiTokenView.as_view(str(u'api_tokens'))
)
user.add_url_rule(
    u'/<id>/api-tokens/<jti>/revoke', view_func=api_token_revoke,
    methods=(u'POST',)
)
user.add_url_rule(rule=u'/sysadmin', view_func=sysadmin, methods=['POST'])<|MERGE_RESOLUTION|>--- conflicted
+++ resolved
@@ -13,13 +13,9 @@
 import ckan.lib.authenticator as authenticator
 import ckan.lib.base as base
 import ckan.lib.captcha as captcha
-<<<<<<< HEAD
 from ckan.lib.helpers import helper_functions as h
 from ckan.lib.helpers import Page
-=======
 from ckan.lib.dictization import model_dictize
-import ckan.lib.helpers as h
->>>>>>> b4f90148
 import ckan.lib.mailer as mailer
 import ckan.lib.maintain as maintain
 import ckan.lib.navl.dictization_functions as dictization_functions
@@ -114,10 +110,6 @@
 
     users_list = logic.get_action(u'user_list')(context, data_dict)
 
-<<<<<<< HEAD
-    page = Page(
-        collection=users_list,
-=======
     # in template we don't need complex row objects from query. Let's dictize
     # subset of users that are shown on the current page
     users = [
@@ -126,9 +118,8 @@
         users_list.limit(limit).offset(offset)
     ]
 
-    page = h.Page(
+    page = Page(
         collection=users,
->>>>>>> b4f90148
         page=page_number,
         presliced_list=True,
         url=h.pager_url,
