--- conflicted
+++ resolved
@@ -63,11 +63,7 @@
     :rtype: response object. Return this value from the view function
         e.g. return _finish(404, 'Dataset not found')
     '''
-<<<<<<< HEAD
-    assert (isinstance(status_int, int))
-=======
     assert isinstance(status_int, int)
->>>>>>> f58c0bca
     response_msg = u''
     if headers is None:
         headers = {}
