'''API functions for searching for and getting data from CKAN.'''

import uuid
import logging
import json
import datetime
import socket

from pylons import config
import sqlalchemy
from paste.deploy.converters import asbool

import ckan.lib.dictization
import ckan.logic as logic
import ckan.logic.action
import ckan.logic.schema
import ckan.lib.dictization.model_dictize as model_dictize
import ckan.lib.navl.dictization_functions
import ckan.model as model
import ckan.model.misc as misc
import ckan.plugins as plugins
import ckan.lib.search as search
import ckan.lib.plugins as lib_plugins
import ckan.lib.activity_streams as activity_streams
import ckan.lib.datapreview as datapreview
<<<<<<< HEAD
import ckan.authz as authz
=======
import ckan.new_authz as new_authz
import ckan.lib.lazyjson as lazyjson
>>>>>>> 5bb1349c

from ckan.common import _

log = logging.getLogger('ckan.logic')

# Define some shortcuts
# Ensure they are module-private so that they don't get loaded as available
# actions in the action API.
_validate = ckan.lib.navl.dictization_functions.validate
_table_dictize = ckan.lib.dictization.table_dictize
_check_access = logic.check_access
NotFound = logic.NotFound
ValidationError = logic.ValidationError
_get_or_bust = logic.get_or_bust

_select = sqlalchemy.sql.select
_aliased = sqlalchemy.orm.aliased
_or_ = sqlalchemy.or_
_and_ = sqlalchemy.and_
_func = sqlalchemy.func
_desc = sqlalchemy.desc
_case = sqlalchemy.case
_text = sqlalchemy.text


def _filter_activity_by_user(activity_list, users=[]):
    '''
    Return the given ``activity_list`` with activities from the specified
    users removed. The users parameters should be a list of ids.

    A *new* filtered list is returned, the given ``activity_list`` itself is
    not modified.
    '''
    if not len(users):
        return activity_list
    new_list = []
    for activity in activity_list:
        if activity.user_id not in users:
            new_list.append(activity)
    return new_list


def _activity_stream_get_filtered_users():
    '''
    Get the list of users from the :ref:`ckan.hide_activity_from_users` config
    option and return a list of their ids. If the config is not specified,
    returns the id of the site user.
    '''
    users = config.get('ckan.hide_activity_from_users')
    if users:
        users_list = users.split()
    else:
        context = {'model': model, 'ignore_auth': True}
        site_user = logic.get_action('get_site_user')(context)
        users_list = [site_user.get('name')]

    return model.User.user_ids_for_name_or_id(users_list)


def _package_list_with_resources(context, package_revision_list):
    package_list = []
    for package in package_revision_list:
        result_dict = model_dictize.package_dictize(package,context)
        package_list.append(result_dict)
    return package_list


def site_read(context, data_dict=None):
    '''Return ``True``.

    :rtype: boolean
    '''
    _check_access('site_read', context, data_dict)
    return True


@logic.validate(logic.schema.default_pagination_schema)
def package_list(context, data_dict):
    '''Return a list of the names of the site's datasets (packages).

    :param limit: if given, the list of datasets will be broken into pages of
        at most ``limit`` datasets per page and only one page will be returned
        at a time (optional)
    :type limit: int
    :param offset: when ``limit`` is given, the offset to start
        returning packages from
    :type offset: int

    :rtype: list of strings

    '''
    model = context["model"]
    api = context.get("api_version", 1)

    _check_access('package_list', context, data_dict)

    package_table = model.package_table
    col = (package_table.c.id
           if api == 2 else package_table.c.name)
    query = _select([col])
    query = query.where(_and_(
        package_table.c.state == 'active',
        package_table.c.private == False,
    ))
    query = query.order_by(col)

    limit = data_dict.get('limit')
    if limit:
        query = query.limit(limit)

    offset = data_dict.get('offset')
    if offset:
        query = query.offset(offset)

    ## Returns the first field in each result record
    return [r[0] for r in query.execute()]


@logic.validate(logic.schema.default_package_list_schema)
def current_package_list_with_resources(context, data_dict):
    '''Return a list of the site's datasets (packages) and their resources.

    The list is sorted most-recently-modified first.

    :param limit: if given, the list of datasets will be broken into pages of
        at most ``limit`` datasets per page and only one page will be returned
        at a time (optional)
    :type limit: int
    :param offset: when ``limit`` is given, the offset to start
        returning packages from
    :type offset: int
    :param page: when ``limit`` is given, which page to return,
        Deprecated: use ``offset``
    :type page: int

    :rtype: list of dictionaries

    '''
    model = context["model"]
    limit = data_dict.get('limit')
    offset = data_dict.get('offset', 0)
    user = context['user']

    if not 'offset' in data_dict and 'page' in data_dict:
        log.warning('"page" parameter is deprecated.  '
                    'Use the "offset" parameter instead')
        page = data_dict['page']
        if limit:
            offset = (page - 1) * limit
        else:
            offset = 0

    _check_access('current_package_list_with_resources', context, data_dict)

    is_sysadmin = authz.is_sysadmin(user)
    q = '+capacity:public' if not is_sysadmin else '*:*'
    context['ignore_capacity_check'] = True
    search = package_search(context, {'q': q, 'rows': limit, 'start': offset})
    return search.get('results', [])


def revision_list(context, data_dict):
    '''Return a list of the IDs of the site's revisions.

    :rtype: list of strings

    '''
    model = context['model']

    _check_access('revision_list', context, data_dict)

    revs = model.Session.query(model.Revision).all()
    return [rev.id for rev in revs]


def package_revision_list(context, data_dict):
    '''Return a dataset (package)'s revisions as a list of dictionaries.

    :param id: the id or name of the dataset
    :type id: string

    '''
    model = context["model"]
    id = _get_or_bust(data_dict, "id")
    pkg = model.Package.get(id)
    if pkg is None:
        raise NotFound

    _check_access('package_revision_list', context, data_dict)

    revision_dicts = []
    for revision, object_revisions in pkg.all_related_revisions:
        revision_dicts.append(model.revision_as_dict(revision,
                                                     include_packages=False,
                                                     include_groups=False))
    return revision_dicts


def related_show(context, data_dict=None):
    '''Return a single related item.

    :param id: the id of the related item to show
    :type id: string

    :rtype: dictionary

    '''
    model = context['model']
    id = _get_or_bust(data_dict, 'id')

    related = model.Related.get(id)
    context['related'] = related

    if related is None:
        raise NotFound

    _check_access('related_show', context, data_dict)
    schema = context.get('schema') \
        or ckan.logic.schema.default_related_schema()
    related_dict = model_dictize.related_dictize(related, context)
    related_dict, errors = _validate(related_dict, schema, context=context)

    return related_dict


def related_list(context, data_dict=None):
    '''Return a dataset's related items.

    :param id: id or name of the dataset (optional)
    :type id: string
    :param dataset: dataset dictionary of the dataset (optional)
    :type dataset: dictionary
    :param type_filter: the type of related item to show (optional,
      default: None, show all items)
    :type type_filter: string
    :param sort: the order to sort the related items in, possible values are
      'view_count_asc', 'view_count_desc', 'created_asc' or 'created_desc'
      (optional)
    :type sort: string
    :param featured: whether or not to restrict the results to only featured
      related items (optional, default: False)
    :type featured: bool

    :rtype: list of dictionaries

    '''
    model = context['model']
    dataset = data_dict.get('dataset', None)
    if not dataset:
        dataset = model.Package.get(data_dict.get('id'))
    _check_access('related_show', context, data_dict)
    related_list = []
    if not dataset:
        related_list = model.Session.query(model.Related)

        filter_on_type = data_dict.get('type_filter', None)
        if filter_on_type:
            related_list = related_list.filter(
                model.Related.type == filter_on_type)

        sort = data_dict.get('sort', None)
        if sort:
            sortables = {
                'view_count_asc': model.Related.view_count.asc,
                'view_count_desc': model.Related.view_count.desc,
                'created_asc': model.Related.created.asc,
                'created_desc': model.Related.created.desc,
            }
            s = sortables.get(sort, None)
            if s:
                related_list = related_list.order_by(s())

        if data_dict.get('featured', False):
            related_list = related_list.filter(model.Related.featured == 1)
        related_items = related_list.all()
        context['sorted'] = True
    else:
        relateds = model.Related.get_for_dataset(dataset, status='active')
        related_items = (r.related for r in relateds)
    related_list = model_dictize.related_list_dictize(
        related_items, context)
    return related_list


def member_list(context, data_dict=None):
    '''Return the members of a group.

    The user must have permission to 'get' the group.

    :param id: the id or name of the group
    :type id: string
    :param object_type: restrict the members returned to those of a given type,
      e.g. ``'user'`` or ``'package'`` (optional, default: ``None``)
    :type object_type: string
    :param capacity: restrict the members returned to those with a given
      capacity, e.g. ``'member'``, ``'editor'``, ``'admin'``, ``'public'``,
      ``'private'`` (optional, default: ``None``)
    :type capacity: string

    :rtype: list of (id, type, capacity) tuples

    :raises: :class:`ckan.logic.NotFound`: if the group doesn't exist

    '''
    model = context['model']

    group = model.Group.get(_get_or_bust(data_dict, 'id'))
    if not group:
        raise NotFound

    obj_type = data_dict.get('object_type', None)
    capacity = data_dict.get('capacity', None)

    # User must be able to update the group to remove a member from it
    _check_access('group_show', context, data_dict)

    q = model.Session.query(model.Member).\
        filter(model.Member.group_id == group.id).\
        filter(model.Member.state == "active")

    if obj_type:
        q = q.filter(model.Member.table_name == obj_type)
    if capacity:
        q = q.filter(model.Member.capacity == capacity)

    trans = authz.roles_trans()

    def translated_capacity(capacity):
        try:
            return trans[capacity]
        except KeyError:
            return capacity

    return [(m.table_id, m.table_name, translated_capacity(m.capacity))
            for m in q.all()]


def _group_or_org_list(context, data_dict, is_org=False):
    model = context['model']
    api = context.get('api_version')
    groups = data_dict.get('groups')
    group_type = data_dict.get('type', 'group')
    ref_group_by = 'id' if api == 2 else 'name'

    sort = data_dict.get('sort', 'name')
    q = data_dict.get('q')

    # order_by deprecated in ckan 1.8
    # if it is supplied and sort isn't use order_by and raise a warning
    order_by = data_dict.get('order_by', '')
    if order_by:
        log.warn('`order_by` deprecated please use `sort`')
        if not data_dict.get('sort'):
            sort = order_by

    # if the sort is packages and no sort direction is supplied we want to do a
    # reverse sort to maintain compatibility.
    if sort.strip() in ('packages', 'package_count'):
        sort = 'package_count desc'

    sort_info = _unpick_search(sort,
                               allowed_fields=['name', 'packages',
                                               'package_count', 'title'],
                               total=1)

    all_fields = data_dict.get('all_fields', None)
    include_extras = all_fields and \
                     asbool(data_dict.get('include_extras', False))

    query = model.Session.query(model.Group)
    if include_extras:
        # this does an eager load of the extras, avoiding an sql query every
        # time group_list_dictize accesses a group's extra.
        query = query.options(sqlalchemy.orm.joinedload(model.Group._extras))
    query = query.filter(model.Group.state == 'active')
    if groups:
        query = query.filter(model.Group.name.in_(groups))
    if q:
        q = u'%{0}%'.format(q)
        query = query.filter(_or_(
            model.Group.name.ilike(q),
            model.Group.title.ilike(q),
            model.Group.description.ilike(q),
        ))

    query = query.filter(model.Group.is_organization == is_org)
    if not is_org:
        query = query.filter(model.Group.type == group_type)

    groups = query.all()

    action = 'organization_show' if is_org else 'group_show'

    group_list = []
    for group in groups:
        data_dict['id'] = group.id
        group_list.append(logic.get_action(action)(context, data_dict))

    group_list = sorted(group_list, key=lambda x: x[sort_info[0][0]],
        reverse=sort_info[0][1] == 'desc')

    if not all_fields:
        group_list = [group[ref_group_by] for group in group_list]

    return group_list


def group_list(context, data_dict):
    '''Return a list of the names of the site's groups.

    :param order_by: the field to sort the list by, must be ``'name'`` or
      ``'packages'`` (optional, default: ``'name'``) Deprecated use sort.
    :type order_by: string
    :param sort: sorting of the search results.  Optional.  Default:
        "name asc" string of field name and sort-order. The allowed fields are
        'name', 'package_count' and 'title'
    :type sort: string
    :param groups: a list of names of the groups to return, if given only
        groups whose names are in this list will be returned (optional)
    :type groups: list of strings
    :param all_fields: return group dictionaries instead of just names. Only
        core fields are returned - get some more using the include_* options.
        Returning a list of packages is too expensive, so the `packages`
        property for each group is deprecated, but there is a count of the
        packages in the `package_count` property.
        (optional, default: ``False``)
    :type all_fields: boolean
    :param include_extras: if all_fields, include the group extra fields
        (optional, default: ``False``)
    :type include_extras: boolean
    :param include_tags: if all_fields, include the group tags
        (optional, default: ``False``)
    :type include_tags: boolean
    :param include_groups: if all_fields, include the groups the groups are in
        (optional, default: ``False``).
    :type include_groups: boolean

    :rtype: list of strings

    '''
    _check_access('group_list', context, data_dict)
    return _group_or_org_list(context, data_dict)


def organization_list(context, data_dict):
    '''Return a list of the names of the site's organizations.

    :param order_by: the field to sort the list by, must be ``'name'`` or
      ``'packages'`` (optional, default: ``'name'``) Deprecated use sort.
    :type order_by: string
    :param sort: sorting of the search results.  Optional.  Default:
        "name asc" string of field name and sort-order. The allowed fields are
        'name', 'package_count' and 'title'
    :type sort: string
    :param organizations: a list of names of the groups to return,
        if given only groups whose names are in this list will be
        returned (optional)
    :type organizations: list of strings
    :param all_fields: return group dictionaries instead of just names. Only
        core fields are returned - get some more using the include_* options.
        Returning a list of packages is too expensive, so the `packages`
        property for each group is deprecated, but there is a count of the
        packages in the `package_count` property.
        (optional, default: ``False``)
    :type all_fields: boolean
    :param include_extras: if all_fields, include the group extra fields
        (optional, default: ``False``)
    :type include_extras: boolean
    :param include_tags: if all_fields, include the group tags
        (optional, default: ``False``)
    :type include_tags: boolean
    :param include_groups: if all_fields, include the groups the groups are in
        (optional, default: ``False``)
    :type all_fields: boolean

    :rtype: list of strings

    '''
    _check_access('organization_list', context, data_dict)
    data_dict['groups'] = data_dict.pop('organizations', [])
    data_dict['type'] = 'organization'
    return _group_or_org_list(context, data_dict, is_org=True)


def group_list_authz(context, data_dict):
    '''Return the list of groups that the user is authorized to edit.

    :param available_only: remove the existing groups in the package
      (optional, default: ``False``)
    :type available_only: boolean

    :param am_member: if ``True`` return only the groups the logged-in user is
      a member of, otherwise return all groups that the user is authorized to
      edit (for example, sysadmin users are authorized to edit all groups)
      (optional, default: ``False``)
    :type am-member: boolean

    :returns: list of dictized groups that the user is authorized to edit
    :rtype: list of dicts

    '''
    model = context['model']
    user = context['user']
    available_only = data_dict.get('available_only', False)
    am_member = data_dict.get('am_member', False)

    _check_access('group_list_authz', context, data_dict)

    sysadmin = authz.is_sysadmin(user)
    roles = authz.get_roles_with_permission('manage_group')
    if not roles:
        return []
    user_id = authz.get_user_id_for_username(user, allow_none=True)
    if not user_id:
        return []

    if not sysadmin or am_member:
        q = model.Session.query(model.Member) \
            .filter(model.Member.table_name == 'user') \
            .filter(model.Member.capacity.in_(roles)) \
            .filter(model.Member.table_id == user_id) \
            .filter(model.Member.state == 'active')
        group_ids = []
        for row in q.all():
            group_ids.append(row.group_id)

        if not group_ids:
            return []

    q = model.Session.query(model.Group) \
        .filter(model.Group.is_organization == False) \
        .filter(model.Group.state == 'active')

    if not sysadmin or am_member:
        q = q.filter(model.Group.id.in_(group_ids))

    groups = q.all()

    if available_only:
        package = context.get('package')
        if package:
            groups = set(groups) - set(package.get_groups())

    group_list = model_dictize.group_list_dictize(groups, context)
    return group_list


def organization_list_for_user(context, data_dict):
    '''Return the organizations that the user has a given permission for.

    By default this returns the list of organizations that the currently
    authorized user can edit, i.e. the list of organizations that the user is an
    admin of.

    Specifically it returns the list of organizations that the currently
    authorized user has a given permission (for example: "manage_group") against.

    When a user becomes a member of an organization in CKAN they're given a
    "capacity" (sometimes called a "role"), for example "member", "editor" or
    "admin".

    Each of these roles has certain permissions associated with it. For example
    the admin role has the "admin" permission (which means they have permission
    to do anything). The editor role has permissions like "create_dataset",
    "update_dataset" and "delete_dataset".  The member role has the "read"
    permission.

    This function returns the list of organizations that the authorized user
    has a given permission for. For example the list of organizations that the
    user is an admin of, or the list of organizations that the user can create
    datasets in. This takes account of when permissions cascade down an
    organization hierarchy.

    :param permission: the permission the user has against the
        returned organizations, for example ``"read"`` or ``"create_dataset"``
        (optional, default: ``"edit_group"``)
    :type permission: string

    :returns: list of organizations that the user has the given permission for
    :rtype: list of dicts

    '''
    model = context['model']
    user = context['user']

    _check_access('organization_list_for_user', context, data_dict)
    sysadmin = authz.is_sysadmin(user)

    orgs_q = model.Session.query(model.Group) \
        .filter(model.Group.is_organization == True) \
        .filter(model.Group.state == 'active')

    if not sysadmin:
        # for non-Sysadmins check they have the required permission

        # NB 'edit_group' doesn't exist so by default this action returns just
        # orgs with admin role
        permission = data_dict.get('permission', 'edit_group')

        roles = authz.get_roles_with_permission(permission)

        if not roles:
            return []
        user_id = authz.get_user_id_for_username(user, allow_none=True)
        if not user_id:
            return []

        q = model.Session.query(model.Member, model.Group) \
            .filter(model.Member.table_name == 'user') \
            .filter(model.Member.capacity.in_(roles)) \
            .filter(model.Member.table_id == user_id) \
            .filter(model.Member.state == 'active') \
            .join(model.Group)

        group_ids = set()
        roles_that_cascade = \
            authz.check_config_permission('roles_that_cascade_to_sub_groups')
        for member, group in q.all():
            if member.capacity in roles_that_cascade:
                group_ids |= set([
                    grp_tuple[0] for grp_tuple
                    in group.get_children_group_hierarchy(type='organization')
                    ])
            group_ids.add(group.id)

        if not group_ids:
            return []

        orgs_q = orgs_q.filter(model.Group.id.in_(group_ids))

    orgs_list = model_dictize.group_list_dictize(orgs_q.all(), context)
    return orgs_list


def _group_or_org_revision_list(context, data_dict):
    '''Return a group's revisions.

    :param id: the name or id of the group
    :type id: string

    :rtype: list of dictionaries

    '''
    model = context['model']
    id = _get_or_bust(data_dict, 'id')
    group = model.Group.get(id)
    if group is None:
        raise NotFound

    revision_dicts = []
    for revision, object_revisions in group.all_related_revisions:
        revision_dicts.append(model.revision_as_dict(revision,
                                                     include_packages=False,
                                                     include_groups=False))
    return revision_dicts


def group_revision_list(context, data_dict):
    '''Return a group's revisions.

    :param id: the name or id of the group
    :type id: string

    :rtype: list of dictionaries

    '''

    _check_access('group_revision_list', context, data_dict)
    return _group_or_org_revision_list(context, data_dict)


def organization_revision_list(context, data_dict):
    '''Return an organization's revisions.

    :param id: the name or id of the organization
    :type id: string

    :rtype: list of dictionaries

    '''

    _check_access('organization_revision_list', context, data_dict)
    return _group_or_org_revision_list(context, data_dict)


def license_list(context, data_dict):
    '''Return the list of licenses available for datasets on the site.

    :rtype: list of dictionaries

    '''
    model = context["model"]

    _check_access('license_list', context, data_dict)

    license_register = model.Package.get_license_register()
    licenses = license_register.values()
    licenses = [l.as_dict() for l in licenses]
    return licenses


def tag_list(context, data_dict):
    '''Return a list of the site's tags.

    By default only free tags (tags that don't belong to a vocabulary) are
    returned. If the ``vocabulary_id`` argument is given then only tags
    belonging to that vocabulary will be returned instead.

    :param query: a tag name query to search for, if given only tags whose
        names contain this string will be returned (optional)
    :type query: string
    :param vocabulary_id: the id or name of a vocabulary, if give only tags
        that belong to this vocabulary will be returned (optional)
    :type vocabulary_id: string
    :param all_fields: return full tag dictionaries instead of just names
        (optional, default: ``False``)
    :type all_fields: boolean

    :rtype: list of dictionaries

    '''
    model = context['model']

    vocab_id_or_name = data_dict.get('vocabulary_id')
    query = data_dict.get('query') or data_dict.get('q')
    if query:
        query = query.strip()
    all_fields = data_dict.get('all_fields', None)

    _check_access('tag_list', context, data_dict)

    if query:
        tags, count = _tag_search(context, data_dict)
    else:
        tags = model.Tag.all(vocab_id_or_name)

    if tags:
        if all_fields:
            tag_list = model_dictize.tag_list_dictize(tags, context)
        else:
            tag_list = [tag.name for tag in tags]
    else:
        tag_list = []

    return tag_list


def user_list(context, data_dict):
    '''Return a list of the site's user accounts.

    :param q: restrict the users returned to those whose names contain a string
      (optional)
    :type q: string
    :param order_by: which field to sort the list by (optional, default:
      ``'name'``). Can be any user field or ``edits`` (i.e. number_of_edits).
    :type order_by: string

    :rtype: list of user dictionaries. User properties include:
      ``number_of_edits`` which counts the revisions by the user and
      ``number_created_packages`` which excludes datasets which are private
      or draft state.

    '''
    model = context['model']

    _check_access('user_list', context, data_dict)

    q = data_dict.get('q', '')
    order_by = data_dict.get('order_by', 'name')

    query = model.Session.query(
        model.User,
        model.User.name.label('name'),
        model.User.fullname.label('fullname'),
        model.User.about.label('about'),
        model.User.about.label('email'),
        model.User.created.label('created'),
        _select([_func.count(model.Revision.id)],
                _or_(
                    model.Revision.author == model.User.name,
                    model.Revision.author == model.User.openid
                )).label('number_of_edits'),
        _select([_func.count(model.Package.id)],
                _and_(
                    model.Package.creator_user_id == model.User.id,
                    model.Package.state == 'active',
                    model.Package.private == False,
                )).label('number_created_packages')
    )

    if q:
        query = model.User.search(q, query, user_name=context.get('user'))

    if order_by == 'edits':
        query = query.order_by(_desc(
            _select([_func.count(model.Revision.id)],
                    _or_(
                        model.Revision.author == model.User.name,
                        model.Revision.author == model.User.openid))))

    else:
        query = query.order_by(
            _case([(
                _or_(model.User.fullname == None,
                     model.User.fullname == ''),
                model.User.name)],
                else_=model.User.fullname))

    # Filter deleted users
    query = query.filter(model.User.state != model.State.DELETED)

    ## hack for pagination
    if context.get('return_query'):
        return query

    users_list = []

    for user in query.all():
        result_dict = model_dictize.user_dictize(user[0], context)
        users_list.append(result_dict)

    return users_list


def package_relationships_list(context, data_dict):
    '''Return a dataset (package)'s relationships.

    :param id: the id or name of the first package
    :type id: string
    :param id2: the id or name of the second package
    :type id: string
    :param rel: relationship as string see
        :py:func:`~ckan.logic.action.create.package_relationship_create` for
        the relationship types (optional)

    :rtype: list of dictionaries

    '''
    ##TODO needs to work with dictization layer
    model = context['model']
    api = context.get('api_version')

    id = _get_or_bust(data_dict, "id")
    id2 = data_dict.get("id2")
    rel = data_dict.get("rel")
    ref_package_by = 'id' if api == 2 else 'name'
    pkg1 = model.Package.get(id)
    pkg2 = None
    if not pkg1:
        raise NotFound('First package named in request was not found.')
    if id2:
        pkg2 = model.Package.get(id2)
        if not pkg2:
            raise NotFound('Second package named in address was not found.')

    if rel == 'relationships':
        rel = None

    _check_access('package_relationships_list', context, data_dict)

    # TODO: How to handle this object level authz?
    # Currently we don't care
    relationships = pkg1.get_relationships(with_package=pkg2, type=rel)

    if rel and not relationships:
        raise NotFound('Relationship "%s %s %s" not found.'
                       % (id, rel, id2))

    relationship_dicts = [
        rel.as_dict(pkg1, ref_package_by=ref_package_by)
        for rel in relationships]

    return relationship_dicts


def package_show(context, data_dict):
    '''Return the metadata of a dataset (package) and its resources.

    :param id: the id or name of the dataset
    :type id: string
    :param use_default_schema: use default package schema instead of
        a custom schema defined with an IDatasetForm plugin (default: False)
    :type use_default_schema: bool
    :param include_tracking: add tracking information to dataset and
        resources (default: False)
    :type include_tracking: bool
    :rtype: dictionary

    '''
    model = context['model']
    context['session'] = model.Session
    name_or_id = data_dict.get("id") or _get_or_bust(data_dict, 'name_or_id')

    pkg = model.Package.get(name_or_id)

    if pkg is None:
        raise NotFound

    context['package'] = pkg

    _check_access('package_show', context, data_dict)

    if data_dict.get('use_default_schema', False):
        context['schema'] = ckan.logic.schema.default_show_package_schema()
    include_tracking = asbool(data_dict.get('include_tracking', False))

    package_dict = None
    use_cache = (context.get('use_cache', True)
                 and not 'revision_id' in context
                 and not 'revision_date' in context)
    if use_cache:
        try:
            search_result = search.show(name_or_id)
        except (search.SearchError, socket.error):
            pass
        else:
            use_validated_cache = 'schema' not in context
            if use_validated_cache and 'validated_data_dict' in search_result:
                package_json = search_result['validated_data_dict']
                if context.get('return_type') == 'LazyJSONObject':
                    package_dict = lazyjson.LazyJSONObject(package_json)
                else:
                    package_dict = json.loads(package_json)
                package_dict_validated = True
            else:
                package_dict = json.loads(search_result['data_dict'])
                package_dict_validated = False
            metadata_modified = pkg.metadata_modified.isoformat()
            search_metadata_modified = search_result['metadata_modified']
            # solr stores less precice datetime,
            # truncate to 22 charactors to get good enough match
            if metadata_modified[:22] != search_metadata_modified[:22]:
                package_dict = None

    if not package_dict:
        package_dict = model_dictize.package_dictize(pkg, context)
        package_dict_validated = False

    if include_tracking:
        # page-view tracking summary data
        package_dict['tracking_summary'] = (
            model.TrackingSummary.get_for_package(package_dict['id']))

        for resource_dict in package_dict['resources']:
            _add_tracking_summary_to_resource_dict(resource_dict, model)

    if context.get('for_view'):
        for item in plugins.PluginImplementations(plugins.IPackageController):
            package_dict = item.before_view(package_dict)

    for item in plugins.PluginImplementations(plugins.IPackageController):
        item.read(pkg)

    for resource_dict in package_dict['resources']:
        for item in plugins.PluginImplementations(plugins.IResourceController):
            resource_dict = item.before_show(resource_dict)

    if not package_dict_validated:
        package_plugin = lib_plugins.lookup_package_plugin(
            package_dict['type'])
        if 'schema' in context:
            schema = context['schema']
        else:
            schema = package_plugin.show_package_schema()
        if schema and context.get('validate', True):
            package_dict, errors = lib_plugins.plugin_validate(
                package_plugin, context, package_dict, schema,
                'package_show')

    for item in plugins.PluginImplementations(plugins.IPackageController):
        item.after_show(context, package_dict)

    return package_dict


def _add_tracking_summary_to_resource_dict(resource_dict, model):
    '''Add page-view tracking summary data to the given resource dict.

    '''
    tracking_summary = model.TrackingSummary.get_for_resource(
        resource_dict['url'])
    resource_dict['tracking_summary'] = tracking_summary


def resource_show(context, data_dict):
    '''Return the metadata of a resource.

    :param id: the id of the resource
    :type id: string
    :param include_tracking: add tracking information to dataset and
        resources (default: False)
    :type include_tracking: bool

    :rtype: dictionary

    '''
    model = context['model']
    id = _get_or_bust(data_dict, 'id')

    resource = model.Resource.get(id)
    resource_context = dict(context, resource=resource)

    if not resource:
        raise NotFound

    _check_access('resource_show', resource_context, data_dict)

    pkg_dict = logic.get_action('package_show')(
        dict(context),
        {'id': resource.package.id,
        'include_tracking': asbool(data_dict.get('include_tracking', False))})

    for resource_dict in pkg_dict['resources']:
        if resource_dict['id'] == id:
            break
    else:
        log.error('Could not find resource ' + id)
        raise NotFound(_('Resource was not found.'))

    return resource_dict


def resource_view_show(context, data_dict):
    '''
    Return the metadata of a resource_view.

    :param id: the id of the resource_view
    :type id: string

    :rtype: dictionary
    '''
    model = context['model']
    id = _get_or_bust(data_dict, 'id')

    resource_view = model.ResourceView.get(id)
    if not resource_view:
        _check_access('resource_view_show', context, data_dict)
        raise NotFound

    context['resource_view'] = resource_view
    context['resource'] = model.Resource.get(resource_view.resource_id)

    _check_access('resource_view_show', context, data_dict)
    return model_dictize.resource_view_dictize(resource_view, context)


def resource_view_list(context, data_dict):
    '''
    Return the list of resource views for a particular resource.

    :param id: the id of the resource
    :type id: string

    :rtype: list of dictionaries.
    '''
    model = context['model']
    id = _get_or_bust(data_dict, 'id')
    resource = model.Resource.get(id)
    if not resource:
        raise NotFound
    context['resource'] = resource
    _check_access('resource_view_list', context, data_dict)
    q = model.Session.query(model.ResourceView).filter_by(resource_id=id)
    ## only show views when there is the correct plugin enabled
    resource_views = [
        resource_view for resource_view
        in q.order_by(model.ResourceView.order).all()
        if datapreview.get_view_plugin(resource_view.view_type)
    ]
    return model_dictize.resource_view_list_dictize(resource_views, context)

def resource_status_show(context, data_dict):
    '''Return the statuses of a resource's tasks.

    :param id: the id of the resource
    :type id: string

    :rtype: list of (status, date_done, traceback, task_status) dictionaries

    '''
    try:
        import ckan.lib.celery_app as celery_app
    except ImportError:
        return {'message': 'queue is not installed on this instance'}

    model = context['model']
    id = _get_or_bust(data_dict, 'id')

    _check_access('resource_status_show', context, data_dict)

    # needs to be text query as celery tables are not in our model
    q = _text("""
        select status, date_done, traceback, task_status.*
        from task_status left join celery_taskmeta
        on task_status.value = celery_taskmeta.task_id
           and key = 'celery_task_id'
        where entity_id = :entity_id
    """)
    result = model.Session.connection().execute(q, entity_id=id)
    result_list = [_table_dictize(row, context) for row in result]
    return result_list


@logic.auth_audit_exempt
def revision_show(context, data_dict):
    '''Return the details of a revision.

    :param id: the id of the revision
    :type id: string

    :rtype: dictionary
    '''
    model = context['model']
    api = context.get('api_version')
    id = _get_or_bust(data_dict, 'id')
    ref_package_by = 'id' if api == 2 else 'name'

    rev = model.Session.query(model.Revision).get(id)
    if rev is None:
        raise NotFound
    rev_dict = model.revision_as_dict(rev, include_packages=True,
                                      ref_package_by=ref_package_by)
    return rev_dict


def _group_or_org_show(context, data_dict, is_org=False):
    model = context['model']
    id = _get_or_bust(data_dict, 'id')

    group = model.Group.get(id)
    context['group'] = group

    include_datasets = asbool(data_dict.get('include_datasets', False))
    packages_field = 'datasets' if include_datasets else 'dataset_count'

    if group is None:
        raise NotFound
    if is_org and not group.is_organization:
        raise NotFound
    if not is_org and group.is_organization:
        raise NotFound

    if is_org:
        _check_access('organization_show', context, data_dict)
    else:
        _check_access('group_show', context, data_dict)

    group_dict = model_dictize.group_dictize(group, context,
                                             packages_field=packages_field)

    if is_org:
        plugin_type = plugins.IOrganizationController
    else:
        plugin_type = plugins.IGroupController

    for item in plugins.PluginImplementations(plugin_type):
        item.read(group)

    group_plugin = lib_plugins.lookup_group_plugin(group_dict['type'])
    try:
        schema = group_plugin.db_to_form_schema_options({
            'type': 'show',
            'api': 'api_version' in context,
            'context': context})
    except AttributeError:
        schema = group_plugin.db_to_form_schema()

    group_dict['num_followers'] = logic.get_action('group_follower_count')(
        {'model': model, 'session': model.Session},
        {'id': group_dict['id']})

    if schema is None:
        schema = logic.schema.default_show_group_schema()
    group_dict, errors = lib_plugins.plugin_validate(
        group_plugin, context, group_dict, schema,
        'organization_show' if is_org else 'group_show')
    return group_dict


def group_show(context, data_dict):
    '''Return the details of a group.

    :param id: the id or name of the group
    :type id: string
    :param include_datasets: include a list of the group's datasets
         (optional, default: ``False``)
    :type id: boolean

    :rtype: dictionary

    .. note:: Only its first 1000 datasets are returned

    '''
    return _group_or_org_show(context, data_dict)


def organization_show(context, data_dict):
    '''Return the details of a organization.

    :param id: the id or name of the organization
    :type id: string
    :param include_datasets: include a list of the organization's datasets
         (optional, default: ``False``)
    :type id: boolean

    :rtype: dictionary

    .. note:: Only its first 1000 datasets are returned
    '''
    return _group_or_org_show(context, data_dict, is_org=True)


def group_package_show(context, data_dict):
    '''Return the datasets (packages) of a group.

    :param id: the id or name of the group
    :type id: string
    :param limit: the maximum number of datasets to return (optional)
    :type limit: int

    :rtype: list of dictionaries

    '''

    model = context['model']
    group_id = _get_or_bust(data_dict, 'id')

    limit = data_dict.get('limit')
    if limit:
        try:
            limit = int(data_dict.get('limit'))
            if limit < 0:
                raise logic.ValidationError('Limit must be a positive integer')
        except ValueError:
            raise logic.ValidationError('Limit must be a positive integer')

    group = model.Group.get(group_id)
    context['group'] = group
    if group is None:
        raise NotFound

    _check_access('group_show', context, data_dict)

    result = logic.get_action('package_search')(context, {
        'fq': 'groups:{0}'.format(group.name),
        'rows': limit,
    })

    return result['results']


def tag_show(context, data_dict):
    '''Return the details of a tag and all its datasets.

    :param id: the name or id of the tag
    :type id: string
    :param vocabulary_id: the id or name of the tag vocabulary that the tag is
        in - if it is not specified it will assume it is a free tag.
        (optional)
    :type vocabulary_id: string
    :param include_datasets: include a list of the tag's datasets. (Up to a
        limit of 1000 - for more flexibility, use package_search - see
        :py:func:`package_search` for an example.)
        (optional, default: ``False``)
    :type include_datasets: bool

    :returns: the details of the tag, including a list of all of the tag's
        datasets and their details
    :rtype: dictionary
    '''

    model = context['model']
    id = _get_or_bust(data_dict, 'id')
    include_datasets = asbool(data_dict.get('include_datasets', False))

    tag = model.Tag.get(id, vocab_id_or_name=data_dict.get('vocabulary_id'))
    context['tag'] = tag

    if tag is None:
        raise NotFound

    _check_access('tag_show', context, data_dict)
    return model_dictize.tag_dictize(tag, context,
                                     include_datasets=include_datasets)


def user_show(context, data_dict):
    '''Return a user account.

    Either the ``id`` or the ``user_obj`` parameter must be given.

    :param id: the id or name of the user (optional)
    :type id: string
    :param user_obj: the user dictionary of the user (optional)
    :type user_obj: user dictionary
    :param include_datasets: Include a list of datasets the user has created.
        If it is the same user or a sysadmin requesting, it includes datasets
        that are draft or private.
        (optional, default:``False``, limit:50)
    :type include_datasets: boolean
    :param include_num_followers: Include the number of followers the user has
         (optional, default:``False``)
    :type include_num_followers: boolean

    :returns: the details of the user. Includes email_hash, number_of_edits and
        number_created_packages (which excludes draft or private datasets
        unless it is the same user or sysadmin making the request). Excludes
        the password (hash) and reset_key. If it is the same user or a
        sysadmin requesting, the email and apikey are included.
    :rtype: dictionary

    '''
    model = context['model']

    id = data_dict.get('id', None)
    provided_user = data_dict.get('user_obj', None)
    if id:
        user_obj = model.User.get(id)
        context['user_obj'] = user_obj
        if user_obj is None:
            raise NotFound
    elif provided_user:
        context['user_obj'] = user_obj = provided_user
    else:
        raise NotFound

    _check_access('user_show', context, data_dict)

    # include private and draft datasets?
    requester = context.get('user')
    if requester:
        requester_looking_at_own_account = requester == user_obj.name
        include_private_and_draft_datasets = \
            authz.is_sysadmin(requester) or \
            requester_looking_at_own_account
    else:
        include_private_and_draft_datasets = False
    context['count_private_and_draft_datasets'] = \
        include_private_and_draft_datasets

    user_dict = model_dictize.user_dictize(user_obj, context)

    if context.get('return_minimal'):
        log.warning('Use of the "return_minimal" in user_show is '
                    'deprecated.')
        return user_dict

    if data_dict.get('include_datasets', False):
        user_dict['datasets'] = []

        fq = "+creator_user_id:{0}".format(user_dict['id'])

        search_dict = {'rows': 50}

        if include_private_and_draft_datasets:
            context['ignore_capacity_check'] = True
            search_dict.update({'include_drafts': True})

        search_dict.update({'fq': fq})

        user_dict['datasets'] = \
            logic.get_action('package_search')(context=context,
                                               data_dict=search_dict) \
            .get('results')

    if data_dict.get('include_num_followers', False):
        user_dict['num_followers'] = logic.get_action('user_follower_count')(
            {'model': model, 'session': model.Session},
            {'id': user_dict['id']})

    return user_dict


def package_show_rest(context, data_dict):
    _check_access('package_show_rest', context, data_dict)

    logic.get_action('package_show')(context, data_dict)

    pkg = context['package']

    package_dict = model_dictize.package_to_api(pkg, context)

    return package_dict


def group_show_rest(context, data_dict):
    _check_access('group_show_rest', context, data_dict)

    logic.get_action('group_show')(context, data_dict)
    group = context['group']

    group_dict = model_dictize.group_to_api(group, context)

    return group_dict


def tag_show_rest(context, data_dict):
    _check_access('tag_show_rest', context, data_dict)

    logic.get_action('tag_show')(context, data_dict)
    tag = context['tag']

    tag_dict = model_dictize.tag_to_api(tag, context)

    return tag_dict


@logic.validate(logic.schema.default_autocomplete_schema)
def package_autocomplete(context, data_dict):
    '''Return a list of datasets (packages) that match a string.

    Datasets with names or titles that contain the query string will be
    returned.

    :param q: the string to search for
    :type q: string
    :param limit: the maximum number of resource formats to return (optional,
        default: 10)
    :type limit: int

    :rtype: list of dictionaries

    '''
    model = context['model']

    _check_access('package_autocomplete', context, data_dict)

    limit = data_dict.get('limit', 10)
    q = data_dict['q']

    like_q = u"%s%%" % q

    query = model.Session.query(model.Package)
    query = query.filter(model.Package.state == 'active')
    query = query.filter(model.Package.private == False)
    query = query.filter(_or_(model.Package.name.ilike(like_q),
                              model.Package.title.ilike(like_q)))
    query = query.limit(limit)

    q_lower = q.lower()
    pkg_list = []
    for package in query:
        if package.name.startswith(q_lower):
            match_field = 'name'
            match_displayed = package.name
        else:
            match_field = 'title'
            match_displayed = '%s (%s)' % (package.title, package.name)
        result_dict = {
            'name': package.name,
            'title': package.title,
            'match_field': match_field,
            'match_displayed': match_displayed}
        pkg_list.append(result_dict)

    return pkg_list


@logic.validate(logic.schema.default_autocomplete_schema)
def format_autocomplete(context, data_dict):
    '''Return a list of resource formats whose names contain a string.

    :param q: the string to search for
    :type q: string
    :param limit: the maximum number of resource formats to return (optional,
        default: 5)
    :type limit: int

    :rtype: list of strings

    '''
    model = context['model']
    session = context['session']

    _check_access('format_autocomplete', context, data_dict)

    q = data_dict['q']
    limit = data_dict.get('limit', 5)

    like_q = u'%' + q + u'%'

    query = (session.query(
        model.Resource.format,
        _func.count(model.Resource.format).label('total'))
        .filter(_and_(
            model.Resource.state == 'active',
        ))
        .filter(model.Resource.format.ilike(like_q))
        .group_by(model.Resource.format)
        .order_by('total DESC')
        .limit(limit))

    return [resource.format.lower() for resource in query]


@logic.validate(logic.schema.default_autocomplete_schema)
def user_autocomplete(context, data_dict):
    '''Return a list of user names that contain a string.

    :param q: the string to search for
    :type q: string
    :param limit: the maximum number of user names to return (optional,
        default: 20)
    :type limit: int

    :rtype: a list of user dictionaries each with keys ``'name'``,
        ``'fullname'``, and ``'id'``

    '''
    model = context['model']
    user = context['user']

    _check_access('user_autocomplete', context, data_dict)

    q = data_dict['q']
    limit = data_dict.get('limit', 20)

    query = model.User.search(q)
    query = query.filter(model.User.state != model.State.DELETED)
    query = query.limit(limit)

    user_list = []
    for user in query.all():
        result_dict = {}
        for k in ['id', 'name', 'fullname']:
            result_dict[k] = getattr(user, k)

        user_list.append(result_dict)

    return user_list


def organization_autocomplete(context, data_dict):
    '''
    Return a list of organization names that contain a string.

    :param q: the string to search for
    :type q: string
    :param limit: the maximum number of organizations to return (optional,
        default: 20)
    :type limit: int

    :rtype: a list of organization dictionaries each with keys ``'name'``,
        ``'title'``, and ``'id'``
    '''

    _check_access('organization_autocomplete', context, data_dict)

    q = data_dict['q']
    limit = data_dict.get('limit', 20)
    model = context['model']

    query = model.Group.search_by_name_or_title(q, group_type=None, is_org=True)

    organization_list = []
    for organization in query.all():
        result_dict = {}
        for k in ['id', 'name', 'title']:
            result_dict[k] = getattr(organization, k)
        organization_list.append(result_dict)

    return organization_list


def package_search(context, data_dict):
    '''
    Searches for packages satisfying a given search criteria.

    This action accepts solr search query parameters (details below), and
    returns a dictionary of results, including dictized datasets that match
    the search criteria, a search count and also facet information.

    **Solr Parameters:**

    For more in depth treatment of each paramter, please read the `Solr
    Documentation <http://wiki.apache.org/solr/CommonQueryParameters>`_.

    This action accepts a *subset* of solr's search query parameters:


    :param q: the solr query.  Optional.  Default: ``"*:*"``
    :type q: string
    :param fq: any filter queries to apply.  Note: ``+site_id:{ckan_site_id}``
        is added to this string prior to the query being executed.
    :type fq: string
    :param sort: sorting of the search results.  Optional.  Default:
        ``'relevance asc, metadata_modified desc'``.  As per the solr
        documentation, this is a comma-separated string of field names and
        sort-orderings.
    :type sort: string
    :param rows: the number of matching rows to return.
    :type rows: int
    :param start: the offset in the complete result for where the set of
        returned datasets should begin.
    :type start: int
    :param facet: whether to enable faceted results.  Default: ``True``.
    :type facet: string
    :param facet.mincount: the minimum counts for facet fields should be
        included in the results.
    :type facet.mincount: int
    :param facet.limit: the maximum number of values the facet fields return.
        A negative value means unlimited. This can be set instance-wide with
        the :ref:`search.facets.limit` config option. Default is 50.
    :type facet.limit: int
    :param facet.field: the fields to facet upon.  Default empty.  If empty,
        then the returned facet information is empty.
    :type facet.field: list of strings
    :param include_drafts: if ``True``, draft datasets will be included in the
        results. A user will only be returned their own draft datasets, and a
        sysadmin will be returned all draft datasets. Optional, the default is
        ``False``.
    :type include_drafts: boolean

    The following advanced Solr parameters are supported as well. Note that
    some of these are only available on particular Solr versions. See Solr's
    `dismax`_ and `edismax`_ documentation for further details on them:

    ``qf``, ``wt``, ``bf``, ``boost``, ``tie``, ``defType``, ``mm``


    .. _dismax: http://wiki.apache.org/solr/DisMaxQParserPlugin
    .. _edismax: http://wiki.apache.org/solr/ExtendedDisMax


    **Examples:**

    ``q=flood`` datasets containing the word `flood`, `floods` or `flooding`
    ``fq=tags:economy`` datasets with the tag `economy`
    ``facet.field=["tags"] facet.limit=10 rows=0`` top 10 tags

    **Results:**

    The result of this action is a dict with the following keys:

    :rtype: A dictionary with the following keys
    :param count: the number of results found.  Note, this is the total number
        of results found, not the total number of results returned (which is
        affected by limit and row parameters used in the input).
    :type count: int
    :param results: ordered list of datasets matching the query, where the
        ordering defined by the sort parameter used in the query.
    :type results: list of dictized datasets.
    :param facets: DEPRECATED.  Aggregated information about facet counts.
    :type facets: DEPRECATED dict
    :param search_facets: aggregated information about facet counts.  The outer
        dict is keyed by the facet field name (as used in the search query).
        Each entry of the outer dict is itself a dict, with a "title" key, and
        an "items" key.  The "items" key's value is a list of dicts, each with
        "count", "display_name" and "name" entries.  The display_name is a
        form of the name that can be used in titles.
    :type search_facets: nested dict of dicts.
    :param use_default_schema: use default package schema instead of
        a custom schema defined with an IDatasetForm plugin (default: False)
    :type use_default_schema: bool

    An example result: ::

     {'count': 2,
      'results': [ { <snip> }, { <snip> }],
      'search_facets': {u'tags': {'items': [{'count': 1,
                                             'display_name': u'tolstoy',
                                             'name': u'tolstoy'},
                                            {'count': 2,
                                             'display_name': u'russian',
                                             'name': u'russian'}
                                           ]
                                 }
                       }
     }

    **Limitations:**

    The full solr query language is not exposed, including.

    fl
        The parameter that controls which fields are returned in the solr
        query cannot be changed.  CKAN always returns the matched datasets as
        dictionary objects.
    '''
    # sometimes context['schema'] is None
    schema = (context.get('schema') or
              logic.schema.default_package_search_schema())
    data_dict, errors = _validate(data_dict, schema, context)
    # put the extras back into the data_dict so that the search can
    # report needless parameters
    data_dict.update(data_dict.get('__extras', {}))
    data_dict.pop('__extras', None)
    if errors:
        raise ValidationError(errors)

    model = context['model']
    session = context['session']
    user = context['user']

    _check_access('package_search', context, data_dict)

    # Move ext_ params to extras and remove them from the root of the search
    # params, so they don't cause and error
    data_dict['extras'] = data_dict.get('extras', {})
    for key in [key for key in data_dict.keys() if key.startswith('ext_')]:
        data_dict['extras'][key] = data_dict.pop(key)

    # check if some extension needs to modify the search params
    for item in plugins.PluginImplementations(plugins.IPackageController):
        data_dict = item.before_search(data_dict)

    # the extension may have decided that it is not necessary to perform
    # the query
    abort = data_dict.get('abort_search', False)

    if data_dict.get('sort') in (None, 'rank'):
        data_dict['sort'] = 'score desc, metadata_modified desc'

    results = []
    if not abort:
        data_source = 'data_dict' if data_dict.get('use_default_schema') else 'validated_data_dict'
        # return a list of package ids
        data_dict['fl'] = 'id {0}'.format(data_source)

        # If this query hasn't come from a controller that has set this flag
        # then we should remove any mention of capacity from the fq and
        # instead set it to only retrieve public datasets
        fq = data_dict.get('fq', '')
        if not context.get('ignore_capacity_check', False):
            fq = ' '.join(p for p in fq.split(' ')
                          if 'capacity:' not in p)
            data_dict['fq'] = fq + ' capacity:"public"'

        # Solr doesn't need 'include_drafts`, so pop it.
        include_drafts = data_dict.pop('include_drafts', False)
        fq = data_dict.get('fq', '')
        if include_drafts:
            user_id = authz.get_user_id_for_username(user, allow_none=True)
            if authz.is_sysadmin(user):
                data_dict['fq'] = fq + ' +state:(active OR draft)'
            elif user_id:
                # Query to return all active datasets, and all draft datasets
                # for this user.
                data_dict['fq'] = fq + \
                    ' ((creator_user_id:{0} AND +state:(draft OR active))' \
                    ' OR state:active)'.format(user_id)
        elif not authz.is_sysadmin(user):
            data_dict['fq'] = fq + ' +state:active'

        # Pop these ones as Solr does not need them
        extras = data_dict.pop('extras', None)

        query = search.query_for(model.Package)
        query.run(data_dict)

        # Add them back so extensions can use them on after_search
        data_dict['extras'] = extras

        for package in query.results:
            # get the package object
            package, package_dict = package['id'], package.get(data_source)
            pkg_query = session.query(model.Package)\
                .filter(model.Package.id == package)\
                .filter(model.Package.state.in_((u'active', u'draft')))
            pkg = pkg_query.first()

            # if the index has got a package that is not in ckan then
            # ignore it.
            if not pkg:
                log.warning('package %s in index but not in database'
                            % package)
                continue
            # use data in search index if there
            if package_dict:
                # the package_dict still needs translating when being viewed
                package_dict = json.loads(package_dict)
                if context.get('for_view'):
                    for item in plugins.PluginImplementations(
                            plugins.IPackageController):
                        package_dict = item.before_view(package_dict)
                results.append(package_dict)
            else:
                results.append(model_dictize.package_dictize(pkg, context))

        count = query.count
        facets = query.facets
    else:
        count = 0
        facets = {}
        results = []

    search_results = {
        'count': count,
        'facets': facets,
        'results': results,
        'sort': data_dict['sort']
    }

    # Transform facets into a more useful data structure.
    restructured_facets = {}
    for key, value in facets.items():
        restructured_facets[key] = {
            'title': key,
            'items': []
        }
        for key_, value_ in value.items():
            new_facet_dict = {}
            new_facet_dict['name'] = key_
            if key in ('groups', 'organization'):
                group = model.Group.get(key_)
                if group:
                    new_facet_dict['display_name'] = group.display_name
                else:
                    new_facet_dict['display_name'] = key_
            elif key == 'license_id':
                license = model.Package.get_license_register().get(key_)
                if license:
                    new_facet_dict['display_name'] = license.title
                else:
                    new_facet_dict['display_name'] = key_
            else:
                new_facet_dict['display_name'] = key_
            new_facet_dict['count'] = value_
            restructured_facets[key]['items'].append(new_facet_dict)
    search_results['search_facets'] = restructured_facets

    # check if some extension needs to modify the search results
    for item in plugins.PluginImplementations(plugins.IPackageController):
        search_results = item.after_search(search_results, data_dict)

    # After extensions have had a chance to modify the facets, sort them by
    # display name.
    for facet in search_results['search_facets']:
        search_results['search_facets'][facet]['items'] = sorted(
            search_results['search_facets'][facet]['items'],
            key=lambda facet: facet['display_name'], reverse=True)

    return search_results


@logic.validate(logic.schema.default_resource_search_schema)
def resource_search(context, data_dict):
    '''
    Searches for resources satisfying a given search criteria.

    It returns a dictionary with 2 fields: ``count`` and ``results``.  The
    ``count`` field contains the total number of Resources found without the
    limit or query parameters having an effect.  The ``results`` field is a
    list of dictized Resource objects.

    The 'query' parameter is a required field.  It is a string of the form
    ``{field}:{term}`` or a list of strings, each of the same form.  Within
    each string, ``{field}`` is a field or extra field on the Resource domain
    object.

    If ``{field}`` is ``"hash"``, then an attempt is made to match the
    `{term}` as a *prefix* of the ``Resource.hash`` field.

    If ``{field}`` is an extra field, then an attempt is made to match against
    the extra fields stored against the Resource.

    Note: The search is limited to search against extra fields declared in
    the config setting ``ckan.extra_resource_fields``.

    Note: Due to a Resource's extra fields being stored as a json blob, the
    match is made against the json string representation.  As such, false
    positives may occur:

    If the search criteria is: ::

        query = "field1:term1"

    Then a json blob with the string representation of: ::

        {"field1": "foo", "field2": "term1"}

    will match the search criteria!  This is a known short-coming of this
    approach.

    All matches are made ignoring case; and apart from the ``"hash"`` field,
    a term matches if it is a substring of the field's value.

    Finally, when specifying more than one search criteria, the criteria are
    AND-ed together.

    The ``order`` parameter is used to control the ordering of the results.
    Currently only ordering one field is available, and in ascending order
    only.

    The ``fields`` parameter is deprecated as it is not compatible with calling
    this action with a GET request to the action API.

    The context may contain a flag, `search_query`, which if True will make
    this action behave as if being used by the internal search api.  ie - the
    results will not be dictized, and SearchErrors are thrown for bad search
    queries (rather than ValidationErrors).

    :param query: The search criteria.  See above for description.
    :type query: string or list of strings of the form ``{field}:{term1}``
    :param fields: Deprecated
    :type fields: dict of fields to search terms.
    :param order_by: A field on the Resource model that orders the results.
    :type order_by: string
    :param offset: Apply an offset to the query.
    :type offset: int
    :param limit: Apply a limit to the query.
    :type limit: int

    :returns:  A dictionary with a ``count`` field, and a ``results`` field.
    :rtype: dict

    '''
    model = context['model']

    # Allow either the `query` or `fields` parameter to be given, but not both.
    # Once `fields` parameter is dropped, this can be made simpler.
    # The result of all this gumpf is to populate the local `fields` variable
    # with mappings from field names to list of search terms, or a single
    # search-term string.
    query = data_dict.get('query')
    fields = data_dict.get('fields')

    if query is None and fields is None:
        raise ValidationError({'query': _('Missing value')})

    elif query is not None and fields is not None:
        raise ValidationError(
            {'fields': _('Do not specify if using "query" parameter')})

    elif query is not None:
        if isinstance(query, basestring):
            query = [query]
        try:
            fields = dict(pair.split(":", 1) for pair in query)
        except ValueError:
            raise ValidationError(
                {'query': _('Must be <field>:<value> pair(s)')})

    else:
        log.warning('Use of the "fields" parameter in resource_search is '
                    'deprecated.  Use the "query" parameter instead')

        # The legacy fields paramter splits string terms.
        # So maintain that behaviour
        split_terms = {}
        for field, terms in fields.items():
            if isinstance(terms, basestring):
                terms = terms.split()
            split_terms[field] = terms
        fields = split_terms

    order_by = data_dict.get('order_by')
    offset = data_dict.get('offset')
    limit = data_dict.get('limit')

    q = model.Session.query(model.Resource) \
         .join(model.Package) \
         .filter(model.Package.state == 'active') \
         .filter(model.Package.private == False) \
         .filter(model.Resource.state == 'active') \

    resource_fields = model.Resource.get_columns()
    for field, terms in fields.items():

        if isinstance(terms, basestring):
            terms = [terms]

        if field not in resource_fields:
            msg = _('Field "{field}" not recognised in resource_search.')\
                .format(field=field)

            # Running in the context of the internal search api.
            if context.get('search_query', False):
                raise search.SearchError(msg)

            # Otherwise, assume we're in the context of an external api
            # and need to provide meaningful external error messages.
            raise ValidationError({'query': msg})

        for term in terms:

            # prevent pattern injection
            term = misc.escape_sql_like_special_characters(term)

            model_attr = getattr(model.Resource, field)

            # Treat the has field separately, see docstring.
            if field == 'hash':
                q = q.filter(model_attr.ilike(unicode(term) + '%'))

            # Resource extras are stored in a json blob.  So searching for
            # matching fields is a bit trickier.  See the docstring.
            elif field in model.Resource.get_extra_columns():
                model_attr = getattr(model.Resource, 'extras')

                like = _or_(
                    model_attr.ilike(
                        u'''%%"%s": "%%%s%%",%%''' % (field, term)),
                    model_attr.ilike(
                        u'''%%"%s": "%%%s%%"}''' % (field, term))
                )
                q = q.filter(like)

            # Just a regular field
            else:
                q = q.filter(model_attr.ilike('%' + unicode(term) + '%'))

    if order_by is not None:
        if hasattr(model.Resource, order_by):
            q = q.order_by(getattr(model.Resource, order_by))

    count = q.count()
    q = q.offset(offset)
    q = q.limit(limit)

    results = []
    for result in q:
        if isinstance(result, tuple) \
                and isinstance(result[0], model.DomainObject):
            # This is the case for order_by rank due to the add_column.
            results.append(result[0])
        else:
            results.append(result)

    # If run in the context of a search query, then don't dictize the results.
    if not context.get('search_query', False):
        results = model_dictize.resource_list_dictize(results, context)

    return {'count': count,
            'results': results}


def _tag_search(context, data_dict):
    model = context['model']

    terms = data_dict.get('query') or data_dict.get('q') or []
    if isinstance(terms, basestring):
        terms = [terms]
    terms = [t.strip() for t in terms if t.strip()]

    if 'fields' in data_dict:
        log.warning('"fields" parameter is deprecated.  '
                    'Use the "query" parameter instead')

    fields = data_dict.get('fields', {})
    offset = data_dict.get('offset')
    limit = data_dict.get('limit')

    # TODO: should we check for user authentication first?
    q = model.Session.query(model.Tag)

    if 'vocabulary_id' in data_dict:
        # Filter by vocabulary.
        vocab = model.Vocabulary.get(_get_or_bust(data_dict, 'vocabulary_id'))
        if not vocab:
            raise NotFound
        q = q.filter(model.Tag.vocabulary_id == vocab.id)
    else:
        # If no vocabulary_name in data dict then show free tags only.
        q = q.filter(model.Tag.vocabulary_id == None)
        # If we're searching free tags, limit results to tags that are
        # currently applied to a package.
        q = q.distinct().join(model.Tag.package_tags)

    for field, value in fields.items():
        if field in ('tag', 'tags'):
            terms.append(value)

    if not len(terms):
        return [], 0

    for term in terms:
        escaped_term = misc.escape_sql_like_special_characters(
            term, escape='\\')
        q = q.filter(model.Tag.name.ilike('%' + escaped_term + '%'))

    count = q.count()
    q = q.offset(offset)
    q = q.limit(limit)
    return q.all(), count


def tag_search(context, data_dict):
    '''Return a list of tags whose names contain a given string.

    By default only free tags (tags that don't belong to any vocabulary) are
    searched. If the ``vocabulary_id`` argument is given then only tags
    belonging to that vocabulary will be searched instead.

    :param query: the string(s) to search for
    :type query: string or list of strings
    :param vocabulary_id: the id or name of the tag vocabulary to search in
      (optional)
    :type vocabulary_id: string
    :param fields: deprecated
    :type fields: dictionary
    :param limit: the maximum number of tags to return
    :type limit: int
    :param offset: when ``limit`` is given, the offset to start returning tags
        from
    :type offset: int

    :returns: A dictionary with the following keys:

      ``'count'``
        The number of tags in the result.

      ``'results'``
        The list of tags whose names contain the given string, a list of
        dictionaries.

    :rtype: dictionary

    '''
    tags, count = _tag_search(context, data_dict)
    return {'count': count,
            'results': [_table_dictize(tag, context) for tag in tags]}


def tag_autocomplete(context, data_dict):
    '''Return a list of tag names that contain a given string.

    By default only free tags (tags that don't belong to any vocabulary) are
    searched. If the ``vocabulary_id`` argument is given then only tags
    belonging to that vocabulary will be searched instead.

    :param query: the string to search for
    :type query: string
    :param vocabulary_id: the id or name of the tag vocabulary to search in
      (optional)
    :type vocabulary_id: string
    :param fields: deprecated
    :type fields: dictionary
    :param limit: the maximum number of tags to return
    :type limit: int
    :param offset: when ``limit`` is given, the offset to start returning tags
        from
    :type offset: int

    :rtype: list of strings

    '''
    _check_access('tag_autocomplete', context, data_dict)
    matching_tags, count = _tag_search(context, data_dict)
    if matching_tags:
        return [tag.name for tag in matching_tags]
    else:
        return []


def task_status_show(context, data_dict):
    '''Return a task status.

    Either the ``id`` parameter *or* the ``entity_id``, ``task_type`` *and*
    ``key`` parameters must be given.

    :param id: the id of the task status (optional)
    :type id: string
    :param entity_id: the entity_id of the task status (optional)
    :type entity_id: string
    :param task_type: the task_type of the task status (optional)
    :type tast_type: string
    :param key: the key of the task status (optional)
    :type key: string

    :rtype: dictionary
    '''
    model = context['model']
    id = data_dict.get('id')

    if id:
        task_status = model.TaskStatus.get(id)
    else:
        query = model.Session.query(model.TaskStatus)\
            .filter(_and_(
                model.TaskStatus.entity_id
                == _get_or_bust(data_dict, 'entity_id'),
                model.TaskStatus.task_type
                == _get_or_bust(data_dict, 'task_type'),
                model.TaskStatus.key
                == _get_or_bust(data_dict, 'key')
            ))
        task_status = query.first()

    context['task_status'] = task_status

    _check_access('task_status_show', context, data_dict)

    if task_status is None:
        raise NotFound

    task_status_dict = model_dictize.task_status_dictize(task_status, context)
    return task_status_dict


def term_translation_show(context, data_dict):
    '''Return the translations for the given term(s) and language(s).

    :param terms: the terms to search for translations of, e.g. ``'Russian'``,
        ``'romantic novel'``
    :type terms: list of strings
    :param lang_codes: the language codes of the languages to search for
        translations into, e.g. ``'en'``, ``'de'`` (optional, default is to
        search for translations into any language)
    :type lang_codes: list of language code strings

    :rtype: a list of term translation dictionaries each with keys ``'term'``
        (the term searched for, in the source language), ``'term_translation'``
        (the translation of the term into the target language) and
        ``'lang_code'`` (the language code of the target language)
    '''
    model = context['model']

    trans_table = model.term_translation_table

    q = _select([trans_table])

    if 'terms' not in data_dict:
        raise ValidationError({'terms': 'terms not in data'})

    # This action accepts `terms` as either a list of strings, or a single
    # string.
    terms = _get_or_bust(data_dict, 'terms')
    if isinstance(terms, basestring):
        terms = [terms]
    if terms:
        q = q.where(trans_table.c.term.in_(terms))

    # This action accepts `lang_codes` as either a list of strings, or a single
    # string.
    if 'lang_codes' in data_dict:
        lang_codes = _get_or_bust(data_dict, 'lang_codes')
        if isinstance(lang_codes, basestring):
            lang_codes = [lang_codes]
        q = q.where(trans_table.c.lang_code.in_(lang_codes))

    conn = model.Session.connection()
    cursor = conn.execute(q)

    results = []

    for row in cursor:
        results.append(_table_dictize(row, context))

    return results


# Only internal services are allowed to call get_site_user.
def get_site_user(context, data_dict):
    '''Return the ckan site user

    :param defer_commit: by default (or if set to false) get_site_user will
        commit and clean up the current transaction. If set to true, caller
        is responsible for commiting transaction after get_site_user is
        called. Leaving open connections can cause cli commands to hang!
        (optional, default: False)
    :type defer_commit: boolean
    '''
    _check_access('get_site_user', context, data_dict)
    model = context['model']
    site_id = config.get('ckan.site_id', 'ckan_site_user')
    user = model.User.get(site_id)
    if not user:
        apikey = str(uuid.uuid4())
        user = model.User(name=site_id,
                          password=apikey,
                          apikey=apikey)
        # make sysadmin
        user.sysadmin = True
        model.Session.add(user)
        model.Session.flush()
        if not context.get('defer_commit'):
            model.repo.commit()

    return {'name': user.name,
            'apikey': user.apikey}


def roles_show(context, data_dict):
    '''Return the roles of all users and authorization groups for an object.

    :param domain_object: a package or group name or id
        to filter the results by
    :type domain_object: string
    :param user: a user name or id
    :type user: string

    :rtype: list of dictionaries

    '''
    model = context['model']
    session = context['session']
    domain_object_ref = _get_or_bust(data_dict, 'domain_object')
    user_ref = data_dict.get('user')

    domain_object = ckan.logic.action.get_domain_object(
        model, domain_object_ref)
    if isinstance(domain_object, model.Package):
        query = session.query(model.PackageRole).join('package')
    elif isinstance(domain_object, model.Group):
        query = session.query(model.GroupRole).join('group')
    elif domain_object is model.System:
        query = session.query(model.SystemRole)
    else:
        raise NotFound(_('Cannot list entity of this type: %s')
                       % type(domain_object).__name__)
    # Filter by the domain_obj (apart from if it is the system object)
    if not isinstance(domain_object, type):
        query = query.filter_by(id=domain_object.id)

    # Filter by the user
    if user_ref:
        user = model.User.get(user_ref)
        if not user:
            raise NotFound(_('unknown user:') + repr(user_ref))
        query = query.join('user').filter_by(id=user.id)

    uors = query.all()

    uors_dictized = [_table_dictize(uor, context) for uor in uors]

    result = {
        'domain_object_type': type(domain_object).__name__,
        'domain_object_id':
        domain_object.id if domain_object != model.System else None,
        'roles': uors_dictized}
    if user_ref:
        result['user'] = user.id

    return result


def status_show(context, data_dict):
    '''Return a dictionary with information about the site's configuration.

    :rtype: dictionary

    '''
    return {
        'site_title': config.get('ckan.site_title'),
        'site_description': config.get('ckan.site_description'),
        'site_url': config.get('ckan.site_url'),
        'ckan_version': ckan.__version__,
        'error_emails_to': config.get('email_to'),
        'locale_default': config.get('ckan.locale_default'),
        'extensions': config.get('ckan.plugins').split(),
    }


def vocabulary_list(context, data_dict):
    '''Return a list of all the site's tag vocabularies.

    :rtype: list of dictionaries

    '''
    _check_access('vocabulary_list', context, data_dict)

    model = context['model']
    vocabulary_objects = model.Session.query(model.Vocabulary).all()
    return model_dictize.vocabulary_list_dictize(vocabulary_objects, context)


def vocabulary_show(context, data_dict):
    '''Return a single tag vocabulary.

    :param id: the id or name of the vocabulary
    :type id: string
    :return: the vocabulary.
    :rtype: dictionary

    '''
    _check_access('vocabulary_show', context, data_dict)

    model = context['model']
    vocab_id = data_dict.get('id')
    if not vocab_id:
        raise ValidationError({'id': _('id not in data')})
    vocabulary = model.vocabulary.Vocabulary.get(vocab_id)
    if vocabulary is None:
        raise NotFound(_('Could not find vocabulary "%s"') % vocab_id)
    vocabulary_dict = model_dictize.vocabulary_dictize(vocabulary, context)
    return vocabulary_dict


@logic.validate(logic.schema.default_activity_list_schema)
def user_activity_list(context, data_dict):
    '''Return a user's public activity stream.

    You must be authorized to view the user's profile.


    :param id: the id or name of the user
    :type id: string
    :param offset: where to start getting activity items from
        (optional, default: 0)
    :type offset: int
    :param limit: the maximum number of activities to return
        (optional, default: 31, the default value is configurable via the
        ckan.activity_list_limit setting)
    :type limit: int

    :rtype: list of dictionaries

    '''
    # FIXME: Filter out activities whose subject or object the user is not
    # authorized to read.
    _check_access('user_show', context, data_dict)

    model = context['model']

    user_ref = data_dict.get('id')  # May be user name or id.
    user = model.User.get(user_ref)
    if user is None:
        raise logic.NotFound

    offset = data_dict.get('offset', 0)
    limit = int(
        data_dict.get('limit', config.get('ckan.activity_list_limit', 31)))

    _activity_objects = model.activity.user_activity_list(user.id, limit=limit,
            offset=offset)
    activity_objects = _filter_activity_by_user(_activity_objects,
            _activity_stream_get_filtered_users())

    return model_dictize.activity_list_dictize(activity_objects, context)


@logic.validate(logic.schema.default_activity_list_schema)
def package_activity_list(context, data_dict):
    '''Return a package's activity stream.

    You must be authorized to view the package.

    :param id: the id or name of the package
    :type id: string
    :param offset: where to start getting activity items from
        (optional, default: 0)
    :type offset: int
    :param limit: the maximum number of activities to return
        (optional, default: 31, the default value is configurable via the
        ckan.activity_list_limit setting)
    :type limit: int

    :rtype: list of dictionaries

    '''
    # FIXME: Filter out activities whose subject or object the user is not
    # authorized to read.
    _check_access('package_show', context, data_dict)

    model = context['model']

    package_ref = data_dict.get('id')  # May be name or ID.
    package = model.Package.get(package_ref)
    if package is None:
        raise logic.NotFound

    offset = int(data_dict.get('offset', 0))
    limit = int(
        data_dict.get('limit', config.get('ckan.activity_list_limit', 31)))

    _activity_objects = model.activity.package_activity_list(package.id,
            limit=limit, offset=offset)
    activity_objects = _filter_activity_by_user(_activity_objects,
            _activity_stream_get_filtered_users())

    return model_dictize.activity_list_dictize(activity_objects, context)


@logic.validate(logic.schema.default_activity_list_schema)
def group_activity_list(context, data_dict):
    '''Return a group's activity stream.

    You must be authorized to view the group.

    :param id: the id or name of the group
    :type id: string
    :param offset: where to start getting activity items from
        (optional, default: 0)
    :type offset: int
    :param limit: the maximum number of activities to return
        (optional, default: 31, the default value is configurable via the
        ckan.activity_list_limit setting)
    :type limit: int

    :rtype: list of dictionaries

    '''
    # FIXME: Filter out activities whose subject or object the user is not
    # authorized to read.
    _check_access('group_show', context, data_dict)

    model = context['model']
    group_id = data_dict.get('id')
    offset = data_dict.get('offset', 0)
    limit = int(
        data_dict.get('limit', config.get('ckan.activity_list_limit', 31)))

    # Convert group_id (could be id or name) into id.
    group_show = logic.get_action('group_show')
    group_id = group_show(context, {'id': group_id})['id']

    _activity_objects = model.activity.group_activity_list(group_id,
            limit=limit, offset=offset)
    activity_objects = _filter_activity_by_user(_activity_objects,
            _activity_stream_get_filtered_users())

    return model_dictize.activity_list_dictize(activity_objects, context)


@logic.validate(logic.schema.default_activity_list_schema)
def organization_activity_list(context, data_dict):
    '''Return a organization's activity stream.

    :param id: the id or name of the organization
    :type id: string

    :rtype: list of dictionaries

    '''
    # FIXME: Filter out activities whose subject or object the user is not
    # authorized to read.
    _check_access('organization_show', context, data_dict)

    model = context['model']
    org_id = data_dict.get('id')
    offset = data_dict.get('offset', 0)
    limit = int(
        data_dict.get('limit', config.get('ckan.activity_list_limit', 31)))

    # Convert org_id (could be id or name) into id.
    org_show = logic.get_action('organization_show')
    org_id = org_show(context, {'id': org_id})['id']

    _activity_objects = model.activity.group_activity_list(org_id,
            limit=limit, offset=offset)
    activity_objects = _filter_activity_by_user(_activity_objects,
            _activity_stream_get_filtered_users())

    return model_dictize.activity_list_dictize(activity_objects, context)


@logic.validate(logic.schema.default_pagination_schema)
def recently_changed_packages_activity_list(context, data_dict):
    '''Return the activity stream of all recently added or changed packages.

    :param offset: where to start getting activity items from
        (optional, default: 0)
    :type offset: int
    :param limit: the maximum number of activities to return
        (optional, default: 31, the default value is configurable via the
        ckan.activity_list_limit setting)
    :type limit: int

    :rtype: list of dictionaries

    '''
    # FIXME: Filter out activities whose subject or object the user is not
    # authorized to read.
    model = context['model']
    offset = data_dict.get('offset', 0)
    limit = int(
        data_dict.get('limit', config.get('ckan.activity_list_limit', 31)))

    _activity_objects = model.activity.recently_changed_packages_activity_list(
            limit=limit, offset=offset)
    activity_objects = _filter_activity_by_user(_activity_objects,
            _activity_stream_get_filtered_users())

    return model_dictize.activity_list_dictize(activity_objects, context)


def activity_detail_list(context, data_dict):
    '''Return an activity's list of activity detail items.

    :param id: the id of the activity
    :type id: string
    :rtype: list of dictionaries.

    '''
    # FIXME: Filter out activities whose subject or object the user is not
    # authorized to read.
    model = context['model']
    activity_id = _get_or_bust(data_dict, 'id')
    activity_detail_objects = model.ActivityDetail.by_activity_id(activity_id)
    return model_dictize.activity_detail_list_dictize(
        activity_detail_objects, context)


def user_activity_list_html(context, data_dict):
    '''Return a user's public activity stream as HTML.

    The activity stream is rendered as a snippet of HTML meant to be included
    in an HTML page, i.e. it doesn't have any HTML header or footer.

    :param id: The id or name of the user.
    :type id: string
    :param offset: where to start getting activity items from
        (optional, default: 0)
    :type offset: int
    :param limit: the maximum number of activities to return
        (optional, default: 31, the default value is configurable via the
        ckan.activity_list_limit setting)
    :type limit: int

    :rtype: string

    '''
    activity_stream = user_activity_list(context, data_dict)
    offset = int(data_dict.get('offset', 0))
    extra_vars = {
        'controller': 'user',
        'action': 'activity',
        'id': data_dict['id'],
        'offset': offset,
    }
    return activity_streams.activity_list_to_html(
        context, activity_stream, extra_vars)


def package_activity_list_html(context, data_dict):
    '''Return a package's activity stream as HTML.

    The activity stream is rendered as a snippet of HTML meant to be included
    in an HTML page, i.e. it doesn't have any HTML header or footer.

    :param id: the id or name of the package
    :type id: string
    :param offset: where to start getting activity items from
        (optional, default: 0)
    :type offset: int
    :param limit: the maximum number of activities to return
        (optional, default: 31, the default value is configurable via the
        ckan.activity_list_limit setting)
    :type limit: int

    :rtype: string

    '''
    activity_stream = package_activity_list(context, data_dict)
    offset = int(data_dict.get('offset', 0))
    extra_vars = {
        'controller': 'package',
        'action': 'activity',
        'id': data_dict['id'],
        'offset': offset,
    }
    return activity_streams.activity_list_to_html(
        context, activity_stream, extra_vars)


def group_activity_list_html(context, data_dict):
    '''Return a group's activity stream as HTML.

    The activity stream is rendered as a snippet of HTML meant to be included
    in an HTML page, i.e. it doesn't have any HTML header or footer.

    :param id: the id or name of the group
    :type id: string
    :param offset: where to start getting activity items from
        (optional, default: 0)
    :type offset: int
    :param limit: the maximum number of activities to return
        (optional, default: 31, the default value is configurable via the
        ckan.activity_list_limit setting)
    :type limit: int

    :rtype: string

    '''
    activity_stream = group_activity_list(context, data_dict)
    offset = int(data_dict.get('offset', 0))
    extra_vars = {
        'controller': 'group',
        'action': 'activity',
        'id': data_dict['id'],
        'offset': offset,
    }
    return activity_streams.activity_list_to_html(
        context, activity_stream, extra_vars)


def organization_activity_list_html(context, data_dict):
    '''Return a organization's activity stream as HTML.

    The activity stream is rendered as a snippet of HTML meant to be included
    in an HTML page, i.e. it doesn't have any HTML header or footer.

    :param id: the id or name of the organization
    :type id: string

    :rtype: string

    '''
    activity_stream = organization_activity_list(context, data_dict)
    offset = int(data_dict.get('offset', 0))
    extra_vars = {
        'controller': 'organization',
        'action': 'activity',
        'id': data_dict['id'],
        'offset': offset,
    }

    return activity_streams.activity_list_to_html(
        context, activity_stream, extra_vars)


def recently_changed_packages_activity_list_html(context, data_dict):
    '''Return the activity stream of all recently changed packages as HTML.

    The activity stream includes all recently added or changed packages. It is
    rendered as a snippet of HTML meant to be included in an HTML page, i.e. it
    doesn't have any HTML header or footer.

    :param offset: where to start getting activity items from
        (optional, default: 0)
    :type offset: int
    :param limit: the maximum number of activities to return
        (optional, default: 31, the default value is configurable via the
        ckan.activity_list_limit setting)
    :type limit: int

    :rtype: string

    '''
    activity_stream = recently_changed_packages_activity_list(
        context, data_dict)
    offset = int(data_dict.get('offset', 0))
    extra_vars = {
        'controller': 'package',
        'action': 'activity',
        'offset': offset,
    }
    return activity_streams.activity_list_to_html(
        context, activity_stream, extra_vars)


def _follower_count(context, data_dict, default_schema, ModelClass):
    schema = context.get('schema', default_schema)
    data_dict, errors = _validate(data_dict, schema, context)
    if errors:
        raise ValidationError(errors)
    return ModelClass.follower_count(data_dict['id'])


def user_follower_count(context, data_dict):
    '''Return the number of followers of a user.

    :param id: the id or name of the user
    :type id: string

    :rtype: int

    '''
    return _follower_count(
        context, data_dict,
        ckan.logic.schema.default_follow_user_schema(),
        context['model'].UserFollowingUser)


def dataset_follower_count(context, data_dict):
    '''Return the number of followers of a dataset.

    :param id: the id or name of the dataset
    :type id: string

    :rtype: int

    '''
    return _follower_count(
        context, data_dict,
        ckan.logic.schema.default_follow_dataset_schema(),
        context['model'].UserFollowingDataset)


def group_follower_count(context, data_dict):
    '''Return the number of followers of a group.

    :param id: the id or name of the group
    :type id: string

    :rtype: int

    '''
    return _follower_count(
        context, data_dict,
        ckan.logic.schema.default_follow_group_schema(),
        context['model'].UserFollowingGroup)


def organization_follower_count(context, data_dict):
    '''Return the number of followers of an organization.

    :param id: the id or name of the organization
    :type id: string

    :rtype: int

    '''
    return group_follower_count(context, data_dict)


def _follower_list(context, data_dict, default_schema, FollowerClass):
    schema = context.get('schema', default_schema)
    data_dict, errors = _validate(data_dict, schema, context)
    if errors:
        raise ValidationError(errors)

    # Get the list of Follower objects.
    model = context['model']
    object_id = data_dict.get('id')
    followers = FollowerClass.follower_list(object_id)

    # Convert the list of Follower objects to a list of User objects.
    users = [model.User.get(follower.follower_id) for follower in followers]
    users = [user for user in users if user is not None]

    # Dictize the list of User objects.
    return model_dictize.user_list_dictize(users, context)


def user_follower_list(context, data_dict):
    '''Return the list of users that are following the given user.

    :param id: the id or name of the user
    :type id: string

    :rtype: list of dictionaries

    '''
    _check_access('user_follower_list', context, data_dict)
    return _follower_list(
        context, data_dict,
        ckan.logic.schema.default_follow_user_schema(),
        context['model'].UserFollowingUser)


def dataset_follower_list(context, data_dict):
    '''Return the list of users that are following the given dataset.

    :param id: the id or name of the dataset
    :type id: string

    :rtype: list of dictionaries

    '''
    _check_access('dataset_follower_list', context, data_dict)
    return _follower_list(
        context, data_dict,
        ckan.logic.schema.default_follow_dataset_schema(),
        context['model'].UserFollowingDataset)


def group_follower_list(context, data_dict):
    '''Return the list of users that are following the given group.

    :param id: the id or name of the group
    :type id: string

    :rtype: list of dictionaries

    '''
    _check_access('group_follower_list', context, data_dict)
    return _follower_list(
        context, data_dict,
        ckan.logic.schema.default_follow_group_schema(),
        context['model'].UserFollowingGroup)


def organization_follower_list(context, data_dict):
    '''Return the list of users that are following the given organization.

    :param id: the id or name of the organization
    :type id: string

    :rtype: list of dictionaries

    '''
    _check_access('organization_follower_list', context, data_dict)
    return _follower_list(
        context, data_dict,
        ckan.logic.schema.default_follow_group_schema(),
        context['model'].UserFollowingGroup)

def _am_following(context, data_dict, default_schema, FollowerClass):
    schema = context.get('schema', default_schema)
    data_dict, errors = _validate(data_dict, schema, context)
    if errors:
        raise ValidationError(errors)

    if 'user' not in context:
        raise logic.NotAuthorized

    model = context['model']

    userobj = model.User.get(context['user'])
    if not userobj:
        raise logic.NotAuthorized

    object_id = data_dict.get('id')

    return FollowerClass.is_following(userobj.id, object_id)


def am_following_user(context, data_dict):
    '''Return ``True`` if you're following the given user, ``False`` if not.

    :param id: the id or name of the user
    :type id: string

    :rtype: boolean

    '''
    return _am_following(
        context, data_dict,
        ckan.logic.schema.default_follow_user_schema(),
        context['model'].UserFollowingUser)


def am_following_dataset(context, data_dict):
    '''Return ``True`` if you're following the given dataset, ``False`` if not.

    :param id: the id or name of the dataset
    :type id: string

    :rtype: boolean

    '''
    return _am_following(
        context, data_dict,
        ckan.logic.schema.default_follow_dataset_schema(),
        context['model'].UserFollowingDataset)


def am_following_group(context, data_dict):
    '''Return ``True`` if you're following the given group, ``False`` if not.

    :param id: the id or name of the group
    :type id: string

    :rtype: boolean

    '''
    return _am_following(
        context, data_dict,
        ckan.logic.schema.default_follow_group_schema(),
        context['model'].UserFollowingGroup)


def _followee_count(context, data_dict, FollowerClass):
    if not context.get('skip_validation'):
        schema = context.get('schema',
                             ckan.logic.schema.default_follow_user_schema())
        data_dict, errors = _validate(data_dict, schema, context)
        if errors:
            raise ValidationError(errors)
    return FollowerClass.followee_count(data_dict['id'])


def followee_count(context, data_dict):
    '''Return the number of objects that are followed by the given user.

    Counts all objects, of any type, that the given user is following
    (e.g. followed users, followed datasets, followed groups).

    :param id: the id of the user
    :type id: string

    :rtype: int

    '''
    model = context['model']
    followee_users = _followee_count(context, data_dict,
                                     model.UserFollowingUser)

    # followee_users has validated data_dict so the following functions don't
    # need to validate it again.
    context['skip_validation'] = True

    followee_datasets = _followee_count(context, data_dict,
                                        model.UserFollowingDataset)
    followee_groups = _followee_count(context, data_dict,
                                      model.UserFollowingGroup)

    return sum((followee_users, followee_datasets, followee_groups))


def user_followee_count(context, data_dict):
    '''Return the number of users that are followed by the given user.

    :param id: the id of the user
    :type id: string

    :rtype: int

    '''
    return _followee_count(
        context, data_dict,
        context['model'].UserFollowingUser)


def dataset_followee_count(context, data_dict):
    '''Return the number of datasets that are followed by the given user.

    :param id: the id of the user
    :type id: string

    :rtype: int

    '''
    return _followee_count(
        context, data_dict,
        context['model'].UserFollowingDataset)


def group_followee_count(context, data_dict):
    '''Return the number of groups that are followed by the given user.

    :param id: the id of the user
    :type id: string

    :rtype: int

    '''
    return _followee_count(
        context, data_dict,
        context['model'].UserFollowingGroup)


@logic.validate(logic.schema.default_follow_user_schema)
def followee_list(context, data_dict):
    '''Return the list of objects that are followed by the given user.

    Returns all objects, of any type, that the given user is following
    (e.g. followed users, followed datasets, followed groups.. ).

    :param id: the id of the user
    :type id: string

    :param q: a query string to limit results by, only objects whose display
        name begins with the given string (case-insensitive) wil be returned
        (optional)
    :type q: string

    :rtype: list of dictionaries, each with keys ``'type'`` (e.g. ``'user'``,
        ``'dataset'`` or ``'group'``), ``'display_name'`` (e.g. a user's
        display name, or a package's title) and ``'dict'`` (e.g. a dict
        representing the followed user, package or group, the same as the dict
        that would be returned by :py:func:`user_show`,
        :py:func:`package_show` or :py:func:`group_show`)

    '''
    _check_access('followee_list', context, data_dict)

    def display_name(followee):
        '''Return a display name for the given user, group or dataset dict.'''
        display_name = followee.get('display_name')
        fullname = followee.get('fullname')
        title = followee.get('title')
        name = followee.get('name')
        return display_name or fullname or title or name

    # Get the followed objects.
    # TODO: Catch exceptions raised by these *_followee_list() functions?
    # FIXME should we be changing the context like this it seems dangerous
    followee_dicts = []
    context['skip_validation'] = True
    context['ignore_auth'] = True
    for followee_list_function, followee_type in (
            (user_followee_list, 'user'),
            (dataset_followee_list, 'dataset'),
            (group_followee_list, 'group'),
            (organization_followee_list, 'organization')):
        dicts = followee_list_function(context, data_dict)
        for d in dicts:
            followee_dicts.append(
                {'type': followee_type,
                 'display_name': display_name(d),
                 'dict': d})

    followee_dicts.sort(key=lambda d: d['display_name'])

    q = data_dict.get('q')
    if q:
        q = q.strip().lower()
        matching_followee_dicts = []
        for followee_dict in followee_dicts:
            if followee_dict['display_name'].strip().lower().startswith(q):
                matching_followee_dicts.append(followee_dict)
        followee_dicts = matching_followee_dicts

    return followee_dicts


def user_followee_list(context, data_dict):
    '''Return the list of users that are followed by the given user.

    :param id: the id of the user
    :type id: string

    :rtype: list of dictionaries

    '''
    _check_access('user_followee_list', context, data_dict)

    if not context.get('skip_validation'):
        schema = context.get('schema') or (
            ckan.logic.schema.default_follow_user_schema())
        data_dict, errors = _validate(data_dict, schema, context)
        if errors:
            raise ValidationError(errors)

    # Get the list of Follower objects.
    model = context['model']
    user_id = _get_or_bust(data_dict, 'id')
    followees = model.UserFollowingUser.followee_list(user_id)

    # Convert the list of Follower objects to a list of User objects.
    users = [model.User.get(followee.object_id) for followee in followees]
    users = [user for user in users if user is not None]

    # Dictize the list of User objects.
    return model_dictize.user_list_dictize(users, context)


def dataset_followee_list(context, data_dict):
    '''Return the list of datasets that are followed by the given user.

    :param id: the id or name of the user
    :type id: string

    :rtype: list of dictionaries

    '''
    _check_access('dataset_followee_list', context, data_dict)

    if not context.get('skip_validation'):
        schema = context.get('schema') or (
            ckan.logic.schema.default_follow_user_schema())
        data_dict, errors = _validate(data_dict, schema, context)
        if errors:
            raise ValidationError(errors)

    # Get the list of Follower objects.
    model = context['model']
    user_id = _get_or_bust(data_dict, 'id')
    followees = model.UserFollowingDataset.followee_list(user_id)

    # Convert the list of Follower objects to a list of Package objects.
    datasets = [model.Package.get(followee.object_id)
                for followee in followees]
    datasets = [dataset for dataset in datasets if dataset is not None]

    # Dictize the list of Package objects.
    return [model_dictize.package_dictize(dataset, context)
            for dataset in datasets]


def group_followee_list(context, data_dict):
    '''Return the list of groups that are followed by the given user.

    :param id: the id or name of the user
    :type id: string

    :rtype: list of dictionaries

    '''
    _check_access('group_followee_list', context, data_dict)

    return _group_or_org_followee_list(context, data_dict, is_org=False)


def organization_followee_list(context, data_dict):
    '''Return the list of organizations that are followed by the given user.

    :param id: the id or name of the user
    :type id: string

    :rtype: list of dictionaries

    '''

    _check_access('organization_followee_list', context, data_dict)

    return _group_or_org_followee_list(context, data_dict, is_org=True)


def _group_or_org_followee_list(context, data_dict, is_org=False):

    if not context.get('skip_validation'):
        schema = context.get('schema',
                             ckan.logic.schema.default_follow_user_schema())
        data_dict, errors = _validate(data_dict, schema, context)
        if errors:
            raise ValidationError(errors)

    # Get the list of UserFollowingGroup objects.
    model = context['model']
    user_id = _get_or_bust(data_dict, 'id')
    followees = model.UserFollowingGroup.followee_list(user_id)

    # Convert the UserFollowingGroup objects to a list of Group objects.
    groups = [model.Group.get(followee.object_id) for followee in followees]
    groups = [group for group in groups
              if group is not None and group.is_organization == is_org]

    # Dictize the list of Group objects.
    return [model_dictize.group_dictize(group, context) for group in groups]


@logic.validate(logic.schema.default_pagination_schema)
def dashboard_activity_list(context, data_dict):
    '''Return the authorized user's dashboard activity stream.

    Unlike the activity dictionaries returned by other ``*_activity_list``
    actions, these activity dictionaries have an extra boolean value with key
    ``is_new`` that tells you whether the activity happened since the user last
    viewed her dashboard (``'is_new': True``) or not (``'is_new': False``).

    The user's own activities are always marked ``'is_new': False``.

    :param offset: where to start getting activity items from
        (optional, default: 0)
    :type offset: int
    :param limit: the maximum number of activities to return
        (optional, default: 31, the default value is configurable via the
        :ref:`ckan.activity_list_limit` setting)

    :rtype: list of activity dictionaries

    '''
    _check_access('dashboard_activity_list', context, data_dict)

    model = context['model']
    user_id = model.User.get(context['user']).id
    offset = data_dict.get('offset', 0)
    limit = int(
        data_dict.get('limit', config.get('ckan.activity_list_limit', 31)))

    # FIXME: Filter out activities whose subject or object the user is not
    # authorized to read.
    _activity_objects = model.activity.dashboard_activity_list(user_id,
            limit=limit, offset=offset)

    activity_objects = _filter_activity_by_user(_activity_objects,
            _activity_stream_get_filtered_users())
    activity_dicts = model_dictize.activity_list_dictize(
        activity_objects, context)

    # Mark the new (not yet seen by user) activities.
    strptime = datetime.datetime.strptime
    fmt = '%Y-%m-%dT%H:%M:%S.%f'
    last_viewed = model.Dashboard.get(user_id).activity_stream_last_viewed
    for activity in activity_dicts:
        if activity['user_id'] == user_id:
            # Never mark the user's own activities as new.
            activity['is_new'] = False
        else:
            activity['is_new'] = (
                strptime(activity['timestamp'], fmt) > last_viewed)

    return activity_dicts


@logic.validate(ckan.logic.schema.default_pagination_schema)
def dashboard_activity_list_html(context, data_dict):
    '''Return the authorized user's dashboard activity stream as HTML.

    The activity stream is rendered as a snippet of HTML meant to be included
    in an HTML page, i.e. it doesn't have any HTML header or footer.

    :param id: the id or name of the user
    :type id: string
    :param offset: where to start getting activity items from
        (optional, default: 0)
    :type offset: int
    :param limit: the maximum number of activities to return
        (optional, default: 31, the default value is configurable via the
        ckan.activity_list_limit setting)
    :type limit: int

    :rtype: string

    '''
    activity_stream = dashboard_activity_list(context, data_dict)
    model = context['model']
    offset = data_dict.get('offset', 0)
    extra_vars = {
        'controller': 'user',
        'action': 'dashboard',
        'offset': offset,
    }
    return activity_streams.activity_list_to_html(context, activity_stream,
                                                  extra_vars)


def dashboard_new_activities_count(context, data_dict):
    '''Return the number of new activities in the user's dashboard.

    Return the number of new activities in the authorized user's dashboard
    activity stream.

    Activities from the user herself are not counted by this function even
    though they appear in the dashboard (users don't want to be notified about
    things they did themselves).

    :rtype: int

    '''
    _check_access('dashboard_new_activities_count', context, data_dict)
    activities = logic.get_action('dashboard_activity_list')(
        context, data_dict)
    return len([activity for activity in activities if activity['is_new']])


def _unpick_search(sort, allowed_fields=None, total=None):
    ''' This is a helper function that takes a sort string
    eg 'name asc, last_modified desc' and returns a list of
    split field order eg [('name', 'asc'), ('last_modified', 'desc')]
    allowed_fields can limit which field names are ok.
    total controls how many sorts can be specifed '''
    sorts = []
    split_sort = sort.split(',')
    for part in split_sort:
        split_part = part.strip().split()
        field = split_part[0]
        if len(split_part) > 1:
            order = split_part[1].lower()
        else:
            order = 'asc'
        if allowed_fields:
            if field not in allowed_fields:
                raise ValidationError('Cannot sort by field `%s`' % field)
        if order not in ['asc', 'desc']:
            raise ValidationError('Invalid sort direction `%s`' % order)
        sorts.append((field, order))
    if total and len(sorts) > total:
        raise ValidationError(
            'Too many sort criteria provided only %s allowed' % total)
    return sorts


def member_roles_list(context, data_dict):
    '''Return the possible roles for members of groups and organizations.

    :param group_type: the group type, either ``"group"`` or ``"organization"``
        (optional, default ``"organization"``)
    :type id: string
    :returns: a list of dictionaries each with two keys: ``"text"`` (the
        display name of the role, e.g. ``"Admin"``) and ``"value"`` (the
        internal name of the role, e.g. ``"admin"``)
    :rtype: list of dictionaries

    '''
    group_type = data_dict.get('group_type', 'organization')
    roles_list = authz.roles_list()
    if group_type == 'group':
        roles_list = [role for role in roles_list
                      if role['value'] != 'editor']

    _check_access('member_roles_list', context, data_dict)
    return roles_list


def help_show(context, data_dict):
    '''Return the help string for a particular API action.

    :param name: Action function name (eg `user_create`, `package_search`)
    :type name: string
    :returns: The help string for the action function, or None if the function
              does not have a docstring.
    :rtype: string

    :raises: :class:`ckan.logic.NotFound`: if the action function doesn't exist

    '''

    function_name = logic.get_or_bust(data_dict, 'name')

    _check_access('help_show', context, data_dict)

    try:
        function = logic.get_action(function_name)
    except KeyError:
        raise NotFound('Action function not found')

    return function.__doc__


def config_option_show(context, data_dict):
    '''Show the current value of a particular configuration option.

    Only returns runtime-editable config options (the ones returned by
    :py:func:`~ckan.logic.action.get.config_option_list`), which can be updated with the
    :py:func:`~ckan.logic.action.update.config_option_update` action.

    :param id: The configuration option key
    :type id: string

    :returns: The value of the config option from either the system_info table
        or ini file.
    :rtype: string

    :raises: :class:`ckan.logic.ValidationError`: if config option is not in
        the schema (whitelisted as editable).
    '''

    _check_access('config_option_show', context, data_dict)

    key = _get_or_bust(data_dict, 'key')

    schema = ckan.logic.schema.update_configuration_schema()

    # Only return whitelisted keys
    if key not in schema:
        raise ValidationError(
            'Configuration option \'{0}\' can not be shown'.format(key))

    # return the value from config
    return config.get(key, None)


def config_option_list(context, data_dict):
    '''Return a list of runtime-editable config options keys that can be
       updated with :py:func:`~ckan.logic.action.update.config_option_update`.

    :returns: A list of config option keys.
    :rtype: list
    '''

    _check_access('config_option_list', context, data_dict)

    schema = ckan.logic.schema.update_configuration_schema()

    return schema.keys()<|MERGE_RESOLUTION|>--- conflicted
+++ resolved
@@ -23,12 +23,8 @@
 import ckan.lib.plugins as lib_plugins
 import ckan.lib.activity_streams as activity_streams
 import ckan.lib.datapreview as datapreview
-<<<<<<< HEAD
 import ckan.authz as authz
-=======
-import ckan.new_authz as new_authz
 import ckan.lib.lazyjson as lazyjson
->>>>>>> 5bb1349c
 
 from ckan.common import _
 
