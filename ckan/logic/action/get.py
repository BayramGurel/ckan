'''API functions for searching for and getting data from CKAN.'''

import uuid
import logging
import json
import datetime
import socket

from pylons import config
import sqlalchemy
from paste.deploy.converters import asbool

import ckan.lib.dictization
import ckan.logic as logic
import ckan.logic.action
import ckan.logic.schema
import ckan.lib.dictization.model_dictize as model_dictize
import ckan.lib.navl.dictization_functions
import ckan.model as model
import ckan.model.misc as misc
import ckan.plugins as plugins
import ckan.lib.search as search
import ckan.lib.plugins as lib_plugins
import ckan.lib.activity_streams as activity_streams
import ckan.lib.datapreview as datapreview
import ckan.authz as authz
import ckan.lib.lazyjson as lazyjson

from ckan.common import _

log = logging.getLogger('ckan.logic')

# Define some shortcuts
# Ensure they are module-private so that they don't get loaded as available
# actions in the action API.
_validate = ckan.lib.navl.dictization_functions.validate
_table_dictize = ckan.lib.dictization.table_dictize
_check_access = logic.check_access
NotFound = logic.NotFound
ValidationError = logic.ValidationError
_get_or_bust = logic.get_or_bust

_select = sqlalchemy.sql.select
_aliased = sqlalchemy.orm.aliased
_or_ = sqlalchemy.or_
_and_ = sqlalchemy.and_
_func = sqlalchemy.func
_desc = sqlalchemy.desc
_case = sqlalchemy.case
_text = sqlalchemy.text


def _filter_activity_by_user(activity_list, users=[]):
    '''
    Return the given ``activity_list`` with activities from the specified
    users removed. The users parameters should be a list of ids.

    A *new* filtered list is returned, the given ``activity_list`` itself is
    not modified.
    '''
    if not len(users):
        return activity_list
    new_list = []
    for activity in activity_list:
        if activity.user_id not in users:
            new_list.append(activity)
    return new_list


def _activity_stream_get_filtered_users():
    '''
    Get the list of users from the :ref:`ckan.hide_activity_from_users` config
    option and return a list of their ids. If the config is not specified,
    returns the id of the site user.
    '''
    users = config.get('ckan.hide_activity_from_users')
    if users:
        users_list = users.split()
    else:
        context = {'model': model, 'ignore_auth': True}
        site_user = logic.get_action('get_site_user')(context)
        users_list = [site_user.get('name')]

    return model.User.user_ids_for_name_or_id(users_list)


def _package_list_with_resources(context, package_revision_list):
    package_list = []
    for package in package_revision_list:
        result_dict = model_dictize.package_dictize(package,context)
        package_list.append(result_dict)
    return package_list


def site_read(context, data_dict=None):
    '''Return ``True``.

    :rtype: boolean
    '''
    _check_access('site_read', context, data_dict)
    return True


@logic.validate(logic.schema.default_pagination_schema)
def package_list(context, data_dict):
    '''Return a list of the names of the site's datasets (packages).

    :param limit: if given, the list of datasets will be broken into pages of
        at most ``limit`` datasets per page and only one page will be returned
        at a time (optional)
    :type limit: int
    :param offset: when ``limit`` is given, the offset to start
        returning packages from
    :type offset: int

    :rtype: list of strings

    '''
    model = context["model"]
    api = context.get("api_version", 1)

    _check_access('package_list', context, data_dict)

    package_table = model.package_table
    col = (package_table.c.id
           if api == 2 else package_table.c.name)
    query = _select([col])
    query = query.where(_and_(
        package_table.c.state == 'active',
        package_table.c.private == False,
    ))
    query = query.order_by(col)

    limit = data_dict.get('limit')
    if limit:
        query = query.limit(limit)

    offset = data_dict.get('offset')
    if offset:
        query = query.offset(offset)

    ## Returns the first field in each result record
    return [r[0] for r in query.execute()]


@logic.validate(logic.schema.default_package_list_schema)
def current_package_list_with_resources(context, data_dict):
    '''Return a list of the site's datasets (packages) and their resources.

    The list is sorted most-recently-modified first.

    :param limit: if given, the list of datasets will be broken into pages of
        at most ``limit`` datasets per page and only one page will be returned
        at a time (optional)
    :type limit: int
    :param offset: when ``limit`` is given, the offset to start
        returning packages from
    :type offset: int
    :param page: when ``limit`` is given, which page to return,
        Deprecated: use ``offset``
    :type page: int

    :rtype: list of dictionaries

    '''
    model = context["model"]
    limit = data_dict.get('limit')
    offset = data_dict.get('offset', 0)
    user = context['user']

    if not 'offset' in data_dict and 'page' in data_dict:
        log.warning('"page" parameter is deprecated.  '
                    'Use the "offset" parameter instead')
        page = data_dict['page']
        if limit:
            offset = (page - 1) * limit
        else:
            offset = 0

    _check_access('current_package_list_with_resources', context, data_dict)

    is_sysadmin = authz.is_sysadmin(user)
    q = '+capacity:public' if not is_sysadmin else '*:*'
    context['ignore_capacity_check'] = True
    search = package_search(context, {'q': q, 'rows': limit, 'start': offset})
    return search.get('results', [])


def revision_list(context, data_dict):
    '''Return a list of the IDs of the site's revisions. They are sorted with
    the newest first.

    Since the results are limited to 50 IDs, you can page through them using
    parameter ``since_id``.

    :param since_id: the revision ID after which you want the revisions
    :type id: string
    :param since_time: the timestamp after which you want the revisions
    :type id: string
    :param sort: the order to sort the related items in, possible values are
      'time_asc', 'time_desc' (default). (optional)
    :type sort: string
    :rtype: list of revision IDs, limited to 50

    '''
    model = context['model']
    since_id = data_dict.get('since_id')
    since_time_str = data_dict.get('since_time')
    sort_str = data_dict.get('sort')
    PAGE_LIMIT = 50

    _check_access('revision_list', context, data_dict)

    since_time = None
    if since_id:
        rev = model.Session.query(model.Revision).get(since_id)
        if rev is None:
            raise NotFound
        since_time = rev.timestamp
    elif since_time_str:
        try:
            from ckan.lib import helpers as h
            since_time = h.date_str_to_datetime(since_time_str)
        except ValueError:
            raise logic.ValidationError('Timestamp did not parse')
    revs = model.Session.query(model.Revision)
    if since_time:
        revs = revs.filter(model.Revision.timestamp > since_time)

    sortables = {
        'time_asc': model.Revision.timestamp.asc,
        'time_desc': model.Revision.timestamp.desc,
    }
    if sort_str and sort_str not in sortables:
        raise logic.ValidationError(
            'Invalid sort value. Allowable values: %r' % sortables.keys())
    sort_func = sortables.get(sort_str or 'time_desc')
    revs = revs.order_by(sort_func())

    revs = revs.limit(PAGE_LIMIT)
    return [rev_.id for rev_ in revs]


def package_revision_list(context, data_dict):
    '''Return a dataset (package)'s revisions as a list of dictionaries.

    :param id: the id or name of the dataset
    :type id: string

    '''
    model = context["model"]
    id = _get_or_bust(data_dict, "id")
    pkg = model.Package.get(id)
    if pkg is None:
        raise NotFound

    _check_access('package_revision_list', context, data_dict)

    revision_dicts = []
    for revision, object_revisions in pkg.all_related_revisions:
        revision_dicts.append(model.revision_as_dict(revision,
                                                     include_packages=False,
                                                     include_groups=False))
    return revision_dicts


def related_show(context, data_dict=None):
    '''Return a single related item.

    :param id: the id of the related item to show
    :type id: string

    :rtype: dictionary

    '''
    model = context['model']
    id = _get_or_bust(data_dict, 'id')

    related = model.Related.get(id)
    context['related'] = related

    if related is None:
        raise NotFound

    _check_access('related_show', context, data_dict)
    schema = context.get('schema') \
        or ckan.logic.schema.default_related_schema()
    related_dict = model_dictize.related_dictize(related, context)
    related_dict, errors = _validate(related_dict, schema, context=context)

    return related_dict


def related_list(context, data_dict=None):
    '''Return a dataset's related items.

    :param id: id or name of the dataset (optional)
    :type id: string
    :param dataset: dataset dictionary of the dataset (optional)
    :type dataset: dictionary
    :param type_filter: the type of related item to show (optional,
      default: None, show all items)
    :type type_filter: string
    :param sort: the order to sort the related items in, possible values are
      'view_count_asc', 'view_count_desc', 'created_asc' or 'created_desc'
      (optional)
    :type sort: string
    :param featured: whether or not to restrict the results to only featured
      related items (optional, default: False)
    :type featured: bool

    :rtype: list of dictionaries

    '''
    model = context['model']
    dataset = data_dict.get('dataset', None)
    if not dataset:
        dataset = model.Package.get(data_dict.get('id'))
    _check_access('related_show', context, data_dict)
    related_list = []
    if not dataset:
        related_list = model.Session.query(model.Related)

        filter_on_type = data_dict.get('type_filter', None)
        if filter_on_type:
            related_list = related_list.filter(
                model.Related.type == filter_on_type)

        sort = data_dict.get('sort', None)
        if sort:
            sortables = {
                'view_count_asc': model.Related.view_count.asc,
                'view_count_desc': model.Related.view_count.desc,
                'created_asc': model.Related.created.asc,
                'created_desc': model.Related.created.desc,
            }
            s = sortables.get(sort, None)
            if s:
                related_list = related_list.order_by(s())

        if data_dict.get('featured', False):
            related_list = related_list.filter(model.Related.featured == 1)
        related_items = related_list.all()
        context['sorted'] = True
    else:
        relateds = model.Related.get_for_dataset(dataset, status='active')
        related_items = (r.related for r in relateds)
    related_list = model_dictize.related_list_dictize(
        related_items, context)
    return related_list


def member_list(context, data_dict=None):
    '''Return the members of a group.

    The user must have permission to 'get' the group.

    :param id: the id or name of the group
    :type id: string
    :param object_type: restrict the members returned to those of a given type,
      e.g. ``'user'`` or ``'package'`` (optional, default: ``None``)
    :type object_type: string
    :param capacity: restrict the members returned to those with a given
      capacity, e.g. ``'member'``, ``'editor'``, ``'admin'``, ``'public'``,
      ``'private'`` (optional, default: ``None``)
    :type capacity: string

    :rtype: list of (id, type, capacity) tuples

    :raises: :class:`ckan.logic.NotFound`: if the group doesn't exist

    '''
    model = context['model']

    group = model.Group.get(_get_or_bust(data_dict, 'id'))
    if not group:
        raise NotFound

    obj_type = data_dict.get('object_type', None)
    capacity = data_dict.get('capacity', None)

    # User must be able to update the group to remove a member from it
    _check_access('group_show', context, data_dict)

    q = model.Session.query(model.Member).\
        filter(model.Member.group_id == group.id).\
        filter(model.Member.state == "active")

    if obj_type:
        q = q.filter(model.Member.table_name == obj_type)
    if capacity:
        q = q.filter(model.Member.capacity == capacity)

    trans = authz.roles_trans()

    def translated_capacity(capacity):
        try:
            return trans[capacity]
        except KeyError:
            return capacity

    return [(m.table_id, m.table_name, translated_capacity(m.capacity))
            for m in q.all()]


def _group_or_org_list(context, data_dict, is_org=False):
    model = context['model']
    api = context.get('api_version')
    groups = data_dict.get('groups')
    group_type = data_dict.get('type', 'group')
    ref_group_by = 'id' if api == 2 else 'name'
    pagination_dict = {}
    limit = data_dict.get('limit')
    if limit:
        pagination_dict['limit'] = data_dict['limit']
    offset = data_dict.get('offset')
    if offset:
        pagination_dict['offset'] = data_dict['offset']
    if pagination_dict:
        pagination_dict, errors = _validate(
            data_dict, logic.schema.default_pagination_schema(), context)
        if errors:
            raise ValidationError(errors)
    sort = data_dict.get('sort') or 'name'
    q = data_dict.get('q')

    all_fields = asbool(data_dict.get('all_fields', None))

    # order_by deprecated in ckan 1.8
    # if it is supplied and sort isn't use order_by and raise a warning
    order_by = data_dict.get('order_by', '')
    if order_by:
        log.warn('`order_by` deprecated please use `sort`')
        if not data_dict.get('sort'):
            sort = order_by

    # if the sort is packages and no sort direction is supplied we want to do a
    # reverse sort to maintain compatibility.
    if sort.strip() in ('packages', 'package_count'):
        sort = 'package_count desc'

    sort_info = _unpick_search(sort,
                               allowed_fields=['name', 'packages',
                                               'package_count', 'title'],
                               total=1)

    if sort_info and sort_info[0][0] == 'package_count':
        query = model.Session.query(model.Group.id,
                                    model.Group.name,
                                    sqlalchemy.func.count(model.Group.id))

        query = query.filter(model.Member.group_id == model.Group.id) \
                     .filter(model.Member.table_id == model.Package.id) \
                     .filter(model.Member.table_name == 'package') \
                     .filter(model.Package.state == 'active')
    else:
        query = model.Session.query(model.Group.id,
                                    model.Group.name)

    query = query.filter(model.Group.state == 'active')

    if groups:
        query = query.filter(model.Group.name.in_(groups))
    if q:
        q = u'%{0}%'.format(q)
        query = query.filter(_or_(
            model.Group.name.ilike(q),
            model.Group.title.ilike(q),
            model.Group.description.ilike(q),
        ))

    query = query.filter(model.Group.is_organization == is_org)
    if not is_org:
        query = query.filter(model.Group.type == group_type)
    if sort_info:
        sort_field = sort_info[0][0]
        sort_direction = sort_info[0][1]
        if sort_field == 'package_count':
            query = query.group_by(model.Group.id, model.Group.name)
            sort_model_field = sqlalchemy.func.count(model.Group.id)
        elif sort_field == 'name':
            sort_model_field = model.Group.name
        elif sort_field == 'title':
            sort_model_field = model.Group.title

        if sort_direction == 'asc':
            query = query.order_by(sqlalchemy.asc(sort_model_field))
        else:
            query = query.order_by(sqlalchemy.desc(sort_model_field))

    if limit:
        query = query.limit(limit)
    if offset:
        query = query.offset(offset)

    groups = query.all()

    if all_fields:
        action = 'organization_show' if is_org else 'group_show'
        group_list = []
        for group in groups:
            data_dict['id'] = group.id
            for key in ('include_extras', 'include_tags', 'include_users',
                        'include_groups', 'include_followers'):
                if key not in data_dict:
                    data_dict[key] = False

            group_list.append(logic.get_action(action)(context, data_dict))
    else:
        group_list = [getattr(group, ref_group_by) for group in groups]

    return group_list


def group_list(context, data_dict):
    '''Return a list of the names of the site's groups.

    :param order_by: the field to sort the list by, must be ``'name'`` or
      ``'packages'`` (optional, default: ``'name'``) Deprecated use sort.
    :type order_by: string
    :param sort: sorting of the search results.  Optional.  Default:
        "name asc" string of field name and sort-order. The allowed fields are
        'name', 'package_count' and 'title'
    :type sort: string
    :param limit: if given, the list of groups will be broken into pages of
        at most ``limit`` groups per page and only one page will be returned
        at a time (optional)
    :type limit: int
    :param offset: when ``limit`` is given, the offset to start
        returning groups from
    :type offset: int
    :param groups: a list of names of the groups to return, if given only
        groups whose names are in this list will be returned (optional)
    :type groups: list of strings
    :param all_fields: return group dictionaries instead of just names. Only
        core fields are returned - get some more using the include_* options.
        Returning a list of packages is too expensive, so the `packages`
        property for each group is deprecated, but there is a count of the
        packages in the `package_count` property.
        (optional, default: ``False``)
    :type all_fields: boolean
    :param include_extras: if all_fields, include the group extra fields
        (optional, default: ``False``)
    :type include_extras: boolean
    :param include_tags: if all_fields, include the group tags
        (optional, default: ``False``)
    :type include_tags: boolean
    :param include_groups: if all_fields, include the groups the groups are in
        (optional, default: ``False``).
    :type include_groups: boolean
    :param include_users: if all_fields, include the group users
        (optional, default: ``False``).
    :type include_users: boolean


    :rtype: list of strings

    '''
    _check_access('group_list', context, data_dict)
    return _group_or_org_list(context, data_dict)


def organization_list(context, data_dict):
    '''Return a list of the names of the site's organizations.

    :param order_by: the field to sort the list by, must be ``'name'`` or
      ``'packages'`` (optional, default: ``'name'``) Deprecated use sort.
    :type order_by: string
    :param sort: sorting of the search results.  Optional.  Default:
        "name asc" string of field name and sort-order. The allowed fields are
        'name', 'package_count' and 'title'
    :type sort: string
    :param limit: if given, the list of organizations will be broken into pages
        of at most ``limit`` organizations per page and only one page will be
        returned at a time (optional)
    :type limit: int
    :param offset: when ``limit`` is given, the offset to start
        returning organizations from
    :type offset: int
    :param organizations: a list of names of the groups to return,
        if given only groups whose names are in this list will be
        returned (optional)
    :type organizations: list of strings
    :param all_fields: return group dictionaries instead of just names. Only
        core fields are returned - get some more using the include_* options.
        Returning a list of packages is too expensive, so the `packages`
        property for each group is deprecated, but there is a count of the
        packages in the `package_count` property.
        (optional, default: ``False``)
    :type all_fields: boolean
    :param include_extras: if all_fields, include the organization extra fields
        (optional, default: ``False``)
    :type include_extras: boolean
    :param include_tags: if all_fields, include the organization tags
        (optional, default: ``False``)
    :type include_tags: boolean
    :param include_groups: if all_fields, include the organizations the
        organizations are in
        (optional, default: ``False``)
    :type all_fields: boolean
    :param include_users: if all_fields, include the organization users
        (optional, default: ``False``).
    :type include_users: boolean

    :rtype: list of strings

    '''
    _check_access('organization_list', context, data_dict)
    data_dict['groups'] = data_dict.pop('organizations', [])
    data_dict['type'] = 'organization'
    return _group_or_org_list(context, data_dict, is_org=True)


def group_list_authz(context, data_dict):
    '''Return the list of groups that the user is authorized to edit.

    :param available_only: remove the existing groups in the package
      (optional, default: ``False``)
    :type available_only: boolean

    :param am_member: if ``True`` return only the groups the logged-in user is
      a member of, otherwise return all groups that the user is authorized to
      edit (for example, sysadmin users are authorized to edit all groups)
      (optional, default: ``False``)
    :type am-member: boolean

    :returns: list of dictized groups that the user is authorized to edit
    :rtype: list of dicts

    '''
    model = context['model']
    user = context['user']
    available_only = data_dict.get('available_only', False)
    am_member = data_dict.get('am_member', False)

    _check_access('group_list_authz', context, data_dict)

    sysadmin = authz.is_sysadmin(user)
    roles = authz.get_roles_with_permission('manage_group')
    if not roles:
        return []
    user_id = authz.get_user_id_for_username(user, allow_none=True)
    if not user_id:
        return []

    if not sysadmin or am_member:
        q = model.Session.query(model.Member) \
            .filter(model.Member.table_name == 'user') \
            .filter(model.Member.capacity.in_(roles)) \
            .filter(model.Member.table_id == user_id) \
            .filter(model.Member.state == 'active')
        group_ids = []
        for row in q.all():
            group_ids.append(row.group_id)

        if not group_ids:
            return []

    q = model.Session.query(model.Group) \
        .filter(model.Group.is_organization == False) \
        .filter(model.Group.state == 'active')

    if not sysadmin or am_member:
        q = q.filter(model.Group.id.in_(group_ids))

    groups = q.all()

    if available_only:
        package = context.get('package')
        if package:
            groups = set(groups) - set(package.get_groups())

    group_list = model_dictize.group_list_dictize(groups, context)
    return group_list


def organization_list_for_user(context, data_dict):
    '''Return the organizations that the user has a given permission for.

    By default this returns the list of organizations that the currently
    authorized user can edit, i.e. the list of organizations that the user is an
    admin of.

    Specifically it returns the list of organizations that the currently
    authorized user has a given permission (for example: "manage_group") against.

    When a user becomes a member of an organization in CKAN they're given a
    "capacity" (sometimes called a "role"), for example "member", "editor" or
    "admin".

    Each of these roles has certain permissions associated with it. For example
    the admin role has the "admin" permission (which means they have permission
    to do anything). The editor role has permissions like "create_dataset",
    "update_dataset" and "delete_dataset".  The member role has the "read"
    permission.

    This function returns the list of organizations that the authorized user
    has a given permission for. For example the list of organizations that the
    user is an admin of, or the list of organizations that the user can create
    datasets in. This takes account of when permissions cascade down an
    organization hierarchy.

    :param permission: the permission the user has against the
        returned organizations, for example ``"read"`` or ``"create_dataset"``
        (optional, default: ``"edit_group"``)
    :type permission: string

    :returns: list of organizations that the user has the given permission for
    :rtype: list of dicts

    '''
    model = context['model']
    user = context['user']

    _check_access('organization_list_for_user', context, data_dict)
    sysadmin = authz.is_sysadmin(user)

    orgs_q = model.Session.query(model.Group) \
        .filter(model.Group.is_organization == True) \
        .filter(model.Group.state == 'active')

    if not sysadmin:
        # for non-Sysadmins check they have the required permission

        # NB 'edit_group' doesn't exist so by default this action returns just
        # orgs with admin role
        permission = data_dict.get('permission', 'edit_group')

        roles = authz.get_roles_with_permission(permission)

        if not roles:
            return []
        user_id = authz.get_user_id_for_username(user, allow_none=True)
        if not user_id:
            return []

        q = model.Session.query(model.Member, model.Group) \
            .filter(model.Member.table_name == 'user') \
            .filter(model.Member.capacity.in_(roles)) \
            .filter(model.Member.table_id == user_id) \
            .filter(model.Member.state == 'active') \
            .join(model.Group)

        group_ids = set()
        roles_that_cascade = \
            authz.check_config_permission('roles_that_cascade_to_sub_groups')
        for member, group in q.all():
            if member.capacity in roles_that_cascade:
                group_ids |= set([
                    grp_tuple[0] for grp_tuple
                    in group.get_children_group_hierarchy(type='organization')
                    ])
            group_ids.add(group.id)

        if not group_ids:
            return []

        orgs_q = orgs_q.filter(model.Group.id.in_(group_ids))

    orgs_list = model_dictize.group_list_dictize(orgs_q.all(), context)
    return orgs_list


def _group_or_org_revision_list(context, data_dict):
    '''Return a group's revisions.

    :param id: the name or id of the group
    :type id: string

    :rtype: list of dictionaries

    '''
    model = context['model']
    id = _get_or_bust(data_dict, 'id')
    group = model.Group.get(id)
    if group is None:
        raise NotFound

    revision_dicts = []
    for revision, object_revisions in group.all_related_revisions:
        revision_dicts.append(model.revision_as_dict(revision,
                                                     include_packages=False,
                                                     include_groups=False))
    return revision_dicts


def group_revision_list(context, data_dict):
    '''Return a group's revisions.

    :param id: the name or id of the group
    :type id: string

    :rtype: list of dictionaries

    '''

    _check_access('group_revision_list', context, data_dict)
    return _group_or_org_revision_list(context, data_dict)


def organization_revision_list(context, data_dict):
    '''Return an organization's revisions.

    :param id: the name or id of the organization
    :type id: string

    :rtype: list of dictionaries

    '''

    _check_access('organization_revision_list', context, data_dict)
    return _group_or_org_revision_list(context, data_dict)


def license_list(context, data_dict):
    '''Return the list of licenses available for datasets on the site.

    :rtype: list of dictionaries

    '''
    model = context["model"]

    _check_access('license_list', context, data_dict)

    license_register = model.Package.get_license_register()
    licenses = license_register.values()
    licenses = [l.as_dict() for l in licenses]
    return licenses


def tag_list(context, data_dict):
    '''Return a list of the site's tags.

    By default only free tags (tags that don't belong to a vocabulary) are
    returned. If the ``vocabulary_id`` argument is given then only tags
    belonging to that vocabulary will be returned instead.

    :param query: a tag name query to search for, if given only tags whose
        names contain this string will be returned (optional)
    :type query: string
    :param vocabulary_id: the id or name of a vocabulary, if give only tags
        that belong to this vocabulary will be returned (optional)
    :type vocabulary_id: string
    :param all_fields: return full tag dictionaries instead of just names
        (optional, default: ``False``)
    :type all_fields: boolean

    :rtype: list of dictionaries

    '''
    model = context['model']

    vocab_id_or_name = data_dict.get('vocabulary_id')
    query = data_dict.get('query') or data_dict.get('q')
    if query:
        query = query.strip()
    all_fields = data_dict.get('all_fields', None)

    _check_access('tag_list', context, data_dict)

    if query:
        tags, count = _tag_search(context, data_dict)
    else:
        tags = model.Tag.all(vocab_id_or_name)

    if tags:
        if all_fields:
            tag_list = model_dictize.tag_list_dictize(tags, context)
        else:
            tag_list = [tag.name for tag in tags]
    else:
        tag_list = []

    return tag_list


def user_list(context, data_dict):
    '''Return a list of the site's user accounts.

    :param q: restrict the users returned to those whose names contain a string
      (optional)
    :type q: string
    :param order_by: which field to sort the list by (optional, default:
      ``'name'``). Can be any user field or ``edits`` (i.e. number_of_edits).
    :type order_by: string

    :rtype: list of user dictionaries. User properties include:
      ``number_of_edits`` which counts the revisions by the user and
      ``number_created_packages`` which excludes datasets which are private
      or draft state.

    '''
    model = context['model']

    _check_access('user_list', context, data_dict)

    q = data_dict.get('q', '')
    order_by = data_dict.get('order_by', 'name')

    query = model.Session.query(
        model.User,
        model.User.name.label('name'),
        model.User.fullname.label('fullname'),
        model.User.about.label('about'),
        model.User.about.label('email'),
        model.User.created.label('created'),
        _select([_func.count(model.Revision.id)],
                _or_(
                    model.Revision.author == model.User.name,
                    model.Revision.author == model.User.openid
                )).label('number_of_edits'),
        _select([_func.count(model.Package.id)],
                _and_(
                    model.Package.creator_user_id == model.User.id,
                    model.Package.state == 'active',
                    model.Package.private == False,
                )).label('number_created_packages')
    )

    if q:
        query = model.User.search(q, query, user_name=context.get('user'))

    if order_by == 'edits':
        query = query.order_by(_desc(
            _select([_func.count(model.Revision.id)],
                    _or_(
                        model.Revision.author == model.User.name,
                        model.Revision.author == model.User.openid))))

    else:
        query = query.order_by(
            _case([(
                _or_(model.User.fullname == None,
                     model.User.fullname == ''),
                model.User.name)],
                else_=model.User.fullname))

    # Filter deleted users
    query = query.filter(model.User.state != model.State.DELETED)

    ## hack for pagination
    if context.get('return_query'):
        return query

    users_list = []

    for user in query.all():
        result_dict = model_dictize.user_dictize(user[0], context)
        users_list.append(result_dict)

    return users_list


def package_relationships_list(context, data_dict):
    '''Return a dataset (package)'s relationships.

    :param id: the id or name of the first package
    :type id: string
    :param id2: the id or name of the second package
    :type id: string
    :param rel: relationship as string see
        :py:func:`~ckan.logic.action.create.package_relationship_create` for
        the relationship types (optional)

    :rtype: list of dictionaries

    '''
    ##TODO needs to work with dictization layer
    model = context['model']
    api = context.get('api_version')

    id = _get_or_bust(data_dict, "id")
    id2 = data_dict.get("id2")
    rel = data_dict.get("rel")
    ref_package_by = 'id' if api == 2 else 'name'
    pkg1 = model.Package.get(id)
    pkg2 = None
    if not pkg1:
        raise NotFound('First package named in request was not found.')
    if id2:
        pkg2 = model.Package.get(id2)
        if not pkg2:
            raise NotFound('Second package named in address was not found.')

    if rel == 'relationships':
        rel = None

    _check_access('package_relationships_list', context, data_dict)

    # TODO: How to handle this object level authz?
    # Currently we don't care
    relationships = pkg1.get_relationships(with_package=pkg2, type=rel)

    if rel and not relationships:
        raise NotFound('Relationship "%s %s %s" not found.'
                       % (id, rel, id2))

    relationship_dicts = [
        rel.as_dict(pkg1, ref_package_by=ref_package_by)
        for rel in relationships]

    return relationship_dicts


def package_show(context, data_dict):
    '''Return the metadata of a dataset (package) and its resources.

    :param id: the id or name of the dataset
    :type id: string
    :param use_default_schema: use default package schema instead of
        a custom schema defined with an IDatasetForm plugin (default: False)
    :type use_default_schema: bool
    :param include_tracking: add tracking information to dataset and
        resources (default: False)
    :type include_tracking: bool
    :rtype: dictionary

    '''
    model = context['model']
    context['session'] = model.Session
    name_or_id = data_dict.get("id") or _get_or_bust(data_dict, 'name_or_id')

    pkg = model.Package.get(name_or_id)

    if pkg is None:
        raise NotFound

    context['package'] = pkg

    _check_access('package_show', context, data_dict)

    if data_dict.get('use_default_schema', False):
        context['schema'] = ckan.logic.schema.default_show_package_schema()
    include_tracking = asbool(data_dict.get('include_tracking', False))

    package_dict = None
    use_cache = (context.get('use_cache', True)
                 and not 'revision_id' in context
                 and not 'revision_date' in context)
    if use_cache:
        try:
            search_result = search.show(name_or_id)
        except (search.SearchError, socket.error):
            pass
        else:
            use_validated_cache = 'schema' not in context
            if use_validated_cache and 'validated_data_dict' in search_result:
                package_json = search_result['validated_data_dict']
                if context.get('return_type') == 'LazyJSONObject':
                    package_dict = lazyjson.LazyJSONObject(package_json)
                else:
                    package_dict = json.loads(package_json)
                package_dict_validated = True
            else:
                package_dict = json.loads(search_result['data_dict'])
                package_dict_validated = False
            metadata_modified = pkg.metadata_modified.isoformat()
            search_metadata_modified = search_result['metadata_modified']
            # solr stores less precice datetime,
            # truncate to 22 charactors to get good enough match
            if metadata_modified[:22] != search_metadata_modified[:22]:
                package_dict = None

    if not package_dict:
        package_dict = model_dictize.package_dictize(pkg, context)
        package_dict_validated = False

    if include_tracking:
        # page-view tracking summary data
        package_dict['tracking_summary'] = (
            model.TrackingSummary.get_for_package(package_dict['id']))

        for resource_dict in package_dict['resources']:
            _add_tracking_summary_to_resource_dict(resource_dict, model)

    if context.get('for_view'):
        for item in plugins.PluginImplementations(plugins.IPackageController):
            package_dict = item.before_view(package_dict)

    for item in plugins.PluginImplementations(plugins.IPackageController):
        item.read(pkg)

    for item in plugins.PluginImplementations(plugins.IResourceController):
        for resource_dict in package_dict['resources']:
            item.before_show(resource_dict)

    if not package_dict_validated:
        package_plugin = lib_plugins.lookup_package_plugin(
            package_dict['type'])
        if 'schema' in context:
            schema = context['schema']
        else:
            schema = package_plugin.show_package_schema()
        if schema and context.get('validate', True):
            package_dict, errors = lib_plugins.plugin_validate(
                package_plugin, context, package_dict, schema,
                'package_show')

    for item in plugins.PluginImplementations(plugins.IPackageController):
        item.after_show(context, package_dict)

    return package_dict


def _add_tracking_summary_to_resource_dict(resource_dict, model):
    '''Add page-view tracking summary data to the given resource dict.

    '''
    tracking_summary = model.TrackingSummary.get_for_resource(
        resource_dict['url'])
    resource_dict['tracking_summary'] = tracking_summary


def resource_show(context, data_dict):
    '''Return the metadata of a resource.

    :param id: the id of the resource
    :type id: string
    :param include_tracking: add tracking information to dataset and
        resources (default: False)
    :type include_tracking: bool

    :rtype: dictionary

    '''
    model = context['model']
    id = _get_or_bust(data_dict, 'id')

    resource = model.Resource.get(id)
    resource_context = dict(context, resource=resource)

    if not resource:
        raise NotFound

    _check_access('resource_show', resource_context, data_dict)

    pkg_dict = logic.get_action('package_show')(
        dict(context),
        {'id': resource.package.id,
        'include_tracking': asbool(data_dict.get('include_tracking', False))})

    for resource_dict in pkg_dict['resources']:
        if resource_dict['id'] == id:
            break
    else:
        log.error('Could not find resource ' + id)
        raise NotFound(_('Resource was not found.'))

    return resource_dict


def resource_view_show(context, data_dict):
    '''
    Return the metadata of a resource_view.

    :param id: the id of the resource_view
    :type id: string

    :rtype: dictionary
    '''
    model = context['model']
    id = _get_or_bust(data_dict, 'id')

    resource_view = model.ResourceView.get(id)
    if not resource_view:
        _check_access('resource_view_show', context, data_dict)
        raise NotFound

    context['resource_view'] = resource_view
    context['resource'] = model.Resource.get(resource_view.resource_id)

    _check_access('resource_view_show', context, data_dict)
    return model_dictize.resource_view_dictize(resource_view, context)


def resource_view_list(context, data_dict):
    '''
    Return the list of resource views for a particular resource.

    :param id: the id of the resource
    :type id: string

    :rtype: list of dictionaries.
    '''
    model = context['model']
    id = _get_or_bust(data_dict, 'id')
    resource = model.Resource.get(id)
    if not resource:
        raise NotFound
    context['resource'] = resource
    _check_access('resource_view_list', context, data_dict)
    q = model.Session.query(model.ResourceView).filter_by(resource_id=id)
    ## only show views when there is the correct plugin enabled
    resource_views = [
        resource_view for resource_view
        in q.order_by(model.ResourceView.order).all()
        if datapreview.get_view_plugin(resource_view.view_type)
    ]
    return model_dictize.resource_view_list_dictize(resource_views, context)


def resource_status_show(context, data_dict):
    '''Return the statuses of a resource's tasks.

    :param id: the id of the resource
    :type id: string

    :rtype: list of (status, date_done, traceback, task_status) dictionaries

    '''

    _check_access('resource_status_show', context, data_dict)

    try:
        import ckan.lib.celery_app as celery_app
    except ImportError:
        return {'message': 'queue is not installed on this instance'}

    model = context['model']
    id = _get_or_bust(data_dict, 'id')

    # needs to be text query as celery tables are not in our model
    q = _text("""
        select status, date_done, traceback, task_status.*
        from task_status left join celery_taskmeta
        on task_status.value = celery_taskmeta.task_id
           and key = 'celery_task_id'
        where entity_id = :entity_id
    """)
    try:
        result = model.Session.connection().execute(q, entity_id=id)
    except sqlalchemy.exc.ProgrammingError:
        # celery tables (celery_taskmeta) may not be created even with celery
        # installed, causing ProgrammingError exception.
        return {'message': 'queue tables not installed on this instance'}
    result_list = [_table_dictize(row, context) for row in result]
    return result_list


@logic.auth_audit_exempt
def revision_show(context, data_dict):
    '''Return the details of a revision.

    :param id: the id of the revision
    :type id: string

    :rtype: dictionary
    '''
    model = context['model']
    api = context.get('api_version')
    id = _get_or_bust(data_dict, 'id')
    ref_package_by = 'id' if api == 2 else 'name'

    rev = model.Session.query(model.Revision).get(id)
    if rev is None:
        raise NotFound
    rev_dict = model.revision_as_dict(rev, include_packages=True,
                                      ref_package_by=ref_package_by)
    return rev_dict


def _group_or_org_show(context, data_dict, is_org=False):
    model = context['model']
    id = _get_or_bust(data_dict, 'id')

    group = model.Group.get(id)
    context['group'] = group

    include_datasets = asbool(data_dict.get('include_datasets', False))
    packages_field = 'datasets' if include_datasets else 'dataset_count'

    include_tags = asbool(data_dict.get('include_tags', True))
    include_users = asbool(data_dict.get('include_users', True))
    include_groups = asbool(data_dict.get('include_groups', True))
    include_extras = asbool(data_dict.get('include_extras', True))
    include_followers = asbool(data_dict.get('include_followers', True))

    if group is None:
        raise NotFound
    if is_org and not group.is_organization:
        raise NotFound
    if not is_org and group.is_organization:
        raise NotFound

    if is_org:
        _check_access('organization_show', context, data_dict)
    else:
        _check_access('group_show', context, data_dict)

    group_dict = model_dictize.group_dictize(group, context,
                                             packages_field=packages_field,
                                             include_tags=include_tags,
                                             include_extras=include_extras,
                                             include_groups=include_groups,
                                             include_users=include_users,)

    if is_org:
        plugin_type = plugins.IOrganizationController
    else:
        plugin_type = plugins.IGroupController

    for item in plugins.PluginImplementations(plugin_type):
        item.read(group)

    group_plugin = lib_plugins.lookup_group_plugin(group_dict['type'])
    try:
        schema = group_plugin.db_to_form_schema_options({
            'type': 'show',
            'api': 'api_version' in context,
            'context': context})
    except AttributeError:
        schema = group_plugin.db_to_form_schema()

    if include_followers:
        group_dict['num_followers'] = logic.get_action('group_follower_count')(
            {'model': model, 'session': model.Session},
            {'id': group_dict['id']})
    else:
        group_dict['num_followers'] = 0

    if schema is None:
        schema = logic.schema.default_show_group_schema()
    group_dict, errors = lib_plugins.plugin_validate(
        group_plugin, context, group_dict, schema,
        'organization_show' if is_org else 'group_show')
    return group_dict


def group_show(context, data_dict):
    '''Return the details of a group.

    :param id: the id or name of the group
    :type id: string
    :param include_datasets: include a list of the group's datasets
         (optional, default: ``False``)
    :type id: boolean
    :param include_extras: include the group's extra fields
         (optional, default: ``True``)
    :type id: boolean
    :param include_users: include the group's users
         (optional, default: ``True``)
    :type id: boolean
    :param include_groups: include the group's sub groups
         (optional, default: ``True``)
    :type id: boolean
    :param include_tags: include the group's tags
         (optional, default: ``True``)
    :type id: boolean
    :param include_followers: include the group's number of followers
         (optional, default: ``True``)
    :type id: boolean

    :rtype: dictionary

    .. note:: Only its first 1000 datasets are returned

    '''
    return _group_or_org_show(context, data_dict)


def organization_show(context, data_dict):
    '''Return the details of a organization.

    :param id: the id or name of the organization
    :type id: string
    :param include_datasets: include a list of the organization's datasets
         (optional, default: ``False``)
    :type id: boolean
    :param include_extras: include the organization's extra fields
         (optional, default: ``True``)
    :type id: boolean
    :param include_users: include the organization's users
         (optional, default: ``True``)
    :type id: boolean
    :param include_groups: include the organization's sub groups
         (optional, default: ``True``)
    :type id: boolean
    :param include_tags: include the organization's tags
         (optional, default: ``True``)
    :type id: boolean
    :param include_followers: include the organization's number of followers
         (optional, default: ``True``)
    :type id: boolean


    :rtype: dictionary

    .. note:: Only its first 1000 datasets are returned
    '''
    return _group_or_org_show(context, data_dict, is_org=True)


def group_package_show(context, data_dict):
    '''Return the datasets (packages) of a group.

    :param id: the id or name of the group
    :type id: string
    :param limit: the maximum number of datasets to return (optional)
    :type limit: int

    :rtype: list of dictionaries

    '''

    model = context['model']
    group_id = _get_or_bust(data_dict, 'id')

    limit = data_dict.get('limit')
    if limit:
        try:
            limit = int(data_dict.get('limit'))
            if limit < 0:
                raise logic.ValidationError('Limit must be a positive integer')
        except ValueError:
            raise logic.ValidationError('Limit must be a positive integer')

    group = model.Group.get(group_id)
    context['group'] = group
    if group is None:
        raise NotFound

    _check_access('group_show', context, data_dict)

    result = logic.get_action('package_search')(context, {
        'fq': 'groups:{0}'.format(group.name),
        'rows': limit,
    })

    return result['results']


def tag_show(context, data_dict):
    '''Return the details of a tag and all its datasets.

    :param id: the name or id of the tag
    :type id: string
    :param vocabulary_id: the id or name of the tag vocabulary that the tag is
        in - if it is not specified it will assume it is a free tag.
        (optional)
    :type vocabulary_id: string
    :param include_datasets: include a list of the tag's datasets. (Up to a
        limit of 1000 - for more flexibility, use package_search - see
        :py:func:`package_search` for an example.)
        (optional, default: ``False``)
    :type include_datasets: bool

    :returns: the details of the tag, including a list of all of the tag's
        datasets and their details
    :rtype: dictionary
    '''

    model = context['model']
    id = _get_or_bust(data_dict, 'id')
    include_datasets = asbool(data_dict.get('include_datasets', False))

    tag = model.Tag.get(id, vocab_id_or_name=data_dict.get('vocabulary_id'))
    context['tag'] = tag

    if tag is None:
        raise NotFound

    _check_access('tag_show', context, data_dict)
    return model_dictize.tag_dictize(tag, context,
                                     include_datasets=include_datasets)


def user_show(context, data_dict):
    '''Return a user account.

    Either the ``id`` or the ``user_obj`` parameter must be given.

    :param id: the id or name of the user (optional)
    :type id: string
    :param user_obj: the user dictionary of the user (optional)
    :type user_obj: user dictionary
    :param include_datasets: Include a list of datasets the user has created.
        If it is the same user or a sysadmin requesting, it includes datasets
        that are draft or private.
        (optional, default:``False``, limit:50)
    :type include_datasets: boolean
    :param include_num_followers: Include the number of followers the user has
         (optional, default:``False``)
    :type include_num_followers: boolean

    :returns: the details of the user. Includes email_hash, number_of_edits and
        number_created_packages (which excludes draft or private datasets
        unless it is the same user or sysadmin making the request). Excludes
        the password (hash) and reset_key. If it is the same user or a
        sysadmin requesting, the email and apikey are included.
    :rtype: dictionary

    '''
    model = context['model']

    id = data_dict.get('id', None)
    provided_user = data_dict.get('user_obj', None)
    if id:
        user_obj = model.User.get(id)
        context['user_obj'] = user_obj
        if user_obj is None:
            raise NotFound
    elif provided_user:
        context['user_obj'] = user_obj = provided_user
    else:
        raise NotFound

    _check_access('user_show', context, data_dict)

    # include private and draft datasets?
    requester = context.get('user')
    if requester:
        requester_looking_at_own_account = requester == user_obj.name
        include_private_and_draft_datasets = \
            authz.is_sysadmin(requester) or \
            requester_looking_at_own_account
    else:
        include_private_and_draft_datasets = False
    context['count_private_and_draft_datasets'] = \
        include_private_and_draft_datasets

    user_dict = model_dictize.user_dictize(user_obj, context)

    if context.get('return_minimal'):
        log.warning('Use of the "return_minimal" in user_show is '
                    'deprecated.')
        return user_dict

    if data_dict.get('include_datasets', False):
        user_dict['datasets'] = []

        fq = "+creator_user_id:{0}".format(user_dict['id'])

        search_dict = {'rows': 50}

        if include_private_and_draft_datasets:
            context['ignore_capacity_check'] = True
            search_dict.update({'include_drafts': True})

        search_dict.update({'fq': fq})

        user_dict['datasets'] = \
            logic.get_action('package_search')(context=context,
                                               data_dict=search_dict) \
            .get('results')

    if data_dict.get('include_num_followers', False):
        user_dict['num_followers'] = logic.get_action('user_follower_count')(
            {'model': model, 'session': model.Session},
            {'id': user_dict['id']})

    return user_dict


def package_show_rest(context, data_dict):
    _check_access('package_show_rest', context, data_dict)

    logic.get_action('package_show')(context, data_dict)

    pkg = context['package']

    package_dict = model_dictize.package_to_api(pkg, context)

    return package_dict


def group_show_rest(context, data_dict):
    _check_access('group_show_rest', context, data_dict)

    logic.get_action('group_show')(context, data_dict)
    group = context['group']

    group_dict = model_dictize.group_to_api(group, context)

    return group_dict


def tag_show_rest(context, data_dict):
    _check_access('tag_show_rest', context, data_dict)

    logic.get_action('tag_show')(context, data_dict)
    tag = context['tag']

    tag_dict = model_dictize.tag_to_api(tag, context)

    return tag_dict


@logic.validate(logic.schema.default_autocomplete_schema)
def package_autocomplete(context, data_dict):
    '''Return a list of datasets (packages) that match a string.

    Datasets with names or titles that contain the query string will be
    returned.

    :param q: the string to search for
    :type q: string
    :param limit: the maximum number of resource formats to return (optional,
        default: 10)
    :type limit: int

    :rtype: list of dictionaries

    '''
    model = context['model']

    _check_access('package_autocomplete', context, data_dict)

    limit = data_dict.get('limit', 10)
    q = data_dict['q']

    like_q = u"%s%%" % q

    query = model.Session.query(model.Package)
    query = query.filter(model.Package.state == 'active')
    query = query.filter(model.Package.private == False)
    query = query.filter(_or_(model.Package.name.ilike(like_q),
                              model.Package.title.ilike(like_q)))
    query = query.limit(limit)

    q_lower = q.lower()
    pkg_list = []
    for package in query:
        if package.name.startswith(q_lower):
            match_field = 'name'
            match_displayed = package.name
        else:
            match_field = 'title'
            match_displayed = '%s (%s)' % (package.title, package.name)
        result_dict = {
            'name': package.name,
            'title': package.title,
            'match_field': match_field,
            'match_displayed': match_displayed}
        pkg_list.append(result_dict)

    return pkg_list


@logic.validate(logic.schema.default_autocomplete_schema)
def format_autocomplete(context, data_dict):
    '''Return a list of resource formats whose names contain a string.

    :param q: the string to search for
    :type q: string
    :param limit: the maximum number of resource formats to return (optional,
        default: 5)
    :type limit: int

    :rtype: list of strings

    '''
    model = context['model']
    session = context['session']

    _check_access('format_autocomplete', context, data_dict)

    q = data_dict['q']
    limit = data_dict.get('limit', 5)

    like_q = u'%' + q + u'%'

    query = (session.query(
        model.Resource.format,
        _func.count(model.Resource.format).label('total'))
        .filter(_and_(
            model.Resource.state == 'active',
        ))
        .filter(model.Resource.format.ilike(like_q))
        .group_by(model.Resource.format)
        .order_by('total DESC')
        .limit(limit))

    return [resource.format.lower() for resource in query]


@logic.validate(logic.schema.default_autocomplete_schema)
def user_autocomplete(context, data_dict):
    '''Return a list of user names that contain a string.

    :param q: the string to search for
    :type q: string
    :param limit: the maximum number of user names to return (optional,
        default: 20)
    :type limit: int

    :rtype: a list of user dictionaries each with keys ``'name'``,
        ``'fullname'``, and ``'id'``

    '''
    model = context['model']
    user = context['user']

    _check_access('user_autocomplete', context, data_dict)

    q = data_dict['q']
    limit = data_dict.get('limit', 20)

    query = model.User.search(q)
    query = query.filter(model.User.state != model.State.DELETED)
    query = query.limit(limit)

    user_list = []
    for user in query.all():
        result_dict = {}
        for k in ['id', 'name', 'fullname']:
            result_dict[k] = getattr(user, k)

        user_list.append(result_dict)

    return user_list


def organization_autocomplete(context, data_dict):
    '''
    Return a list of organization names that contain a string.

    :param q: the string to search for
    :type q: string
    :param limit: the maximum number of organizations to return (optional,
        default: 20)
    :type limit: int

    :rtype: a list of organization dictionaries each with keys ``'name'``,
        ``'title'``, and ``'id'``
    '''

    _check_access('organization_autocomplete', context, data_dict)

    q = data_dict['q']
    limit = data_dict.get('limit', 20)
    model = context['model']

    query = model.Group.search_by_name_or_title(q, group_type=None, is_org=True)

    organization_list = []
    for organization in query.all():
        result_dict = {}
        for k in ['id', 'name', 'title']:
            result_dict[k] = getattr(organization, k)
        organization_list.append(result_dict)

    return organization_list


def package_search(context, data_dict):
    '''
    Searches for packages satisfying a given search criteria.

    This action accepts solr search query parameters (details below), and
    returns a dictionary of results, including dictized datasets that match
    the search criteria, a search count and also facet information.

    **Solr Parameters:**

    For more in depth treatment of each paramter, please read the `Solr
    Documentation <http://wiki.apache.org/solr/CommonQueryParameters>`_.

    This action accepts a *subset* of solr's search query parameters:


    :param q: the solr query.  Optional.  Default: ``"*:*"``
    :type q: string
    :param fq: any filter queries to apply.  Note: ``+site_id:{ckan_site_id}``
        is added to this string prior to the query being executed.
    :type fq: string
    :param sort: sorting of the search results.  Optional.  Default:
        ``'relevance asc, metadata_modified desc'``.  As per the solr
        documentation, this is a comma-separated string of field names and
        sort-orderings.
    :type sort: string
    :param rows: the number of matching rows to return.
    :type rows: int
    :param start: the offset in the complete result for where the set of
        returned datasets should begin.
    :type start: int
    :param facet: whether to enable faceted results.  Default: ``True``.
    :type facet: string
    :param facet.mincount: the minimum counts for facet fields should be
        included in the results.
    :type facet.mincount: int
    :param facet.limit: the maximum number of values the facet fields return.
        A negative value means unlimited. This can be set instance-wide with
        the :ref:`search.facets.limit` config option. Default is 50.
    :type facet.limit: int
    :param facet.field: the fields to facet upon.  Default empty.  If empty,
        then the returned facet information is empty.
    :type facet.field: list of strings
    :param include_drafts: if ``True``, draft datasets will be included in the
        results. A user will only be returned their own draft datasets, and a
        sysadmin will be returned all draft datasets. Optional, the default is
        ``False``.
    :type include_drafts: boolean

    The following advanced Solr parameters are supported as well. Note that
    some of these are only available on particular Solr versions. See Solr's
    `dismax`_ and `edismax`_ documentation for further details on them:

    ``qf``, ``wt``, ``bf``, ``boost``, ``tie``, ``defType``, ``mm``


    .. _dismax: http://wiki.apache.org/solr/DisMaxQParserPlugin
    .. _edismax: http://wiki.apache.org/solr/ExtendedDisMax


    **Examples:**

    ``q=flood`` datasets containing the word `flood`, `floods` or `flooding`
    ``fq=tags:economy`` datasets with the tag `economy`
    ``facet.field=["tags"] facet.limit=10 rows=0`` top 10 tags

    **Results:**

    The result of this action is a dict with the following keys:

    :rtype: A dictionary with the following keys
    :param count: the number of results found.  Note, this is the total number
        of results found, not the total number of results returned (which is
        affected by limit and row parameters used in the input).
    :type count: int
    :param results: ordered list of datasets matching the query, where the
        ordering defined by the sort parameter used in the query.
    :type results: list of dictized datasets.
    :param facets: DEPRECATED.  Aggregated information about facet counts.
    :type facets: DEPRECATED dict
    :param search_facets: aggregated information about facet counts.  The outer
        dict is keyed by the facet field name (as used in the search query).
        Each entry of the outer dict is itself a dict, with a "title" key, and
        an "items" key.  The "items" key's value is a list of dicts, each with
        "count", "display_name" and "name" entries.  The display_name is a
        form of the name that can be used in titles.
    :type search_facets: nested dict of dicts.
    :param use_default_schema: use default package schema instead of
        a custom schema defined with an IDatasetForm plugin (default: False)
    :type use_default_schema: bool

    An example result: ::

     {'count': 2,
      'results': [ { <snip> }, { <snip> }],
      'search_facets': {u'tags': {'items': [{'count': 1,
                                             'display_name': u'tolstoy',
                                             'name': u'tolstoy'},
                                            {'count': 2,
                                             'display_name': u'russian',
                                             'name': u'russian'}
                                           ]
                                 }
                       }
     }

    **Limitations:**

    The full solr query language is not exposed, including.

    fl
        The parameter that controls which fields are returned in the solr
        query cannot be changed.  CKAN always returns the matched datasets as
        dictionary objects.
    '''
    # sometimes context['schema'] is None
    schema = (context.get('schema') or
              logic.schema.default_package_search_schema())
    data_dict, errors = _validate(data_dict, schema, context)
    # put the extras back into the data_dict so that the search can
    # report needless parameters
    data_dict.update(data_dict.get('__extras', {}))
    data_dict.pop('__extras', None)
    if errors:
        raise ValidationError(errors)

    model = context['model']
    session = context['session']
    user = context.get('user')

    _check_access('package_search', context, data_dict)

    # Move ext_ params to extras and remove them from the root of the search
    # params, so they don't cause and error
    data_dict['extras'] = data_dict.get('extras', {})
    for key in [key for key in data_dict.keys() if key.startswith('ext_')]:
        data_dict['extras'][key] = data_dict.pop(key)

    # check if some extension needs to modify the search params
    for item in plugins.PluginImplementations(plugins.IPackageController):
        data_dict = item.before_search(data_dict)

    # the extension may have decided that it is not necessary to perform
    # the query
    abort = data_dict.get('abort_search', False)

    if data_dict.get('sort') in (None, 'rank'):
        data_dict['sort'] = 'score desc, metadata_modified desc'

    results = []
    if not abort:
        data_source = 'data_dict' if data_dict.get('use_default_schema') else 'validated_data_dict'
        # return a list of package ids
        data_dict['fl'] = 'id {0}'.format(data_source)

        # If this query hasn't come from a controller that has set this flag
        # then we should remove any mention of capacity from the fq and
        # instead set it to only retrieve public datasets
        fq = data_dict.get('fq', '')
        if not context.get('ignore_capacity_check', False):
            fq = ' '.join(p for p in fq.split(' ')
                          if 'capacity:' not in p)
            data_dict['fq'] = fq + ' capacity:"public"'

        # Solr doesn't need 'include_drafts`, so pop it.
        include_drafts = data_dict.pop('include_drafts', False)
        fq = data_dict.get('fq', '')
        if include_drafts:
            user_id = authz.get_user_id_for_username(user, allow_none=True)
            if authz.is_sysadmin(user):
                data_dict['fq'] = fq + ' +state:(active OR draft)'
            elif user_id:
                # Query to return all active datasets, and all draft datasets
                # for this user.
                data_dict['fq'] = fq + \
                    ' ((creator_user_id:{0} AND +state:(draft OR active))' \
                    ' OR state:active)'.format(user_id)
        elif not authz.is_sysadmin(user):
            data_dict['fq'] = fq + ' +state:active'

        # Pop these ones as Solr does not need them
        extras = data_dict.pop('extras', None)

        query = search.query_for(model.Package)
        query.run(data_dict)

        # Add them back so extensions can use them on after_search
        data_dict['extras'] = extras

        for package in query.results:
            # get the package object
            package, package_dict = package['id'], package.get(data_source)
<<<<<<< HEAD
            ## use data in search index if there
=======
            pkg_query = session.query(model.Package)\
                .filter(model.Package.id == package)\
                .filter(model.Package.state.in_((u'active', u'draft')))
            pkg = pkg_query.first()

            # if the index has got a package that is not in ckan then
            # ignore it.
            if not pkg:
                log.warning('package %s in index but not in database'
                            % package)
                continue
            # use data in search index if there
>>>>>>> 91e41b2e
            if package_dict:
                # the package_dict still needs translating when being viewed
                package_dict = json.loads(package_dict)
                if context.get('for_view'):
                    for item in plugins.PluginImplementations(
                            plugins.IPackageController):
                        package_dict = item.before_view(package_dict)
                results.append(package_dict)
            else:
                results.append(model_dictize.package_dictize(pkg, context))

        count = query.count
        facets = query.facets
    else:
        count = 0
        facets = {}
        results = []

    search_results = {
        'count': count,
        'facets': facets,
        'results': results,
        'sort': data_dict['sort']
    }

    # Transform facets into a more useful data structure.
    restructured_facets = {}
    for key, value in facets.items():
        restructured_facets[key] = {
            'title': key,
            'items': []
        }
        for key_, value_ in value.items():
            new_facet_dict = {}
            new_facet_dict['name'] = key_
            if key in ('groups', 'organization'):
                group = model.Group.get(key_)
                if group:
                    new_facet_dict['display_name'] = group.display_name
                else:
                    new_facet_dict['display_name'] = key_
            elif key == 'license_id':
                license = model.Package.get_license_register().get(key_)
                if license:
                    new_facet_dict['display_name'] = license.title
                else:
                    new_facet_dict['display_name'] = key_
            else:
                new_facet_dict['display_name'] = key_
            new_facet_dict['count'] = value_
            restructured_facets[key]['items'].append(new_facet_dict)
    search_results['search_facets'] = restructured_facets

    # check if some extension needs to modify the search results
    for item in plugins.PluginImplementations(plugins.IPackageController):
        search_results = item.after_search(search_results, data_dict)

    # After extensions have had a chance to modify the facets, sort them by
    # display name.
    for facet in search_results['search_facets']:
        search_results['search_facets'][facet]['items'] = sorted(
            search_results['search_facets'][facet]['items'],
            key=lambda facet: facet['display_name'], reverse=True)

    return search_results


@logic.validate(logic.schema.default_resource_search_schema)
def resource_search(context, data_dict):
    '''
    Searches for resources satisfying a given search criteria.

    It returns a dictionary with 2 fields: ``count`` and ``results``.  The
    ``count`` field contains the total number of Resources found without the
    limit or query parameters having an effect.  The ``results`` field is a
    list of dictized Resource objects.

    The 'query' parameter is a required field.  It is a string of the form
    ``{field}:{term}`` or a list of strings, each of the same form.  Within
    each string, ``{field}`` is a field or extra field on the Resource domain
    object.

    If ``{field}`` is ``"hash"``, then an attempt is made to match the
    `{term}` as a *prefix* of the ``Resource.hash`` field.

    If ``{field}`` is an extra field, then an attempt is made to match against
    the extra fields stored against the Resource.

    Note: The search is limited to search against extra fields declared in
    the config setting ``ckan.extra_resource_fields``.

    Note: Due to a Resource's extra fields being stored as a json blob, the
    match is made against the json string representation.  As such, false
    positives may occur:

    If the search criteria is: ::

        query = "field1:term1"

    Then a json blob with the string representation of: ::

        {"field1": "foo", "field2": "term1"}

    will match the search criteria!  This is a known short-coming of this
    approach.

    All matches are made ignoring case; and apart from the ``"hash"`` field,
    a term matches if it is a substring of the field's value.

    Finally, when specifying more than one search criteria, the criteria are
    AND-ed together.

    The ``order`` parameter is used to control the ordering of the results.
    Currently only ordering one field is available, and in ascending order
    only.

    The ``fields`` parameter is deprecated as it is not compatible with calling
    this action with a GET request to the action API.

    The context may contain a flag, `search_query`, which if True will make
    this action behave as if being used by the internal search api.  ie - the
    results will not be dictized, and SearchErrors are thrown for bad search
    queries (rather than ValidationErrors).

    :param query: The search criteria.  See above for description.
    :type query: string or list of strings of the form ``{field}:{term1}``
    :param fields: Deprecated
    :type fields: dict of fields to search terms.
    :param order_by: A field on the Resource model that orders the results.
    :type order_by: string
    :param offset: Apply an offset to the query.
    :type offset: int
    :param limit: Apply a limit to the query.
    :type limit: int

    :returns:  A dictionary with a ``count`` field, and a ``results`` field.
    :rtype: dict

    '''
    model = context['model']

    # Allow either the `query` or `fields` parameter to be given, but not both.
    # Once `fields` parameter is dropped, this can be made simpler.
    # The result of all this gumpf is to populate the local `fields` variable
    # with mappings from field names to list of search terms, or a single
    # search-term string.
    query = data_dict.get('query')
    fields = data_dict.get('fields')

    if query is None and fields is None:
        raise ValidationError({'query': _('Missing value')})

    elif query is not None and fields is not None:
        raise ValidationError(
            {'fields': _('Do not specify if using "query" parameter')})

    elif query is not None:
        if isinstance(query, basestring):
            query = [query]
        try:
            fields = dict(pair.split(":", 1) for pair in query)
        except ValueError:
            raise ValidationError(
                {'query': _('Must be <field>:<value> pair(s)')})

    else:
        log.warning('Use of the "fields" parameter in resource_search is '
                    'deprecated.  Use the "query" parameter instead')

        # The legacy fields paramter splits string terms.
        # So maintain that behaviour
        split_terms = {}
        for field, terms in fields.items():
            if isinstance(terms, basestring):
                terms = terms.split()
            split_terms[field] = terms
        fields = split_terms

    order_by = data_dict.get('order_by')
    offset = data_dict.get('offset')
    limit = data_dict.get('limit')

    q = model.Session.query(model.Resource) \
         .join(model.Package) \
         .filter(model.Package.state == 'active') \
         .filter(model.Package.private == False) \
         .filter(model.Resource.state == 'active') \

    resource_fields = model.Resource.get_columns()
    for field, terms in fields.items():

        if isinstance(terms, basestring):
            terms = [terms]

        if field not in resource_fields:
            msg = _('Field "{field}" not recognised in resource_search.')\
                .format(field=field)

            # Running in the context of the internal search api.
            if context.get('search_query', False):
                raise search.SearchError(msg)

            # Otherwise, assume we're in the context of an external api
            # and need to provide meaningful external error messages.
            raise ValidationError({'query': msg})

        for term in terms:

            # prevent pattern injection
            term = misc.escape_sql_like_special_characters(term)

            model_attr = getattr(model.Resource, field)

            # Treat the has field separately, see docstring.
            if field == 'hash':
                q = q.filter(model_attr.ilike(unicode(term) + '%'))

            # Resource extras are stored in a json blob.  So searching for
            # matching fields is a bit trickier.  See the docstring.
            elif field in model.Resource.get_extra_columns():
                model_attr = getattr(model.Resource, 'extras')

                like = _or_(
                    model_attr.ilike(
                        u'''%%"%s": "%%%s%%",%%''' % (field, term)),
                    model_attr.ilike(
                        u'''%%"%s": "%%%s%%"}''' % (field, term))
                )
                q = q.filter(like)

            # Just a regular field
            else:
                q = q.filter(model_attr.ilike('%' + unicode(term) + '%'))

    if order_by is not None:
        if hasattr(model.Resource, order_by):
            q = q.order_by(getattr(model.Resource, order_by))

    count = q.count()
    q = q.offset(offset)
    q = q.limit(limit)

    results = []
    for result in q:
        if isinstance(result, tuple) \
                and isinstance(result[0], model.DomainObject):
            # This is the case for order_by rank due to the add_column.
            results.append(result[0])
        else:
            results.append(result)

    # If run in the context of a search query, then don't dictize the results.
    if not context.get('search_query', False):
        results = model_dictize.resource_list_dictize(results, context)

    return {'count': count,
            'results': results}


def _tag_search(context, data_dict):
    model = context['model']

    terms = data_dict.get('query') or data_dict.get('q') or []
    if isinstance(terms, basestring):
        terms = [terms]
    terms = [t.strip() for t in terms if t.strip()]

    if 'fields' in data_dict:
        log.warning('"fields" parameter is deprecated.  '
                    'Use the "query" parameter instead')

    fields = data_dict.get('fields', {})
    offset = data_dict.get('offset')
    limit = data_dict.get('limit')

    # TODO: should we check for user authentication first?
    q = model.Session.query(model.Tag)

    if 'vocabulary_id' in data_dict:
        # Filter by vocabulary.
        vocab = model.Vocabulary.get(_get_or_bust(data_dict, 'vocabulary_id'))
        if not vocab:
            raise NotFound
        q = q.filter(model.Tag.vocabulary_id == vocab.id)
    else:
        # If no vocabulary_name in data dict then show free tags only.
        q = q.filter(model.Tag.vocabulary_id == None)
        # If we're searching free tags, limit results to tags that are
        # currently applied to a package.
        q = q.distinct().join(model.Tag.package_tags)

    for field, value in fields.items():
        if field in ('tag', 'tags'):
            terms.append(value)

    if not len(terms):
        return [], 0

    for term in terms:
        escaped_term = misc.escape_sql_like_special_characters(
            term, escape='\\')
        q = q.filter(model.Tag.name.ilike('%' + escaped_term + '%'))

    count = q.count()
    q = q.offset(offset)
    q = q.limit(limit)
    return q.all(), count


def tag_search(context, data_dict):
    '''Return a list of tags whose names contain a given string.

    By default only free tags (tags that don't belong to any vocabulary) are
    searched. If the ``vocabulary_id`` argument is given then only tags
    belonging to that vocabulary will be searched instead.

    :param query: the string(s) to search for
    :type query: string or list of strings
    :param vocabulary_id: the id or name of the tag vocabulary to search in
      (optional)
    :type vocabulary_id: string
    :param fields: deprecated
    :type fields: dictionary
    :param limit: the maximum number of tags to return
    :type limit: int
    :param offset: when ``limit`` is given, the offset to start returning tags
        from
    :type offset: int

    :returns: A dictionary with the following keys:

      ``'count'``
        The number of tags in the result.

      ``'results'``
        The list of tags whose names contain the given string, a list of
        dictionaries.

    :rtype: dictionary

    '''
    tags, count = _tag_search(context, data_dict)
    return {'count': count,
            'results': [_table_dictize(tag, context) for tag in tags]}


def tag_autocomplete(context, data_dict):
    '''Return a list of tag names that contain a given string.

    By default only free tags (tags that don't belong to any vocabulary) are
    searched. If the ``vocabulary_id`` argument is given then only tags
    belonging to that vocabulary will be searched instead.

    :param query: the string to search for
    :type query: string
    :param vocabulary_id: the id or name of the tag vocabulary to search in
      (optional)
    :type vocabulary_id: string
    :param fields: deprecated
    :type fields: dictionary
    :param limit: the maximum number of tags to return
    :type limit: int
    :param offset: when ``limit`` is given, the offset to start returning tags
        from
    :type offset: int

    :rtype: list of strings

    '''
    _check_access('tag_autocomplete', context, data_dict)
    matching_tags, count = _tag_search(context, data_dict)
    if matching_tags:
        return [tag.name for tag in matching_tags]
    else:
        return []


def task_status_show(context, data_dict):
    '''Return a task status.

    Either the ``id`` parameter *or* the ``entity_id``, ``task_type`` *and*
    ``key`` parameters must be given.

    :param id: the id of the task status (optional)
    :type id: string
    :param entity_id: the entity_id of the task status (optional)
    :type entity_id: string
    :param task_type: the task_type of the task status (optional)
    :type tast_type: string
    :param key: the key of the task status (optional)
    :type key: string

    :rtype: dictionary
    '''
    model = context['model']
    id = data_dict.get('id')

    if id:
        task_status = model.TaskStatus.get(id)
    else:
        query = model.Session.query(model.TaskStatus)\
            .filter(_and_(
                model.TaskStatus.entity_id
                == _get_or_bust(data_dict, 'entity_id'),
                model.TaskStatus.task_type
                == _get_or_bust(data_dict, 'task_type'),
                model.TaskStatus.key
                == _get_or_bust(data_dict, 'key')
            ))
        task_status = query.first()

    context['task_status'] = task_status

    _check_access('task_status_show', context, data_dict)

    if task_status is None:
        raise NotFound

    task_status_dict = model_dictize.task_status_dictize(task_status, context)
    return task_status_dict


def term_translation_show(context, data_dict):
    '''Return the translations for the given term(s) and language(s).

    :param terms: the terms to search for translations of, e.g. ``'Russian'``,
        ``'romantic novel'``
    :type terms: list of strings
    :param lang_codes: the language codes of the languages to search for
        translations into, e.g. ``'en'``, ``'de'`` (optional, default is to
        search for translations into any language)
    :type lang_codes: list of language code strings

    :rtype: a list of term translation dictionaries each with keys ``'term'``
        (the term searched for, in the source language), ``'term_translation'``
        (the translation of the term into the target language) and
        ``'lang_code'`` (the language code of the target language)
    '''
    model = context['model']

    trans_table = model.term_translation_table

    q = _select([trans_table])

    if 'terms' not in data_dict:
        raise ValidationError({'terms': 'terms not in data'})

    # This action accepts `terms` as either a list of strings, or a single
    # string.
    terms = _get_or_bust(data_dict, 'terms')
    if isinstance(terms, basestring):
        terms = [terms]
    if terms:
        q = q.where(trans_table.c.term.in_(terms))

    # This action accepts `lang_codes` as either a list of strings, or a single
    # string.
    if 'lang_codes' in data_dict:
        lang_codes = _get_or_bust(data_dict, 'lang_codes')
        if isinstance(lang_codes, basestring):
            lang_codes = [lang_codes]
        q = q.where(trans_table.c.lang_code.in_(lang_codes))

    conn = model.Session.connection()
    cursor = conn.execute(q)

    results = []

    for row in cursor:
        results.append(_table_dictize(row, context))

    return results


# Only internal services are allowed to call get_site_user.
def get_site_user(context, data_dict):
    '''Return the ckan site user

    :param defer_commit: by default (or if set to false) get_site_user will
        commit and clean up the current transaction. If set to true, caller
        is responsible for commiting transaction after get_site_user is
        called. Leaving open connections can cause cli commands to hang!
        (optional, default: False)
    :type defer_commit: boolean
    '''
    _check_access('get_site_user', context, data_dict)
    model = context['model']
    site_id = config.get('ckan.site_id', 'ckan_site_user')
    user = model.User.get(site_id)
    if not user:
        apikey = str(uuid.uuid4())
        user = model.User(name=site_id,
                          password=apikey,
                          apikey=apikey)
        # make sysadmin
        user.sysadmin = True
        model.Session.add(user)
        model.Session.flush()
        if not context.get('defer_commit'):
            model.repo.commit()

    return {'name': user.name,
            'apikey': user.apikey}


def status_show(context, data_dict):
    '''Return a dictionary with information about the site's configuration.

    :rtype: dictionary

    '''
    return {
        'site_title': config.get('ckan.site_title'),
        'site_description': config.get('ckan.site_description'),
        'site_url': config.get('ckan.site_url'),
        'ckan_version': ckan.__version__,
        'error_emails_to': config.get('email_to'),
        'locale_default': config.get('ckan.locale_default'),
        'extensions': config.get('ckan.plugins').split(),
    }


def vocabulary_list(context, data_dict):
    '''Return a list of all the site's tag vocabularies.

    :rtype: list of dictionaries

    '''
    _check_access('vocabulary_list', context, data_dict)

    model = context['model']
    vocabulary_objects = model.Session.query(model.Vocabulary).all()
    return model_dictize.vocabulary_list_dictize(vocabulary_objects, context)


def vocabulary_show(context, data_dict):
    '''Return a single tag vocabulary.

    :param id: the id or name of the vocabulary
    :type id: string
    :return: the vocabulary.
    :rtype: dictionary

    '''
    _check_access('vocabulary_show', context, data_dict)

    model = context['model']
    vocab_id = data_dict.get('id')
    if not vocab_id:
        raise ValidationError({'id': _('id not in data')})
    vocabulary = model.vocabulary.Vocabulary.get(vocab_id)
    if vocabulary is None:
        raise NotFound(_('Could not find vocabulary "%s"') % vocab_id)
    vocabulary_dict = model_dictize.vocabulary_dictize(vocabulary, context)
    return vocabulary_dict


@logic.validate(logic.schema.default_activity_list_schema)
def user_activity_list(context, data_dict):
    '''Return a user's public activity stream.

    You must be authorized to view the user's profile.


    :param id: the id or name of the user
    :type id: string
    :param offset: where to start getting activity items from
        (optional, default: 0)
    :type offset: int
    :param limit: the maximum number of activities to return
        (optional, default: 31, the default value is configurable via the
        ckan.activity_list_limit setting)
    :type limit: int

    :rtype: list of dictionaries

    '''
    # FIXME: Filter out activities whose subject or object the user is not
    # authorized to read.
    _check_access('user_show', context, data_dict)

    model = context['model']

    user_ref = data_dict.get('id')  # May be user name or id.
    user = model.User.get(user_ref)
    if user is None:
        raise logic.NotFound

    offset = data_dict.get('offset', 0)
    limit = int(
        data_dict.get('limit', config.get('ckan.activity_list_limit', 31)))

    _activity_objects = model.activity.user_activity_list(user.id, limit=limit,
            offset=offset)
    activity_objects = _filter_activity_by_user(_activity_objects,
            _activity_stream_get_filtered_users())

    return model_dictize.activity_list_dictize(activity_objects, context)


@logic.validate(logic.schema.default_activity_list_schema)
def package_activity_list(context, data_dict):
    '''Return a package's activity stream.

    You must be authorized to view the package.

    :param id: the id or name of the package
    :type id: string
    :param offset: where to start getting activity items from
        (optional, default: 0)
    :type offset: int
    :param limit: the maximum number of activities to return
        (optional, default: 31, the default value is configurable via the
        ckan.activity_list_limit setting)
    :type limit: int

    :rtype: list of dictionaries

    '''
    # FIXME: Filter out activities whose subject or object the user is not
    # authorized to read.
    _check_access('package_show', context, data_dict)

    model = context['model']

    package_ref = data_dict.get('id')  # May be name or ID.
    package = model.Package.get(package_ref)
    if package is None:
        raise logic.NotFound

    offset = int(data_dict.get('offset', 0))
    limit = int(
        data_dict.get('limit', config.get('ckan.activity_list_limit', 31)))

    _activity_objects = model.activity.package_activity_list(package.id,
            limit=limit, offset=offset)
    activity_objects = _filter_activity_by_user(_activity_objects,
            _activity_stream_get_filtered_users())

    return model_dictize.activity_list_dictize(activity_objects, context)


@logic.validate(logic.schema.default_activity_list_schema)
def group_activity_list(context, data_dict):
    '''Return a group's activity stream.

    You must be authorized to view the group.

    :param id: the id or name of the group
    :type id: string
    :param offset: where to start getting activity items from
        (optional, default: 0)
    :type offset: int
    :param limit: the maximum number of activities to return
        (optional, default: 31, the default value is configurable via the
        ckan.activity_list_limit setting)
    :type limit: int

    :rtype: list of dictionaries

    '''
    # FIXME: Filter out activities whose subject or object the user is not
    # authorized to read.
    _check_access('group_show', context, data_dict)

    model = context['model']
    group_id = data_dict.get('id')
    offset = data_dict.get('offset', 0)
    limit = int(
        data_dict.get('limit', config.get('ckan.activity_list_limit', 31)))

    # Convert group_id (could be id or name) into id.
    group_show = logic.get_action('group_show')
    group_id = group_show(context, {'id': group_id})['id']

    _activity_objects = model.activity.group_activity_list(group_id,
            limit=limit, offset=offset)
    activity_objects = _filter_activity_by_user(_activity_objects,
            _activity_stream_get_filtered_users())

    return model_dictize.activity_list_dictize(activity_objects, context)


@logic.validate(logic.schema.default_activity_list_schema)
def organization_activity_list(context, data_dict):
    '''Return a organization's activity stream.

    :param id: the id or name of the organization
    :type id: string

    :rtype: list of dictionaries

    '''
    # FIXME: Filter out activities whose subject or object the user is not
    # authorized to read.
    _check_access('organization_show', context, data_dict)

    model = context['model']
    org_id = data_dict.get('id')
    offset = data_dict.get('offset', 0)
    limit = int(
        data_dict.get('limit', config.get('ckan.activity_list_limit', 31)))

    # Convert org_id (could be id or name) into id.
    org_show = logic.get_action('organization_show')
    org_id = org_show(context, {'id': org_id})['id']

    _activity_objects = model.activity.group_activity_list(org_id,
            limit=limit, offset=offset)
    activity_objects = _filter_activity_by_user(_activity_objects,
            _activity_stream_get_filtered_users())

    return model_dictize.activity_list_dictize(activity_objects, context)


@logic.validate(logic.schema.default_pagination_schema)
def recently_changed_packages_activity_list(context, data_dict):
    '''Return the activity stream of all recently added or changed packages.

    :param offset: where to start getting activity items from
        (optional, default: 0)
    :type offset: int
    :param limit: the maximum number of activities to return
        (optional, default: 31, the default value is configurable via the
        ckan.activity_list_limit setting)
    :type limit: int

    :rtype: list of dictionaries

    '''
    # FIXME: Filter out activities whose subject or object the user is not
    # authorized to read.
    model = context['model']
    offset = data_dict.get('offset', 0)
    limit = int(
        data_dict.get('limit', config.get('ckan.activity_list_limit', 31)))

    _activity_objects = model.activity.recently_changed_packages_activity_list(
            limit=limit, offset=offset)
    activity_objects = _filter_activity_by_user(_activity_objects,
            _activity_stream_get_filtered_users())

    return model_dictize.activity_list_dictize(activity_objects, context)


def activity_detail_list(context, data_dict):
    '''Return an activity's list of activity detail items.

    :param id: the id of the activity
    :type id: string
    :rtype: list of dictionaries.

    '''
    # FIXME: Filter out activities whose subject or object the user is not
    # authorized to read.
    model = context['model']
    activity_id = _get_or_bust(data_dict, 'id')
    activity_detail_objects = model.ActivityDetail.by_activity_id(activity_id)
    return model_dictize.activity_detail_list_dictize(
        activity_detail_objects, context)


def user_activity_list_html(context, data_dict):
    '''Return a user's public activity stream as HTML.

    The activity stream is rendered as a snippet of HTML meant to be included
    in an HTML page, i.e. it doesn't have any HTML header or footer.

    :param id: The id or name of the user.
    :type id: string
    :param offset: where to start getting activity items from
        (optional, default: 0)
    :type offset: int
    :param limit: the maximum number of activities to return
        (optional, default: 31, the default value is configurable via the
        ckan.activity_list_limit setting)
    :type limit: int

    :rtype: string

    '''
    activity_stream = user_activity_list(context, data_dict)
    offset = int(data_dict.get('offset', 0))
    extra_vars = {
        'controller': 'user',
        'action': 'activity',
        'id': data_dict['id'],
        'offset': offset,
    }
    return activity_streams.activity_list_to_html(
        context, activity_stream, extra_vars)


def package_activity_list_html(context, data_dict):
    '''Return a package's activity stream as HTML.

    The activity stream is rendered as a snippet of HTML meant to be included
    in an HTML page, i.e. it doesn't have any HTML header or footer.

    :param id: the id or name of the package
    :type id: string
    :param offset: where to start getting activity items from
        (optional, default: 0)
    :type offset: int
    :param limit: the maximum number of activities to return
        (optional, default: 31, the default value is configurable via the
        ckan.activity_list_limit setting)
    :type limit: int

    :rtype: string

    '''
    activity_stream = package_activity_list(context, data_dict)
    offset = int(data_dict.get('offset', 0))
    extra_vars = {
        'controller': 'package',
        'action': 'activity',
        'id': data_dict['id'],
        'offset': offset,
    }
    return activity_streams.activity_list_to_html(
        context, activity_stream, extra_vars)


def group_activity_list_html(context, data_dict):
    '''Return a group's activity stream as HTML.

    The activity stream is rendered as a snippet of HTML meant to be included
    in an HTML page, i.e. it doesn't have any HTML header or footer.

    :param id: the id or name of the group
    :type id: string
    :param offset: where to start getting activity items from
        (optional, default: 0)
    :type offset: int
    :param limit: the maximum number of activities to return
        (optional, default: 31, the default value is configurable via the
        ckan.activity_list_limit setting)
    :type limit: int

    :rtype: string

    '''
    activity_stream = group_activity_list(context, data_dict)
    offset = int(data_dict.get('offset', 0))
    extra_vars = {
        'controller': 'group',
        'action': 'activity',
        'id': data_dict['id'],
        'offset': offset,
    }
    return activity_streams.activity_list_to_html(
        context, activity_stream, extra_vars)


def organization_activity_list_html(context, data_dict):
    '''Return a organization's activity stream as HTML.

    The activity stream is rendered as a snippet of HTML meant to be included
    in an HTML page, i.e. it doesn't have any HTML header or footer.

    :param id: the id or name of the organization
    :type id: string

    :rtype: string

    '''
    activity_stream = organization_activity_list(context, data_dict)
    offset = int(data_dict.get('offset', 0))
    extra_vars = {
        'controller': 'organization',
        'action': 'activity',
        'id': data_dict['id'],
        'offset': offset,
    }

    return activity_streams.activity_list_to_html(
        context, activity_stream, extra_vars)


def recently_changed_packages_activity_list_html(context, data_dict):
    '''Return the activity stream of all recently changed packages as HTML.

    The activity stream includes all recently added or changed packages. It is
    rendered as a snippet of HTML meant to be included in an HTML page, i.e. it
    doesn't have any HTML header or footer.

    :param offset: where to start getting activity items from
        (optional, default: 0)
    :type offset: int
    :param limit: the maximum number of activities to return
        (optional, default: 31, the default value is configurable via the
        ckan.activity_list_limit setting)
    :type limit: int

    :rtype: string

    '''
    activity_stream = recently_changed_packages_activity_list(
        context, data_dict)
    offset = int(data_dict.get('offset', 0))
    extra_vars = {
        'controller': 'package',
        'action': 'activity',
        'offset': offset,
    }
    return activity_streams.activity_list_to_html(
        context, activity_stream, extra_vars)


def _follower_count(context, data_dict, default_schema, ModelClass):
    schema = context.get('schema', default_schema)
    data_dict, errors = _validate(data_dict, schema, context)
    if errors:
        raise ValidationError(errors)
    return ModelClass.follower_count(data_dict['id'])


def user_follower_count(context, data_dict):
    '''Return the number of followers of a user.

    :param id: the id or name of the user
    :type id: string

    :rtype: int

    '''
    return _follower_count(
        context, data_dict,
        ckan.logic.schema.default_follow_user_schema(),
        context['model'].UserFollowingUser)


def dataset_follower_count(context, data_dict):
    '''Return the number of followers of a dataset.

    :param id: the id or name of the dataset
    :type id: string

    :rtype: int

    '''
    return _follower_count(
        context, data_dict,
        ckan.logic.schema.default_follow_dataset_schema(),
        context['model'].UserFollowingDataset)


def group_follower_count(context, data_dict):
    '''Return the number of followers of a group.

    :param id: the id or name of the group
    :type id: string

    :rtype: int

    '''
    return _follower_count(
        context, data_dict,
        ckan.logic.schema.default_follow_group_schema(),
        context['model'].UserFollowingGroup)


def organization_follower_count(context, data_dict):
    '''Return the number of followers of an organization.

    :param id: the id or name of the organization
    :type id: string

    :rtype: int

    '''
    return group_follower_count(context, data_dict)


def _follower_list(context, data_dict, default_schema, FollowerClass):
    schema = context.get('schema', default_schema)
    data_dict, errors = _validate(data_dict, schema, context)
    if errors:
        raise ValidationError(errors)

    # Get the list of Follower objects.
    model = context['model']
    object_id = data_dict.get('id')
    followers = FollowerClass.follower_list(object_id)

    # Convert the list of Follower objects to a list of User objects.
    users = [model.User.get(follower.follower_id) for follower in followers]
    users = [user for user in users if user is not None]

    # Dictize the list of User objects.
    return model_dictize.user_list_dictize(users, context)


def user_follower_list(context, data_dict):
    '''Return the list of users that are following the given user.

    :param id: the id or name of the user
    :type id: string

    :rtype: list of dictionaries

    '''
    _check_access('user_follower_list', context, data_dict)
    return _follower_list(
        context, data_dict,
        ckan.logic.schema.default_follow_user_schema(),
        context['model'].UserFollowingUser)


def dataset_follower_list(context, data_dict):
    '''Return the list of users that are following the given dataset.

    :param id: the id or name of the dataset
    :type id: string

    :rtype: list of dictionaries

    '''
    _check_access('dataset_follower_list', context, data_dict)
    return _follower_list(
        context, data_dict,
        ckan.logic.schema.default_follow_dataset_schema(),
        context['model'].UserFollowingDataset)


def group_follower_list(context, data_dict):
    '''Return the list of users that are following the given group.

    :param id: the id or name of the group
    :type id: string

    :rtype: list of dictionaries

    '''
    _check_access('group_follower_list', context, data_dict)
    return _follower_list(
        context, data_dict,
        ckan.logic.schema.default_follow_group_schema(),
        context['model'].UserFollowingGroup)


def organization_follower_list(context, data_dict):
    '''Return the list of users that are following the given organization.

    :param id: the id or name of the organization
    :type id: string

    :rtype: list of dictionaries

    '''
    _check_access('organization_follower_list', context, data_dict)
    return _follower_list(
        context, data_dict,
        ckan.logic.schema.default_follow_group_schema(),
        context['model'].UserFollowingGroup)

def _am_following(context, data_dict, default_schema, FollowerClass):
    schema = context.get('schema', default_schema)
    data_dict, errors = _validate(data_dict, schema, context)
    if errors:
        raise ValidationError(errors)

    if 'user' not in context:
        raise logic.NotAuthorized

    model = context['model']

    userobj = model.User.get(context['user'])
    if not userobj:
        raise logic.NotAuthorized

    object_id = data_dict.get('id')

    return FollowerClass.is_following(userobj.id, object_id)


def am_following_user(context, data_dict):
    '''Return ``True`` if you're following the given user, ``False`` if not.

    :param id: the id or name of the user
    :type id: string

    :rtype: boolean

    '''
    return _am_following(
        context, data_dict,
        ckan.logic.schema.default_follow_user_schema(),
        context['model'].UserFollowingUser)


def am_following_dataset(context, data_dict):
    '''Return ``True`` if you're following the given dataset, ``False`` if not.

    :param id: the id or name of the dataset
    :type id: string

    :rtype: boolean

    '''
    return _am_following(
        context, data_dict,
        ckan.logic.schema.default_follow_dataset_schema(),
        context['model'].UserFollowingDataset)


def am_following_group(context, data_dict):
    '''Return ``True`` if you're following the given group, ``False`` if not.

    :param id: the id or name of the group
    :type id: string

    :rtype: boolean

    '''
    return _am_following(
        context, data_dict,
        ckan.logic.schema.default_follow_group_schema(),
        context['model'].UserFollowingGroup)


def _followee_count(context, data_dict, FollowerClass):
    if not context.get('skip_validation'):
        schema = context.get('schema',
                             ckan.logic.schema.default_follow_user_schema())
        data_dict, errors = _validate(data_dict, schema, context)
        if errors:
            raise ValidationError(errors)
    return FollowerClass.followee_count(data_dict['id'])


def followee_count(context, data_dict):
    '''Return the number of objects that are followed by the given user.

    Counts all objects, of any type, that the given user is following
    (e.g. followed users, followed datasets, followed groups).

    :param id: the id of the user
    :type id: string

    :rtype: int

    '''
    model = context['model']
    followee_users = _followee_count(context, data_dict,
                                     model.UserFollowingUser)

    # followee_users has validated data_dict so the following functions don't
    # need to validate it again.
    context['skip_validation'] = True

    followee_datasets = _followee_count(context, data_dict,
                                        model.UserFollowingDataset)
    followee_groups = _followee_count(context, data_dict,
                                      model.UserFollowingGroup)

    return sum((followee_users, followee_datasets, followee_groups))


def user_followee_count(context, data_dict):
    '''Return the number of users that are followed by the given user.

    :param id: the id of the user
    :type id: string

    :rtype: int

    '''
    return _followee_count(
        context, data_dict,
        context['model'].UserFollowingUser)


def dataset_followee_count(context, data_dict):
    '''Return the number of datasets that are followed by the given user.

    :param id: the id of the user
    :type id: string

    :rtype: int

    '''
    return _followee_count(
        context, data_dict,
        context['model'].UserFollowingDataset)


def group_followee_count(context, data_dict):
    '''Return the number of groups that are followed by the given user.

    :param id: the id of the user
    :type id: string

    :rtype: int

    '''
    return _followee_count(
        context, data_dict,
        context['model'].UserFollowingGroup)


@logic.validate(logic.schema.default_follow_user_schema)
def followee_list(context, data_dict):
    '''Return the list of objects that are followed by the given user.

    Returns all objects, of any type, that the given user is following
    (e.g. followed users, followed datasets, followed groups.. ).

    :param id: the id of the user
    :type id: string

    :param q: a query string to limit results by, only objects whose display
        name begins with the given string (case-insensitive) wil be returned
        (optional)
    :type q: string

    :rtype: list of dictionaries, each with keys ``'type'`` (e.g. ``'user'``,
        ``'dataset'`` or ``'group'``), ``'display_name'`` (e.g. a user's
        display name, or a package's title) and ``'dict'`` (e.g. a dict
        representing the followed user, package or group, the same as the dict
        that would be returned by :py:func:`user_show`,
        :py:func:`package_show` or :py:func:`group_show`)

    '''
    _check_access('followee_list', context, data_dict)

    def display_name(followee):
        '''Return a display name for the given user, group or dataset dict.'''
        display_name = followee.get('display_name')
        fullname = followee.get('fullname')
        title = followee.get('title')
        name = followee.get('name')
        return display_name or fullname or title or name

    # Get the followed objects.
    # TODO: Catch exceptions raised by these *_followee_list() functions?
    # FIXME should we be changing the context like this it seems dangerous
    followee_dicts = []
    context['skip_validation'] = True
    context['ignore_auth'] = True
    for followee_list_function, followee_type in (
            (user_followee_list, 'user'),
            (dataset_followee_list, 'dataset'),
            (group_followee_list, 'group'),
            (organization_followee_list, 'organization')):
        dicts = followee_list_function(context, data_dict)
        for d in dicts:
            followee_dicts.append(
                {'type': followee_type,
                 'display_name': display_name(d),
                 'dict': d})

    followee_dicts.sort(key=lambda d: d['display_name'])

    q = data_dict.get('q')
    if q:
        q = q.strip().lower()
        matching_followee_dicts = []
        for followee_dict in followee_dicts:
            if followee_dict['display_name'].strip().lower().startswith(q):
                matching_followee_dicts.append(followee_dict)
        followee_dicts = matching_followee_dicts

    return followee_dicts


def user_followee_list(context, data_dict):
    '''Return the list of users that are followed by the given user.

    :param id: the id of the user
    :type id: string

    :rtype: list of dictionaries

    '''
    _check_access('user_followee_list', context, data_dict)

    if not context.get('skip_validation'):
        schema = context.get('schema') or (
            ckan.logic.schema.default_follow_user_schema())
        data_dict, errors = _validate(data_dict, schema, context)
        if errors:
            raise ValidationError(errors)

    # Get the list of Follower objects.
    model = context['model']
    user_id = _get_or_bust(data_dict, 'id')
    followees = model.UserFollowingUser.followee_list(user_id)

    # Convert the list of Follower objects to a list of User objects.
    users = [model.User.get(followee.object_id) for followee in followees]
    users = [user for user in users if user is not None]

    # Dictize the list of User objects.
    return model_dictize.user_list_dictize(users, context)


def dataset_followee_list(context, data_dict):
    '''Return the list of datasets that are followed by the given user.

    :param id: the id or name of the user
    :type id: string

    :rtype: list of dictionaries

    '''
    _check_access('dataset_followee_list', context, data_dict)

    if not context.get('skip_validation'):
        schema = context.get('schema') or (
            ckan.logic.schema.default_follow_user_schema())
        data_dict, errors = _validate(data_dict, schema, context)
        if errors:
            raise ValidationError(errors)

    # Get the list of Follower objects.
    model = context['model']
    user_id = _get_or_bust(data_dict, 'id')
    followees = model.UserFollowingDataset.followee_list(user_id)

    # Convert the list of Follower objects to a list of Package objects.
    datasets = [model.Package.get(followee.object_id)
                for followee in followees]
    datasets = [dataset for dataset in datasets if dataset is not None]

    # Dictize the list of Package objects.
    return [model_dictize.package_dictize(dataset, context)
            for dataset in datasets]


def group_followee_list(context, data_dict):
    '''Return the list of groups that are followed by the given user.

    :param id: the id or name of the user
    :type id: string

    :rtype: list of dictionaries

    '''
    _check_access('group_followee_list', context, data_dict)

    return _group_or_org_followee_list(context, data_dict, is_org=False)


def organization_followee_list(context, data_dict):
    '''Return the list of organizations that are followed by the given user.

    :param id: the id or name of the user
    :type id: string

    :rtype: list of dictionaries

    '''

    _check_access('organization_followee_list', context, data_dict)

    return _group_or_org_followee_list(context, data_dict, is_org=True)


def _group_or_org_followee_list(context, data_dict, is_org=False):

    if not context.get('skip_validation'):
        schema = context.get('schema',
                             ckan.logic.schema.default_follow_user_schema())
        data_dict, errors = _validate(data_dict, schema, context)
        if errors:
            raise ValidationError(errors)

    # Get the list of UserFollowingGroup objects.
    model = context['model']
    user_id = _get_or_bust(data_dict, 'id')
    followees = model.UserFollowingGroup.followee_list(user_id)

    # Convert the UserFollowingGroup objects to a list of Group objects.
    groups = [model.Group.get(followee.object_id) for followee in followees]
    groups = [group for group in groups
              if group is not None and group.is_organization == is_org]

    # Dictize the list of Group objects.
    return [model_dictize.group_dictize(group, context) for group in groups]


@logic.validate(logic.schema.default_pagination_schema)
def dashboard_activity_list(context, data_dict):
    '''Return the authorized user's dashboard activity stream.

    Unlike the activity dictionaries returned by other ``*_activity_list``
    actions, these activity dictionaries have an extra boolean value with key
    ``is_new`` that tells you whether the activity happened since the user last
    viewed her dashboard (``'is_new': True``) or not (``'is_new': False``).

    The user's own activities are always marked ``'is_new': False``.

    :param offset: where to start getting activity items from
        (optional, default: 0)
    :type offset: int
    :param limit: the maximum number of activities to return
        (optional, default: 31, the default value is configurable via the
        :ref:`ckan.activity_list_limit` setting)

    :rtype: list of activity dictionaries

    '''
    _check_access('dashboard_activity_list', context, data_dict)

    model = context['model']
    user_id = model.User.get(context['user']).id
    offset = data_dict.get('offset', 0)
    limit = int(
        data_dict.get('limit', config.get('ckan.activity_list_limit', 31)))

    # FIXME: Filter out activities whose subject or object the user is not
    # authorized to read.
    _activity_objects = model.activity.dashboard_activity_list(user_id,
            limit=limit, offset=offset)

    activity_objects = _filter_activity_by_user(_activity_objects,
            _activity_stream_get_filtered_users())
    activity_dicts = model_dictize.activity_list_dictize(
        activity_objects, context)

    # Mark the new (not yet seen by user) activities.
    strptime = datetime.datetime.strptime
    fmt = '%Y-%m-%dT%H:%M:%S.%f'
    last_viewed = model.Dashboard.get(user_id).activity_stream_last_viewed
    for activity in activity_dicts:
        if activity['user_id'] == user_id:
            # Never mark the user's own activities as new.
            activity['is_new'] = False
        else:
            activity['is_new'] = (
                strptime(activity['timestamp'], fmt) > last_viewed)

    return activity_dicts


@logic.validate(ckan.logic.schema.default_pagination_schema)
def dashboard_activity_list_html(context, data_dict):
    '''Return the authorized user's dashboard activity stream as HTML.

    The activity stream is rendered as a snippet of HTML meant to be included
    in an HTML page, i.e. it doesn't have any HTML header or footer.

    :param id: the id or name of the user
    :type id: string
    :param offset: where to start getting activity items from
        (optional, default: 0)
    :type offset: int
    :param limit: the maximum number of activities to return
        (optional, default: 31, the default value is configurable via the
        ckan.activity_list_limit setting)
    :type limit: int

    :rtype: string

    '''
    activity_stream = dashboard_activity_list(context, data_dict)
    model = context['model']
    offset = data_dict.get('offset', 0)
    extra_vars = {
        'controller': 'user',
        'action': 'dashboard',
        'offset': offset,
    }
    return activity_streams.activity_list_to_html(context, activity_stream,
                                                  extra_vars)


def dashboard_new_activities_count(context, data_dict):
    '''Return the number of new activities in the user's dashboard.

    Return the number of new activities in the authorized user's dashboard
    activity stream.

    Activities from the user herself are not counted by this function even
    though they appear in the dashboard (users don't want to be notified about
    things they did themselves).

    :rtype: int

    '''
    _check_access('dashboard_new_activities_count', context, data_dict)
    activities = logic.get_action('dashboard_activity_list')(
        context, data_dict)
    return len([activity for activity in activities if activity['is_new']])


def _unpick_search(sort, allowed_fields=None, total=None):
    ''' This is a helper function that takes a sort string
    eg 'name asc, last_modified desc' and returns a list of
    split field order eg [('name', 'asc'), ('last_modified', 'desc')]
    allowed_fields can limit which field names are ok.
    total controls how many sorts can be specifed '''
    sorts = []
    split_sort = sort.split(',')
    for part in split_sort:
        split_part = part.strip().split()
        field = split_part[0]
        if len(split_part) > 1:
            order = split_part[1].lower()
        else:
            order = 'asc'
        if allowed_fields:
            if field not in allowed_fields:
                raise ValidationError('Cannot sort by field `%s`' % field)
        if order not in ['asc', 'desc']:
            raise ValidationError('Invalid sort direction `%s`' % order)
        sorts.append((field, order))
    if total and len(sorts) > total:
        raise ValidationError(
            'Too many sort criteria provided only %s allowed' % total)
    return sorts


def member_roles_list(context, data_dict):
    '''Return the possible roles for members of groups and organizations.

    :param group_type: the group type, either ``"group"`` or ``"organization"``
        (optional, default ``"organization"``)
    :type id: string
    :returns: a list of dictionaries each with two keys: ``"text"`` (the
        display name of the role, e.g. ``"Admin"``) and ``"value"`` (the
        internal name of the role, e.g. ``"admin"``)
    :rtype: list of dictionaries

    '''
    group_type = data_dict.get('group_type', 'organization')
    roles_list = authz.roles_list()
    if group_type == 'group':
        roles_list = [role for role in roles_list
                      if role['value'] != 'editor']

    _check_access('member_roles_list', context, data_dict)
    return roles_list


def help_show(context, data_dict):
    '''Return the help string for a particular API action.

    :param name: Action function name (eg `user_create`, `package_search`)
    :type name: string
    :returns: The help string for the action function, or None if the function
              does not have a docstring.
    :rtype: string

    :raises: :class:`ckan.logic.NotFound`: if the action function doesn't exist

    '''

    function_name = logic.get_or_bust(data_dict, 'name')

    _check_access('help_show', context, data_dict)

    try:
        function = logic.get_action(function_name)
    except KeyError:
        raise NotFound('Action function not found')

    return function.__doc__


def config_option_show(context, data_dict):
    '''Show the current value of a particular configuration option.

    Only returns runtime-editable config options (the ones returned by
    :py:func:`~ckan.logic.action.get.config_option_list`), which can be updated with the
    :py:func:`~ckan.logic.action.update.config_option_update` action.

    :param id: The configuration option key
    :type id: string

    :returns: The value of the config option from either the system_info table
        or ini file.
    :rtype: string

    :raises: :class:`ckan.logic.ValidationError`: if config option is not in
        the schema (whitelisted as editable).
    '''

    _check_access('config_option_show', context, data_dict)

    key = _get_or_bust(data_dict, 'key')

    schema = ckan.logic.schema.update_configuration_schema()

    # Only return whitelisted keys
    if key not in schema:
        raise ValidationError(
            'Configuration option \'{0}\' can not be shown'.format(key))

    # return the value from config
    return config.get(key, None)


def config_option_list(context, data_dict):
    '''Return a list of runtime-editable config options keys that can be
       updated with :py:func:`~ckan.logic.action.update.config_option_update`.

    :returns: A list of config option keys.
    :rtype: list
    '''

    _check_access('config_option_list', context, data_dict)

    schema = ckan.logic.schema.update_configuration_schema()

    return schema.keys()<|MERGE_RESOLUTION|>--- conflicted
+++ resolved
@@ -1934,22 +1934,7 @@
         for package in query.results:
             # get the package object
             package, package_dict = package['id'], package.get(data_source)
-<<<<<<< HEAD
             ## use data in search index if there
-=======
-            pkg_query = session.query(model.Package)\
-                .filter(model.Package.id == package)\
-                .filter(model.Package.state.in_((u'active', u'draft')))
-            pkg = pkg_query.first()
-
-            # if the index has got a package that is not in ckan then
-            # ignore it.
-            if not pkg:
-                log.warning('package %s in index but not in database'
-                            % package)
-                continue
-            # use data in search index if there
->>>>>>> 91e41b2e
             if package_dict:
                 # the package_dict still needs translating when being viewed
                 package_dict = json.loads(package_dict)
