from sqlalchemy.sql import select
from sqlalchemy import or_, and_, func, desc, case
import uuid
from pylons import config

import ckan
from ckan.logic import NotFound
from ckan.logic import check_access
from ckan.model import misc
from ckan.plugins import (PluginImplementations,
                          IGroupController,
                          IPackageController)
from pylons import config
from ckan.authz import Authorizer
from ckan.lib.dictization import table_dictize
from ckan.lib.dictization.model_dictize import (package_dictize,
                                                resource_list_dictize,
                                                resource_dictize,
                                                group_dictize,
                                                group_list_dictize,
                                                tag_dictize,
                                                task_status_dictize,
                                                user_dictize)

from ckan.lib.dictization.model_dictize import (package_to_api1,
                                                package_to_api2,
                                                group_to_api1,
                                                group_to_api2,
                                                tag_to_api1,
                                                tag_to_api2)
from ckan.lib.search import query_for, SearchError
import logging

log = logging.getLogger('ckan.logic')

def _package_list_with_resources(context, package_revision_list):
    package_list = []
    model = context["model"]
    for package in package_revision_list:
        result_dict = table_dictize(package, context)
        res_rev = model.resource_revision_table
        resource_group = model.resource_group_table
        query = select([res_rev], from_obj = res_rev.join(resource_group,
                   resource_group.c.id == res_rev.c.resource_group_id))
        query = query.where(resource_group.c.package_id == package.id)
        result = query.where(res_rev.c.current == True).execute()
        result_dict["resources"] = resource_list_dictize(result, context)
        license_id = result_dict['license_id']
        if license_id:
            try:
                isopen = model.Package.get_license_register()[license_id].isopen()
                result_dict['isopen'] = isopen
            except KeyError:
                # TODO: create a log message this error?
                result_dict['isopen'] = False
        else:
            result_dict['isopen'] = False
        package_list.append(result_dict)
    return package_list

def site_read(context,data_dict=None):
    check_access('site_read',context,data_dict)
    return True

def package_list(context, data_dict):
    '''Lists packages by name or id'''

    model = context["model"]
    user = context["user"]
    api = context.get("api_version", '1')
    ref_package_by = 'id' if api == '2' else 'name'
    
    check_access('package_list', context, data_dict)

    query = model.Session.query(model.PackageRevision)
    query = query.filter(model.PackageRevision.state=='active')
    query = query.filter(model.PackageRevision.current==True)

    packages = query.all()
    return [getattr(p, ref_package_by) for p in packages]

def current_package_list_with_resources(context, data_dict):
    model = context["model"]
    user = context["user"]
    limit = data_dict.get("limit")

    check_access('current_package_list_with_resources', context, data_dict)

    query = model.Session.query(model.PackageRevision)
    query = query.filter(model.PackageRevision.state=='active')
    query = query.filter(model.PackageRevision.current==True)

    query = query.order_by(model.package_revision_table.c.revision_timestamp.desc())
    if limit:
        query = query.limit(limit)
    pack_rev = query.all()
    return _package_list_with_resources(context, pack_rev)

def revision_list(context, data_dict):

    model = context['model']

    check_access('revision_list', context, data_dict)

    revs = model.Session.query(model.Revision).all()
    return [rev.id for rev in revs]

def package_revision_list(context, data_dict):
    model = context["model"]
    id = data_dict["id"]
    pkg = model.Package.get(id)
    if pkg is None:
        raise NotFound

    check_access('package_revision_list',context, data_dict)

    revision_dicts = []
    for revision, object_revisions in pkg.all_related_revisions:
        revision_dicts.append(model.revision_as_dict(revision,
                                                     include_packages=False,
                                                     include_groups=False))
    return revision_dicts

def group_list(context, data_dict):
    '''Returns a list of groups'''

    model = context['model']
    user = context['user']
    api = context.get('api_version') or '1'
    ref_group_by = 'id' if api == '2' else 'name';
    order_by = data_dict.get('order_by', 'name')
    if order_by not in set(('name', 'packages')):
        raise ValidationError('"order_by" value %r not implemented.' % order_by)
    all_fields = data_dict.get('all_fields',None)
   
    check_access('group_list',context, data_dict)

    query = model.Session.query(model.Group).join(model.GroupRevision)
    query = query.filter(model.GroupRevision.state=='active')
    query = query.filter(model.GroupRevision.current==True)

    if order_by == 'name':
        sort_by, reverse = 'name', False

    groups = query.all()

    if order_by == 'packages':
<<<<<<< HEAD
        groups = sorted(query.all(),
                        key=lambda g: len(g.active_packages().all()),
                        reverse=True)
=======
        sort_by, reverse = 'packages', True
>>>>>>> 732426d1

    if not all_fields:
        group_list = [getattr(p, ref_group_by) for p in groups]
    else:
        group_list = group_list_dictize(groups, context,
                                        lambda x:x[sort_by], reverse)

    return group_list

def group_list_authz(context, data_dict):
    '''
    Returns a list of groups which the user is allowed to edit

    If 'available_only' is specified, the existing groups in the package are
    removed.
    '''
    model = context['model']
    user = context['user']
    available_only = data_dict.get('available_only',False)

    check_access('group_list_authz',context, data_dict)

    query = Authorizer().authorized_query(user, model.Group, model.Action.EDIT)
    groups = set(query.all())
    
    if available_only:
        package = context.get('package')
        if package:
            groups = groups - set(package.get_groups())

    return [{'id':group.id,'name':group.name} for group in groups]

def group_revision_list(context, data_dict):
    model = context['model']
    id = data_dict['id']
    group = model.Group.get(id)
    if group is None:
        raise NotFound

    check_access('group_revision_list',context, data_dict)

    revision_dicts = []
    for revision, object_revisions in group.all_related_revisions:
        revision_dicts.append(model.revision_as_dict(revision,
                                                     include_packages=False,
                                                     include_groups=False))
    return revision_dicts

def licence_list(context, data_dict):
    model = context["model"]

    check_access('licence_list',context, data_dict)

    license_register = model.Package.get_license_register()
    licenses = license_register.values()
    licences = [l.as_dict() for l in licenses]
    return licences

def tag_list(context, data_dict):
    '''Returns a list of tags'''

    model = context['model']
    user = context['user']

    all_fields = data_dict.get('all_fields',None)

    check_access('tag_list',context, data_dict)

    q = data_dict.get('q','')
    if q:
        limit = data_dict.get('limit',25)
        offset = data_dict.get('offset',0)
        return_objects = data_dict.get('return_objects',True)

        query = query_for(model.Tag)
        query.run(query=q,
                  limit=limit,
                  offset=offset,
                  return_objects=return_objects,
                  username=user)
        tags = query.results
    else:
        tags = model.Session.query(model.Tag).all()

    tag_list = []
    if all_fields:
        for tag in tags:
            result_dict = tag_dictize(tag, context)
            tag_list.append(result_dict)
    else:
        tag_list = [tag.name for tag in tags]

    return tag_list

def user_list(context, data_dict):
    '''Lists the current users'''
    model = context['model']
    user = context['user']

    check_access('user_list',context, data_dict)

    q = data_dict.get('q','')
    order_by = data_dict.get('order_by','name')

    query = model.Session.query(
        model.User,
        model.User.name.label('name'),
        model.User.fullname.label('fullname'),
        model.User.about.label('about'),
        model.User.about.label('email'),
        model.User.created.label('created'),
        select([func.count(model.Revision.id)], or_(
                model.Revision.author==model.User.name,
                model.Revision.author==model.User.openid
                )
        ).label('number_of_edits'),
        select([func.count(model.UserObjectRole.id)], and_(
            model.UserObjectRole.user_id==model.User.id,
            model.UserObjectRole.context=='Package',
            model.UserObjectRole.role=='admin'
            )
        ).label('number_administered_packages')
    )

    if q:
        query = model.User.search(q, query)

    if order_by == 'edits':
        query = query.order_by(desc(
            select([func.count(model.Revision.id)], or_(
                model.Revision.author==model.User.name,
                model.Revision.author==model.User.openid
                ))
        ))
    else:
        query = query.order_by(
            case([(or_(model.User.fullname == None, model.User.fullname == ''),
                   model.User.name)],
                 else_=model.User.fullname)
        )

    ## hack for pagination
    if context.get('return_query'):
        return query

    users_list = []

    for user in query.all():
        result_dict = user_dictize(user[0], context)
        del result_dict['apikey']
        users_list.append(result_dict)

    return users_list

def package_relationships_list(context, data_dict):

    ##TODO needs to work with dictization layer
    model = context['model']
    user = context['user']
    api = context.get('api_version') or '1'

    id = data_dict["id"]
    id2 = data_dict.get("id2")
    rel = data_dict.get("rel")
    ref_package_by = 'id' if api == '2' else 'name';
    pkg1 = model.Package.get(id)
    pkg2 = None
    if not pkg1:
        raise NotFound('First package named in request was not found.')
    if id2:
        pkg2 = model.Package.get(id2)
        if not pkg2:
            raise NotFound('Second package named in address was not found.')

    if rel == 'relationships':
        rel = None

    check_access('package_relationships_list',context, data_dict)
    
    # TODO: How to handle this object level authz?
    relationships = Authorizer().\
                    authorized_package_relationships(\
                    user, pkg1, pkg2, rel, model.Action.READ)

    if rel and not relationships:
        raise NotFound('Relationship "%s %s %s" not found.'
                                 % (id, rel, id2))

    relationship_dicts = [rel.as_dict(pkg1, ref_package_by=ref_package_by)
                          for rel in relationships]

    return relationship_dicts

def package_show(context, data_dict):

    model = context['model']
    api = context.get('api_version') or '1'
    id = data_dict['id']

    pkg = model.Package.get(id)

    context['package'] = pkg

    if pkg is None:
        raise NotFound

    check_access('package_show', context, data_dict)

    package_dict = package_dictize(pkg, context)

    for item in PluginImplementations(IPackageController):
        item.read(pkg)

    return package_dict

def resource_show(context, data_dict):
    model = context['model']
    api = context.get('api_version') or '1'
    id = data_dict['id']

    resource = model.Resource.get(id)
    context['resource'] = resource

    if not resource:
        raise NotFound

    check_access('resource_show', context, data_dict)

    return resource_dictize(resource, context)

def revision_show(context, data_dict):
    model = context['model']
    api = context.get('api_version') or '1'
    id = data_dict['id']
    ref_package_by = 'id' if api == '2' else 'name'

    rev = model.Session.query(model.Revision).get(id)
    if rev is None:
        raise NotFound
    rev_dict = model.revision_as_dict(rev, include_packages=True,
                                      ref_package_by=ref_package_by)
    return rev_dict

def group_show(context, data_dict):
    '''Shows group details'''

    model = context['model']
    id = data_dict['id']
    api = context.get('api_version') or '1'


    group = model.Group.get(id)
    context['group'] = group

    if group is None:
        raise NotFound

    check_access('group_show',context, data_dict)

    group_dict = group_dictize(group, context)

    for item in PluginImplementations(IGroupController):
        item.read(group)

    return group_dict

def group_package_show(context, data_dict):
    """
    Shows all packages belonging to a group.
    """
    model = context["model"]
    user = context["user"]
    id = data_dict['id']
    limit = data_dict.get("limit")

    group = model.Group.get(id)
    context['group'] = group
    if group is None:
        raise NotFound

    check_access('group_show', context, data_dict)

    query = model.Session.query(model.PackageRevision)\
        .filter(model.PackageRevision.state=='active')\
        .filter(model.PackageRevision.current==True)\
        .join(model.Member, model.Member.table_id==model.PackageRevision.id)\
        .join(model.Group, model.Group.id==model.Member.group_id)\
        .filter_by(id=group.id)

    query = query.order_by(model.package_revision_table.c.revision_timestamp.desc())
    if limit:
        query = query.limit(limit)

    result = []
    for pkg_rev in query.all():
        result.append(package_dictize(pkg_rev,context))

    return result

def tag_show(context, data_dict):
    '''Shows tag details'''

    model = context['model']
    api = context.get('api_version') or '1'
    id = data_dict['id']

    tag = model.Tag.get(id)
    context['tag'] = tag

    if tag is None:
        raise NotFound

    check_access('tag_show',context, data_dict)

    tag_dict = tag_dictize(tag,context)

    extended_packages = []
    for package in tag_dict['packages']:
        pkg = model.Package.get(package['id'])
        extended_packages.append(package_dictize(pkg,context))

    tag_dict['packages'] = extended_packages

    return tag_dict

def user_show(context, data_dict):
    '''Shows user details'''
    model = context['model']
    user = context['user']

    id = data_dict.get('id',None)
    provided_user = data_dict.get('user_obj',None)
    if id:
        user_obj = model.User.get(id)
        context['user_obj'] = user_obj
        if user_obj is None:
            raise NotFound
    elif provided_user:
        context['user_obj'] = user_obj = provided_user
    else:
        raise NotFound

    check_access('user_show',context, data_dict)

    user_dict = user_dictize(user_obj,context)

    if not (Authorizer().is_sysadmin(unicode(user)) or user == user_obj.name):
        # If not sysadmin or the same user, strip sensible info
        del user_dict['apikey']
        del user_dict['reset_key']

    revisions_q = model.Session.query(model.Revision
            ).filter_by(author=user_obj.name)

    revisions_list = []
    for revision in revisions_q.limit(20).all():
        revision_dict = revision_show(context,{'id':revision.id})
        revision_dict['state'] = revision.state
        revisions_list.append(revision_dict)

    user_dict['activity'] = revisions_list

    return user_dict

def package_show_rest(context, data_dict):

    check_access('package_show_rest',context, data_dict)

    package_show(context, data_dict)

    api = context.get('api_version') or '1'
    pkg = context['package']

    if api == '1':
        package_dict = package_to_api1(pkg, context)
    else:
        package_dict = package_to_api2(pkg, context)

    return package_dict

def group_show_rest(context, data_dict):

    check_access('group_show_rest',context, data_dict)

    group_show(context, data_dict)
    api = context.get('api_version') or '1'
    group = context['group']

    if api == '2':
        group_dict = group_to_api2(group, context)
    else:
        group_dict = group_to_api1(group, context)

    return group_dict

def tag_show_rest(context, data_dict):

    check_access('tag_show_rest',context, data_dict)

    tag_show(context, data_dict)
    api = context.get('api_version') or '1'
    tag = context['tag']

    if api == '2':
        tag_dict = tag_to_api2(tag, context)
    else:
        tag_dict = tag_to_api1(tag, context)

    return tag_dict

def package_autocomplete(context, data_dict):
    '''Returns packages containing the provided string'''

    model = context['model']
    session = context['session']
    user = context['user']
    q = data_dict['q']

    like_q = u"%s%%" % q

    check_access('package_autocomplete', context, data_dict)

    query = model.Session.query(model.PackageRevision)
    query = query.filter(model.PackageRevision.state=='active')
    query = query.filter(model.PackageRevision.current==True)
    query = query.filter(or_(model.PackageRevision.name.ilike(like_q),
                                model.PackageRevision.title.ilike(like_q)))
    query = query.limit(10)

    pkg_list = []
    for package in query:
        result_dict = {'name':package.name,'title':package.title}
        pkg_list.append(result_dict)

    return pkg_list

def tag_autocomplete(context, data_dict):
    '''Returns tags containing the provided string'''

    model = context['model']
    session = context['session']
    user = context['user']

    check_access('tag_autocomplete', context, data_dict)

    q = data_dict.get('q', None)
    if not q:
        return []

    limit = data_dict.get('limit',10)

    query = query_for('tag')
    query.run(query=q,
              return_objects=True,
              limit=10,
              username=user)

    return [tag.name for tag in query.results]

def format_autocomplete(context, data_dict):
    '''Returns formats containing the provided string'''
    model = context['model']
    session = context['session']
    user = context['user']

    check_access('format_autocomplete', context, data_dict)

    q = data_dict.get('q', None)
    if not q:
        return []

    limit = data_dict.get('limit', 5)
    like_q = u'%' + q + u'%'

    query = session.query(model.ResourceRevision.format,
        func.count(model.ResourceRevision.format).label('total'))\
        .filter(and_(
            model.ResourceRevision.state == 'active',
            model.ResourceRevision.current == True
        ))\
        .filter(model.ResourceRevision.format.ilike(like_q))\
        .group_by(model.ResourceRevision.format)\
        .order_by('total DESC')\
        .limit(limit)

    return [resource.format for resource in query]

def user_autocomplete(context, data_dict):
    '''Returns users containing the provided string'''
    model = context['model']
    session = context['session']
    user = context['user']
    q = data_dict.get('q',None)
    if not q:
        return []

    check_access('user_autocomplete', context, data_dict)

    limit = data_dict.get('limit',20)

    query = model.User.search(q).limit(limit)

    user_list = []
    for user in query.all():
        result_dict = {}
        for k in ['id', 'name', 'fullname']:
                result_dict[k] = getattr(user,k)

        user_list.append(result_dict)

    return user_list

def package_search(context, data_dict):
    model = context['model']
    session = context['session']
    user = context['user']

    check_access('package_search', context, data_dict)

    # return a list of package ids
    data_dict['fl'] = 'id'

    query = query_for(model.Package)
    query.run(data_dict)

    results = []
    for package in query.results:
        # get the package object
        pkg_query = session.query(model.PackageRevision)\
            .filter(model.PackageRevision.id == package)\
            .filter(and_(
                model.PackageRevision.state == u'active', 
                model.PackageRevision.current == True
            ))
        pkg = pkg_query.first()

        ## if the index has got a package that is not in ckan then
        ## ignore it.
        if not pkg:
            log.warning('package %s in index but not in database' % package)
            continue

        result_dict = package_dictize(pkg,context)
        results.append(result_dict)

    return {
        'count': query.count,
        'facets': query.facets,
        'results': results
    }

def _extend_package_dict(package_dict,context):
    model = context['model']

    resources = model.Session.query(model.Resource)\
                .join(model.ResourceGroup)\
                .filter(model.ResourceGroup.package_id == package_dict['id'])\
                .all()
    if resources:
        package_dict['resources'] = resource_list_dictize(resources, context)
    else:
        package_dict['resources'] = []
    license_id = package_dict.get('license_id')
    if license_id:
        try:
            isopen = model.Package.get_license_register()[license_id].isopen()
        except KeyError:
            isopen = False
        package_dict['isopen'] = isopen
    else:
        package_dict['isopen'] = False

    return package_dict

def resource_search(context, data_dict):
    model = context['model']
    session = context['session']

    fields = data_dict['fields']
    order_by = data_dict.get('order_by')
    offset = data_dict.get('offset')
    limit = data_dict.get('limit')

    # TODO: should we check for user authentication first?
    q = model.Session.query(model.Resource)
    resource_fields = model.Resource.get_columns()

    for field, terms in fields.items():
        if isinstance(terms, basestring):
            terms = terms.split()
        if field not in resource_fields:
            raise SearchError('Field "%s" not recognised in Resource search.' % field)
        for term in terms:
            model_attr = getattr(model.Resource, field)
            if field == 'hash':                
                q = q.filter(model_attr.ilike(unicode(term) + '%'))
            elif field in model.Resource.get_extra_columns():
                model_attr = getattr(model.Resource, 'extras')

                like = or_(
                    model_attr.ilike(u'''%%"%s": "%%%s%%",%%''' % (field, term)),
                    model_attr.ilike(u'''%%"%s": "%%%s%%"}''' % (field, term))
                )
                q = q.filter(like)
            else:
                q = q.filter(model_attr.ilike('%' + unicode(term) + '%'))
    
    if order_by is not None:
        if hasattr(model.Resource, order_by):
            q = q.order_by(getattr(model.Resource, order_by))

    count = q.count()
    q = q.offset(offset)
    q = q.limit(limit)
    
    results = []
    for result in q:
        if isinstance(result, tuple) and isinstance(result[0], model.DomainObject):
            # This is the case for order_by rank due to the add_column.
            results.append(result[0])
        else:
            results.append(result)

    return {'count': count, 'results': results}

def tag_search(context, data_dict):
    model = context['model']
    session = context['session']

    query = data_dict.get('query')
    terms = [query] if query else []

    fields = data_dict.get('fields', {})
    offset = data_dict.get('offset')
    limit = data_dict.get('limit')

    # TODO: should we check for user authentication first?
    q = model.Session.query(model.Tag)
    q = q.distinct().join(model.Tag.package_tags)
    for field, value in fields.items():
        if field in ('tag', 'tags'):
            terms.append(value)

    if not len(terms):
        return

    for term in terms:
        escaped_term = misc.escape_sql_like_special_characters(term, escape='\\')
        q = q.filter(model.Tag.name.ilike('%' + escaped_term + '%'))

    count = q.count()
    q = q.offset(offset)
    q = q.limit(limit)
    results = [r for r in q]
    return {'count': count, 'results': results}

def task_status_show(context, data_dict):
    model = context['model']
    id = data_dict.get('id')

    if id:
        task_status = model.TaskStatus.get(id)
    else:
        query = model.Session.query(model.TaskStatus)\
            .filter(and_(
                model.TaskStatus.entity_id == data_dict['entity_id'],
                model.TaskStatus.task_type == data_dict['task_type'],
                model.TaskStatus.key == data_dict['key']
            ))
        task_status = query.first()

    context['task_status'] = task_status

    if task_status is None:
        raise NotFound

    check_access('task_status_show', context, data_dict)

    task_status_dict = task_status_dictize(task_status, context)
    return task_status_dict

def get_site_user(context, data_dict):
    check_access('get_site_user', context, data_dict)
    model = context['model']
    site_id = config.get('ckan.site_id', 'ckan_site_user')
    user = model.User.get(site_id)
    if not user:
        apikey = str(uuid.uuid4())
        user = model.User(name=site_id,
                          password=apikey,
                          apikey=apikey)
        model.add_user_to_role(user, model.Role.ADMIN, model.System())
        model.Session.add(user)
        model.Session.flush()
        if not context.get('defer_commit'):
            model.Session.commit()
    return {'name': user.name,
            'apikey': user.apikey}

def status_show(context, data_dict):
    '''Provides information about the operation of this CKAN instance.'''
    return {
        'site_title': config.get('ckan.site_title'),
        'site_description': config.get('ckan.site_description'),
        'site_url': config.get('ckan.site_url'),
        'ckan_version': ckan.__version__,
        'error_emails_to': config.get('email_to'),
        'locale_default': config.get('ckan.locale_default'),
        'extensions': config.get('ckan.plugins').split(),
        }<|MERGE_RESOLUTION|>--- conflicted
+++ resolved
@@ -145,19 +145,13 @@
     groups = query.all()
 
     if order_by == 'packages':
-<<<<<<< HEAD
-        groups = sorted(query.all(),
-                        key=lambda g: len(g.active_packages().all()),
-                        reverse=True)
-=======
         sort_by, reverse = 'packages', True
->>>>>>> 732426d1
+
+    group_list = group_list_dictize(groups, context,
+                                    lambda x:x[sort_by], reverse)
 
     if not all_fields:
-        group_list = [getattr(p, ref_group_by) for p in groups]
-    else:
-        group_list = group_list_dictize(groups, context,
-                                        lambda x:x[sort_by], reverse)
+        group_list = [group[ref_group_by] for group in group_list]
 
     return group_list
 
