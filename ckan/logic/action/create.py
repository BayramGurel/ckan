--- conflicted
+++ resolved
@@ -214,14 +214,8 @@
     else:
         rev.message = _(u'REST API: Create member object %s') % data_dict.get("name", "")
 
-<<<<<<< HEAD
     group = model.Group.get(data_dict.get('id', ''))
-    obj_id   = data_dict['object']
-    obj_type = data_dict['object_type']
-    capacity = data_dict['capacity']
-=======
     obj_id, obj_type, capacity = _get_or_bust(data_dict, ['object', 'object_type', 'capacity'])
->>>>>>> 4e522324
 
     # User must be able to update the group to add a member to it
     _check_access('group_update', context, data_dict)
