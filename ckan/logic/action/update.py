import logging
import re
import datetime

import ckan.authz
from ckan.plugins import PluginImplementations, IGroupController, IPackageController
from ckan.logic import NotFound, check_access, NotAuthorized, ValidationError
from ckan.lib.base import _
from ckan.lib.dictization.model_dictize import (package_dictize,
                                                package_to_api1,
                                                package_to_api2,
                                                resource_dictize,
                                                group_dictize,
                                                group_to_api1,
                                                group_to_api2,
                                                user_dictize)
from ckan.lib.dictization.model_save import (group_api_to_dict,
                                             package_api_to_dict,
                                             group_dict_save,
                                             package_dict_save,
<<<<<<< HEAD
                                             user_dict_save)
from ckan.logic.schema import (default_update_group_schema,
                               default_update_package_schema,
                               default_update_user_schema)
=======
                                             resource_dict_save)
from ckan.logic.schema import (default_update_group_schema,
                               default_update_package_schema,
                               default_update_resource_schema)
>>>>>>> 116dd075
from ckan.lib.navl.dictization_functions import validate
log = logging.getLogger(__name__)

def prettify(field_name):
    field_name = re.sub('(?<!\w)[Uu]rl(?!\w)', 'URL', field_name.replace('_', ' ').capitalize())
    return _(field_name.replace('_', ' '))

def package_error_summary(error_dict):

    error_summary = {}
    for key, error in error_dict.iteritems():
        if key == 'resources':
            error_summary[_('Resources')] = _('Package resource(s) incomplete')
        elif key == 'extras':
            error_summary[_('Extras')] = _('Missing Value')
        elif key == 'extras_validation':
            error_summary[_('Extras')] = error[0]
        else:
            error_summary[_(prettify(key))] = error[0]
    return error_summary

def resource_error_summary(error_dict):

    error_summary = {}
    for key, error in error_dict.iteritems():
        if key == 'extras':
            error_summary[_('Extras')] = _('Missing Value')
        elif key == 'extras_validation':
            error_summary[_('Extras')] = error[0]
        else:
            error_summary[_(prettify(key))] = error[0]
    return error_summary

def group_error_summary(error_dict):

    error_summary = {}
    for key, error in error_dict.iteritems():
        if key == 'extras':
            error_summary[_('Extras')] = _('Missing Value')
        elif key == 'extras_validation':
            error_summary[_('Extras')] = error[0]
        else:
            error_summary[_(prettify(key))] = error[0]
    return error_summary

def check_group_auth(context, data_dict):
    model = context['model']
    pkg = context.get("package")

    ## hack as api does not allow groups
    if context.get("allow_partial_update"):
        return
    
    group_dicts = data_dict.get("groups", [])
    groups = set()
    for group_dict in group_dicts:
        id = group_dict.get('id')
        if not id:
            continue
        grp = model.Group.get(id)
        if grp is None:
            raise NotFound(_('Group was not found.'))
        groups.add(grp)

    if pkg:
        groups = groups - set(pkg.groups)

    for group in groups:
        check_access(group, model.Action.EDIT, context)

def _make_latest_rev_active(context, q):

    session = context['model'].Session

    old_current = q.filter_by(current=True).first()
    if old_current:
        old_current.current = False
        session.add(old_current)

    latest_rev = q.filter_by(expired_timestamp=datetime.datetime(9999, 12, 31)).one()
    latest_rev.current = True
    if latest_rev.state in ('pending-deleted', 'deleted'):
        latest_rev.state = 'deleted'
    else:
        latest_rev.state = 'active'

    session.add(latest_rev)
        
    ##this is just a way to get the latest revision that changed
    ##in order to timestamp
    old_latest = context.get('latest_revision_date')
    if old_latest:
        if latest_rev.revision_timestamp > old_latest:
            context['latest_revision_date'] = latest_rev.revision_timestamp
            context['latest_revision'] = latest_rev.revision_id
    else:
        context['latest_revision_date'] = latest_rev.revision_timestamp
        context['latest_revision'] = latest_rev.revision_id

def make_latest_pending_package_active(context, data_dict):

    model = context['model']
    session = model.Session
    id = data_dict["id"]
    pkg = model.Package.get(id)

    check_access(pkg, model.Action.EDIT, context)

    #packages
    q = session.query(model.PackageRevision).filter_by(id=pkg.id)
    _make_latest_rev_active(context, q)

    #resources
    for resource in pkg.resource_groups_all[0].resources_all:
        q = session.query(model.ResourceRevision).filter_by(id=resource.id)
        _make_latest_rev_active(context, q)

    #tags
    for tag in pkg.package_tag_all:
        q = session.query(model.PackageTagRevision).filter_by(id=tag.id)
        _make_latest_rev_active(context, q)

    #extras
    for extra in pkg.extras_list:
        q = session.query(model.PackageExtraRevision).filter_by(id=extra.id)
        _make_latest_rev_active(context, q)

    latest_revision = context.get('latest_revision')
    if not latest_revision:
        return

    q = session.query(model.Revision).filter_by(id=latest_revision)
    revision = q.first()
    revision.approved_timestamp = datetime.datetime.now()
    session.add(revision)
    
    session.commit()        
    session.remove()        


def resource_update(context, data_dict):
    model = context['model']
    session = context['session']
    user = context['user']
    id = context["id"]
    schema = context.get('schema') or default_update_resource_schema()
    model.Session.remove()

    resource = model.Resource.get(id)
    context["resource"] = resource

    if not resource:
        raise NotFound(_('Resource was not found.'))
    context["id"] = resource.id

    # TODO: can check_access be used against a resource?
    query = session.query(model.Package
    ).join(model.ResourceGroup
    ).join(model.Resource
    ).filter(model.ResourceGroup.id == resource.resource_group_id)
    pkg = query.first()
    if not pkg:
        raise NotFound(_('No package found for this resource, cannot check auth.'))

    check_access(pkg, model.Action.EDIT, context)

    data, errors = validate(data_dict, schema, context)

    if errors:
        model.Session.rollback()
        raise ValidationError(errors, resource_error_summary(errors))

    rev = model.repo.new_revision()
    rev.author = user
    if 'message' in context:
        rev.message = context['message']
    else:
        rev.message = _(u'REST API: Update object %s') % data.get("name")

    resource = resource_dict_save(data, context)
    model.repo.commit()        
    return resource_dictize(resource, context)


def package_update(context, data_dict):
    model = context['model']
    user = context['user']
    
    id = data_dict["id"]
    preview = context.get('preview', False)
    schema = context.get('schema') or default_update_package_schema()
    model.Session.remove()
    model.Session()._context = context

    pkg = model.Package.get(id)
    context["package"] = pkg

    if pkg is None:
        raise NotFound(_('Package was not found.'))
    data_dict["id"] = pkg.id

    check_access(pkg, model.Action.EDIT, context)

    data, errors = validate(data_dict, schema, context)

    check_group_auth(context, data)

    if errors:
        model.Session.rollback()
        raise ValidationError(errors, package_error_summary(errors))

    if not preview:
        rev = model.repo.new_revision()
        rev.author = user
        if 'message' in context:
            rev.message = context['message']
        else:
            rev.message = _(u'REST API: Update object %s') % data.get("name")

    pkg = package_dict_save(data, context)

    if not preview:
        for item in PluginImplementations(IPackageController):
            item.edit(pkg)
        model.repo.commit()        
        return package_dictize(pkg, context)
    return data

def package_update_validate(context, data_dict):
    model = context['model']
    user = context['user']
    
    id = data_dict["id"]
    preview = context.get('preview', False)
    schema = context.get('schema') or default_update_package_schema()
    model.Session.remove()
    model.Session()._context = context

    pkg = model.Package.get(id)
    context["package"] = pkg

    if pkg is None:
        raise NotFound(_('Package was not found.'))
    data_dict["id"] = pkg.id

    check_access(pkg, model.Action.EDIT, context)
    data, errors = validate(data_dict, schema, context)

    if errors:
        model.Session.rollback()
        raise ValidationError(errors, package_error_summary(errors))
    return data


def _update_package_relationship(relationship, comment, context):
    model = context['model']
    api = context.get('api_version') or '1'
    ref_package_by = 'id' if api == '2' else 'name'
    is_changed = relationship.comment != comment
    if is_changed:
        rev = model.repo.new_revision()
        rev.author = context["user"]
        rev.message = (_(u'REST API: Update package relationship: %s %s %s') % 
            (relationship.subject, relationship.type, relationship.object))
        relationship.comment = comment
        model.repo.commit_and_remove()
    rel_dict = relationship.as_dict(package=relationship.subject,
                                    ref_package_by=ref_package_by)
    return rel_dict

def package_relationship_update(context, data_dict):

    model = context['model']
    user = context['user']
    id = data_dict["id"]
    id2 = data_dict["id2"]
    rel = data_dict["rel"]
    api = context.get('api_version') or '1'
    ref_package_by = 'id' if api == '2' else 'name'

    pkg1 = model.Package.get(id)
    pkg2 = model.Package.get(id2)
    if not pkg1:
        raise NotFound('First package named in address was not found.')
    if not pkg2:
        return NotFound('Second package named in address was not found.')

    authorizer = ckan.authz.Authorizer()
    am_authorized = authorizer.authorized_package_relationship(
         user, pkg1, pkg2, action=model.Action.EDIT)

    if not am_authorized:
        raise NotAuthorized

    existing_rels = pkg1.get_relationships_with(pkg2, rel)
    if not existing_rels:
        raise NotFound('This relationship between the packages was not found.')
    entity = existing_rels[0]
    comment = data_dict.get('comment', u'')
    return _update_package_relationship(entity, comment, context)

def group_update(context, data_dict):

    model = context['model']
    user = context['user']
    schema = context.get('schema') or default_update_group_schema()
    id = data_dict['id']

    group = model.Group.get(id)
    context["group"] = group
    if group is None:
        raise NotFound('Group was not found.')

    check_access(group, model.Action.EDIT, context)

    data, errors = validate(data_dict, schema, context)
    if errors:
        model.Session.rollback()
        raise ValidationError(errors, group_error_summary(errors))

    rev = model.repo.new_revision()
    rev.author = user
    
    if 'message' in context:
        rev.message = context['message']
    else:
        rev.message = _(u'REST API: Update object %s') % data.get("name")

    group = group_dict_save(data, context)

    for item in PluginImplementations(IGroupController):
        item.edit(group)

    model.repo.commit()        
    if errors:
        raise ValidationError(errors)

    return group_dictize(group, context)

def user_update(context, data_dict):
    '''Updates the user's details'''

    model = context['model']
    user = context['user']
    preview = context.get('preview', False)
    schema = context.get('schema') or default_update_user_schema() 
    id = data_dict['id']

    user_obj = model.User.get(id)
    context['user_obj'] = user_obj
    if user_obj is None:
        raise NotFound('User was not found.')

    if not (ckan.authz.Authorizer().is_sysadmin(unicode(user)) or user == user_obj.name) and \
       not ('reset_key' in data_dict and data_dict['reset_key'] == user_obj['reset_key']):
        raise NotAuthorized( _('User %s not authorized to edit %s') % (str(user), id))

    data, errors = validate(data_dict, schema, context)
    if errors:
        model.Session.rollback()
        raise ValidationError(errors, group_error_summary(errors))

    if not preview:
        rev = model.repo.new_revision()
        rev.author = user
        if 'message' in context:
            rev.message = context['message']
        else:
            rev.message = _(u'REST API: Update user %s') % data.get('name')

    user = user_dict_save(data, context)
    
    if not preview:
        model.repo.commit()        
        return user_dictize(user, context)

    return data

## Modifications for rest api

def package_update_rest(context, data_dict):

    model = context['model']
    id = data_dict.get("id")
    request_id = context['id']
    api = context.get('api_version') or '1'
    pkg = model.Package.get(request_id)

    if not pkg:
        raise NotFound

    if id and id != pkg.id:
        pkg_from_data = model.Package.get(id)
        if pkg_from_data != pkg:
            error_dict = {id:('Cannot change value of key from %s to %s. '
                'This key is read-only') % (pkg.id, id)}
            raise ValidationError(error_dict)

    context["package"] = pkg
    context["allow_partial_update"] = True
    dictized_package = package_api_to_dict(data_dict, context)
    dictized_after = package_update(context, dictized_package)

    pkg = context['package']

    if api == '1':
        package_dict = package_to_api1(pkg, context)
    else:
        package_dict = package_to_api2(pkg, context)

    return package_dict

def group_update_rest(context, data_dict):

    model = context['model']
    id = data_dict["id"]
    api = context.get('api_version') or '1'
    group = model.Group.get(id)
    context["group"] = group
    context["allow_partial_update"] = True
    dictized_package = group_api_to_dict(data_dict, context)
    dictized_after = group_update(context, dictized_package)

    group = context['group']

    if api == '1':
        group_dict = group_to_api1(group, context)
    else:
        group_dict = group_to_api2(group, context)

    return group_dict<|MERGE_RESOLUTION|>--- conflicted
+++ resolved
@@ -17,18 +17,13 @@
 from ckan.lib.dictization.model_save import (group_api_to_dict,
                                              package_api_to_dict,
                                              group_dict_save,
+                                             user_dict_save,
                                              package_dict_save,
-<<<<<<< HEAD
-                                             user_dict_save)
-from ckan.logic.schema import (default_update_group_schema,
-                               default_update_package_schema,
-                               default_update_user_schema)
-=======
                                              resource_dict_save)
 from ckan.logic.schema import (default_update_group_schema,
                                default_update_package_schema,
+                               default_update_user_schema,
                                default_update_resource_schema)
->>>>>>> 116dd075
 from ckan.lib.navl.dictization_functions import validate
 log = logging.getLogger(__name__)
 
@@ -383,7 +378,7 @@
         raise NotFound('User was not found.')
 
     if not (ckan.authz.Authorizer().is_sysadmin(unicode(user)) or user == user_obj.name) and \
-       not ('reset_key' in data_dict and data_dict['reset_key'] == user_obj['reset_key']):
+       not ('reset_key' in data_dict and data_dict['reset_key'] == user_obj.reset_key):
         raise NotAuthorized( _('User %s not authorized to edit %s') % (str(user), id))
 
     data, errors = validate(data_dict, schema, context)
