import functools
import logging
import re
import sys

import formencode.validators

import ckan.model as model
import ckan.new_authz as new_authz
import ckan.lib.navl.dictization_functions as df
import ckan.plugins as p

from ckan.common import _, c

log = logging.getLogger(__name__)
_validate = df.validate


class AttributeDict(dict):
    def __getattr__(self, name):
        try:
            return self[name]
        except KeyError:
            raise AttributeError('No such attribute %r' % name)

    def __setattr__(self, name, value):
        raise AttributeError(
            'You cannot set attributes of this object directly'
        )


class ActionError(Exception):
    def __init__(self, extra_msg=None):
        self.extra_msg = extra_msg

    def __str__(self):
        err_msgs = (super(ActionError, self).__str__(),
                    self.extra_msg)
        return ' - '.join([str(err_msg) for err_msg in err_msgs if err_msg])


class NotFound(ActionError):
    pass


class NotAuthorized(ActionError):
    pass


class ValidationError(ActionError):

    def __init__(self, error_dict, error_summary=None, extra_msg=None):
        if not isinstance(error_dict, dict):
            error_dict = {'message': error_dict}
        # tags errors are a mess so let's clean them up
        if 'tags' in error_dict:
            tag_errors = []
            for error in error_dict['tags']:
                try:
                    tag_errors.append(', '.join(error['name']))
                except KeyError:
                    pass
            error_dict['tags'] = tag_errors
        self.error_dict = error_dict
        self._error_summary = error_summary
        self.extra_msg = extra_msg

    @property
    def error_summary(self):
        ''' autogenerate the summary if not supplied '''
        def summarise(error_dict):
            ''' Do some i18n stuff on the error_dict keys '''

            def prettify(field_name):
                field_name = re.sub('(?<!\w)[Uu]rl(?!\w)', 'URL',
                                    field_name.replace('_', ' ').capitalize())
                return _(field_name.replace('_', ' '))

            summary = {}
            for key, error in error_dict.iteritems():
                if key == 'resources':
                    summary[_('Resources')] = _('Package resource(s) invalid')
                elif key == 'extras':
                    summary[_('Extras')] = _('Missing Value')
                elif key == 'extras_validation':
                    summary[_('Extras')] = error[0]
                elif key == 'tags':
                    summary[_('Tags')] = error[0]
                else:
                    summary[_(prettify(key))] = error[0]
            return summary

        if self._error_summary:
            return self._error_summary
        return summarise(self.error_dict)

    def __str__(self):
        err_msgs = (super(ValidationError, self).__str__(),
                    self.error_dict)
        return ' - '.join([str(err_msg) for err_msg in err_msgs if err_msg])

log = logging.getLogger(__name__)


def parse_params(params, ignore_keys=None):
    '''Takes a dict and returns it with some values standardised.
    This is done on a dict before calling tuplize_dict on it.
    '''
    parsed = {}
    for key in params:
        if ignore_keys and key in ignore_keys:
            continue
        value = params.getall(key)
        # Blank values become ''
        if not value:
            value = ''
        # A list with only one item is stripped of being a list
        if len(value) == 1:
            value = value[0]
        parsed[key] = value
    return parsed


def clean_dict(data_dict):
    '''Takes a dict and if any of the values are lists of dicts,
    the empty dicts are stripped from the lists (recursive).

    e.g.
    >>> clean_dict(
        {'name': u'testgrp4',
         'title': u'',
         'description': u'',
         'packages': [{'name': u'testpkg'}, {'name': u'testpkg'}],
         'extras': [{'key': u'packages', 'value': u'["testpkg"]'},
                    {'key': u'', 'value': u''},
                    {'key': u'', 'value': u''}],
         'state': u'active'}
    {'name': u'testgrp4',
     'title': u'',
     'description': u'',
     'packages': [{'name': u'testpkg'}, {'name': u'testpkg'}],
     'extras': [{'key': u'packages', 'value': u'["testpkg"]'}],
     'state': u'active'}

    '''
    for key, value in data_dict.items():
        if not isinstance(value, list):
            continue
        for inner_dict in value[:]:
            if isinstance(inner_dict, basestring):
                break
            if not any(inner_dict.values()):
                value.remove(inner_dict)
            else:
                clean_dict(inner_dict)
    return data_dict


def tuplize_dict(data_dict):
    '''Takes a dict with keys of the form 'table__0__key' and converts them
    to a tuple like ('table', 0, 'key').

    Dict should be put through parse_dict before this function, to have
    values standardized.

    May raise a DataError if the format of the key is incorrect.
    '''
    tuplized_dict = {}
    for key, value in data_dict.iteritems():
        key_list = key.split('__')
        for num, key in enumerate(key_list):
            if num % 2 == 1:
                try:
                    key_list[num] = int(key)
                except ValueError:
                    raise df.DataError('Bad key')
        tuplized_dict[tuple(key_list)] = value
    return tuplized_dict


def untuplize_dict(tuplized_dict):

    data_dict = {}
    for key, value in tuplized_dict.iteritems():
        new_key = '__'.join([str(item) for item in key])
        data_dict[new_key] = value
    return data_dict


def flatten_to_string_key(dict):

    flattented = df.flatten_dict(dict)
    return untuplize_dict(flattented)


def _prepopulate_context(context):
    if context is None:
        context = {}
    context.setdefault('model', model)
    context.setdefault('session', model.Session)
    try:
        context.setdefault('user', c.user or c.author)
    except TypeError:
        # c not registered
        pass
    return context


def check_access(action, context, data_dict=None):
    action = new_authz.clean_action_name(action)

    # Auth Auditing.  We remove this call from the __auth_audit stack to show
    # we have called the auth function
    try:
        audit = context.get('__auth_audit', [])[-1]
    except IndexError:
        audit = ''
    if audit and audit[0] == action:
        context['__auth_audit'].pop()

    user = context.get('user')
    log.debug('check access - user %r, action %s' % (user, action))

    if action:
        #if action != model.Action.READ and user in
        # (model.PSEUDO_USER__VISITOR, ''):
        #    # TODO Check the API key is valid at some point too!
        #    log.debug('Valid API key needed to make changes')
        #    raise NotAuthorized

        context = _prepopulate_context(context)

        logic_authorization = new_authz.is_authorized(action, context, data_dict)
        if not logic_authorization['success']:
            msg = logic_authorization.get('msg', '')
            raise NotAuthorized(msg)
    elif not user:
        msg = _('No valid API key provided.')
        log.debug(msg)
        raise NotAuthorized(msg)

    log.debug('Access OK.')
    return True


_actions = {}
def clear_actions_cache():
    _actions.clear()


def get_action(action):
    '''Return the ckan.logic.action function named by the given string.

    For example:

        get_action('package_create')

    will normally return the ckan.logic.action.create.py:package_create()
    function.

    Rather than importing a ckan.logic.action function and calling it directly,
    you should always fetch the function via get_action():

        # Call the package_create action function:
        get_action('package_create')(context, data_dict)

    This is because CKAN plugins can override action functions using the
    IActions plugin interface, causing get_action() to return a plugin-provided
    function instead of the default one.

    As the context parameter passed to an action function is commonly:

        context = {'model': ckan.model, 'session': ckan.model.Session,
                   'user': pylons.c.user or pylons.c.author}

    an action function returned by get_action() will automatically add these
    parameters to the context if they are not defined.  This is especially
    useful for extensions as they should not really be importing parts of ckan
    eg ckan.model and as such do not have access to model or model.Session.

    If a context of None is passed to the action function then the context dict
    will be created.

    :param action: name of the action function to return
    :type action: string

    :returns: the named action function
    :rtype: callable

    '''

    # clean the action names
    action = new_authz.clean_action_name(action)

    if _actions:
        if not action in _actions:
            raise KeyError("Action '%s' not found" % action)
        return _actions.get(action)
    # Otherwise look in all the plugins to resolve all possible
    # First get the default ones in the ckan/logic/action directory
    # Rather than writing them out in full will use __import__
    # to load anything from ckan.logic.action that looks like it might
    # be an action
    for action_module_name in ['get', 'create', 'update', 'delete']:
        module_path = 'ckan.logic.action.' + action_module_name
        module = __import__(module_path)
        for part in module_path.split('.')[1:]:
            module = getattr(module, part)
        for k, v in module.__dict__.items():
            if not k.startswith('_'):
                # Only load functions from the action module or already
                # replaced functions.
                if (hasattr(v, '__call__')
                        and (v.__module__ == module_path
                             or hasattr(v, '__replaced'))):
                    k = new_authz.clean_action_name(k)
                    _actions[k] = v

                    # Whitelist all actions defined in logic/action/get.py as
                    # being side-effect free.
                    # FIXME This looks wrong should it be an 'or' not 'and'
                    v.side_effect_free = getattr(v, 'side_effect_free', True)\
                        and action_module_name == 'get'

    # Then overwrite them with any specific ones in the plugins:
    resolved_action_plugins = {}
    fetched_actions = {}
    for plugin in p.PluginImplementations(p.IActions):
        for name, auth_function in plugin.get_actions().items():
            name = new_authz.clean_action_name(name)
            if name in resolved_action_plugins:
                raise Exception(
                    'The action %r is already implemented in %r' % (
                        name,
                        resolved_action_plugins[name]
                    )
                )
            log.debug('Auth function %r was inserted', plugin.name)
            resolved_action_plugins[name] = plugin.name
            # Extensions are exempted from the auth audit for now
            # This needs to be resolved later
            auth_function.auth_audit_exempt = True
            fetched_actions[name] = auth_function
    # Use the updated ones in preference to the originals.
    _actions.update(fetched_actions)

    # wrap the functions
    for action_name, _action in _actions.items():
        def make_wrapped(_action, action_name):
            def wrapped(context=None, data_dict=None, **kw):
                if kw:
                    log.critical('%s was pass extra keywords %r'
                                 % (_action.__name__, kw))
<<<<<<< HEAD

                context = _prepopulate_context(context)
                return _action(context, data_dict, **kw)
=======
                if context is None:
                    context = {}
                context.setdefault('model', model)
                context.setdefault('session', model.Session)
                try:
                    context.setdefault('user', c.user or c.author)
                except TypeError:
                    # c not registered
                    pass

                # Auth Auditing
                # store this action name in the auth audit so we can see if
                # check access was called on the function we store the id of
                # the action incase the action is wrapped inside an action
                # of the same name.  this happens in the datastore
                context.setdefault('__auth_audit', [])
                context['__auth_audit'].append((action_name, id(_action)))

                # check_access(action_name, context, data_dict=None)
                result = _action(context, data_dict, **kw)
                try:
                    audit = context['__auth_audit'][-1]
                    if audit[0] == action_name and audit[1] == id(_action):
                        if action_name not in new_authz.auth_functions_list():
                            log.debug('No auth function for %s' % action_name)
                        elif not getattr(_action, 'auth_audit_exempt', False):
                            raise Exception('Action Auth Audit: %s' % action_name)
                        # remove from audit stack
                        context['__auth_audit'].pop()
                except IndexError:
                    pass
                return result
>>>>>>> 6e9421d2
            return wrapped

        # If we have been called multiple times for example during tests then
        # we need to make sure that we do not rewrap the actions.
        if hasattr(_action, '__replaced'):
            _actions[action_name] = _action.__replaced
            continue

        fn = make_wrapped(_action, action_name)
        # we need to mirror the docstring
        fn.__doc__ = _action.__doc__
        # we need to retain the side effect free behaviour
        if getattr(_action, 'side_effect_free', False):
            fn.side_effect_free = True
        _actions[action_name] = fn


        def replaced_action(action_name):
            def warn(context, data_dict):
                log.critical('Action `%s` is being called directly '
                             'all action calls should be accessed via '
                             'logic.get_action' % action_name)
                return get_action(action_name)(context, data_dict)
            return warn

        # Store our wrapped function so it is available.  This is to prevent
        # rewrapping of actions
        module = sys.modules[_action.__module__]
        r = replaced_action(action_name)
        r.__replaced = fn
        module.__dict__[action_name] = r

    return _actions.get(action)


def get_or_bust(data_dict, keys):
    '''Try and get values from dictionary and if they are not there
    raise a validation error.

    data_dict: a dictionary
    keys: either a single string key in which case will return a single value,
    or a iterable which will return a tuple for unpacking purposes.

    e.g single_value = get_or_bust(data_dict, 'a_key')
        value_1, value_2 = get_or_bust(data_dict, ['key1', 'key2'])
    '''

    if isinstance(keys, basestring):
        keys = [keys]

    import ckan.logic.schema as schema
    schema = schema.create_schema_for_required_keys(keys)

    data_dict, errors = _validate(data_dict, schema)

    if errors:
        raise ValidationError(errors)

    # preserve original key order
    values = [data_dict[key] for key in keys]
    if len(values) == 1:
        return values[0]
    return tuple(values)


def side_effect_free(action):
    '''A decorator that marks the given action as side-effect-free.

    The consequence of which is that the action becomes available through a
    GET request in the action API.

    This decorator is for users defining their own actions through the IAction
    interface, and they want to expose their action with a GET request as well
    as the usual POST request.
    '''

    @functools.wraps(action)
    def wrapper(context, data_dict):
        return action(context, data_dict)
    wrapper.side_effect_free = True

    return wrapper


def auth_sysadmins_check(action):
    ''' Prevent sysadmins from automatically being authenticated.  Instead
    they are treated like any other user and the auth function is called.
    '''
    @functools.wraps(action)
    def wrapper(context, data_dict):
        return action(context, data_dict)
    wrapper.auth_sysadmins_check = True
    return wrapper


def auth_audit_exempt(action):
    ''' Dirty hack to stop auth audit being done '''
    @functools.wraps(action)
    def wrapper(context, data_dict):
        return action(context, data_dict)
    wrapper.auth_audit_exempt = True
    return wrapper

class UnknownValidator(Exception):
    pass


_validators_cache = {}

def clear_validators_cache():
    _validators_cache.clear()


def get_validator(validator):
    '''Return a validator by name or UnknownValidator exception if the
    validator is not found.  This is mainly so that validators can be made
    available to extensions via the plugin toolkit.

    :param validator: name of the validator requested
    :type validator: string
    '''
    if  not _validators_cache:
        validators = _import_module_functions('ckan.lib.navl.validators')
        _validators_cache.update(validators)
        validators = _import_module_functions('ckan.logic.validators')
        _validators_cache.update(validators)
        _validators_cache.update({'OneOf': formencode.validators.OneOf})
    try:
        return _validators_cache[validator]
    except KeyError:
        raise UnknownValidator('Validator `%s` does not exist' % validator)


class UnknownConverter(Exception):
    pass


_converters_cache = {}

def clear_converters_cache():
    _converters_cache.clear()


def get_converter(converter):
    '''Return a converter by name or UnknownConverter exception if the
    converter is not found.  This is mainly so that validators can be made
    available to extensions via the plugin toolkit.

    :param converter: name of the converter requested
    :type converter: string
    '''
    if not _converters_cache:
        converters = _import_module_functions('ckan.logic.converters')
        _converters_cache.update(converters)
    try:
        return _converters_cache[converter]
    except KeyError:
        raise UnknownConverter('Converter `%s` does not exist' % converter)


def model_name_to_class(model_module, model_name):
    '''Return the class in model_module that has the same name as the received string.

    Raises AttributeError if there's no model in model_module named model_name.
    '''
    try:
        model_class_name = model_name.title()
        return getattr(model_module, model_class_name)
    except AttributeError:
        raise ValidationError("%s isn't a valid model" % model_class_name)

def _import_module_functions(module_path):
    '''Import a module and get the functions and return them in a dict'''
    functions_dict = {}
    module = __import__(module_path)
    for part in module_path.split('.')[1:]:
        module = getattr(module, part)
    for k, v in module.__dict__.items():

        try:
            if v.__module__ != module_path:
                continue
            functions_dict[k] = v
        except AttributeError:
            pass
    return functions_dict<|MERGE_RESOLUTION|>--- conflicted
+++ resolved
@@ -351,20 +351,8 @@
                 if kw:
                     log.critical('%s was pass extra keywords %r'
                                  % (_action.__name__, kw))
-<<<<<<< HEAD
 
                 context = _prepopulate_context(context)
-                return _action(context, data_dict, **kw)
-=======
-                if context is None:
-                    context = {}
-                context.setdefault('model', model)
-                context.setdefault('session', model.Session)
-                try:
-                    context.setdefault('user', c.user or c.author)
-                except TypeError:
-                    # c not registered
-                    pass
 
                 # Auth Auditing
                 # store this action name in the auth audit so we can see if
@@ -388,7 +376,6 @@
                 except IndexError:
                     pass
                 return result
->>>>>>> 6e9421d2
             return wrapped
 
         # If we have been called multiple times for example during tests then
