import functools
import logging
import types
import re

<<<<<<< HEAD
from ckan.lib.base import _, c
import ckan.authz
import ckan.model as model
=======
from ckan.lib.base import _
>>>>>>> ed14cca2
from ckan.new_authz import is_authorized
from ckan.lib.navl.dictization_functions import flatten_dict, DataError
from ckan.plugins import PluginImplementations
from ckan.plugins.interfaces import IActions

log = logging.getLogger(__name__)


class AttributeDict(dict):
    def __getattr__(self, name):
        try:
            return self[name]
        except KeyError:
            raise AttributeError('No such attribute %r' % name)

    def __setattr__(self, name, value):
        raise AttributeError(
            'You cannot set attributes of this object directly'
        )


class ActionError(Exception):
    def __init__(self, extra_msg=None):
        self.extra_msg = extra_msg

    def __str__(self):
        err_msgs = (super(ActionError, self).__str__(),
                    self.extra_msg)
        return ' - '.join([str(err_msg) for err_msg in err_msgs if err_msg])


class NotFound(ActionError):
    pass


class NotAuthorized(ActionError):
    pass


class ParameterError(ActionError):
    pass


class ValidationError(ParameterError):

    def __init__(self, error_dict, error_summary=None, extra_msg=None):
        # tags errors are a mess so let's clean them up
        if 'tags' in error_dict:
            tag_errors = []
            for error in error_dict['tags']:
                try:
                    tag_errors.append(', '.join(error['name']))
                except KeyError:
                    pass
            error_dict['tags'] = tag_errors
        self.error_dict = error_dict
        self._error_summary = error_summary
        self.extra_msg = extra_msg

    @property
    def error_summary(self):
        ''' autogenerate the summary if not supplied '''
        def summarise(error_dict):
            ''' Do some i18n stuff on the error_dict keys '''

            def prettify(field_name):
                field_name = re.sub('(?<!\w)[Uu]rl(?!\w)', 'URL',
                                    field_name.replace('_', ' ').capitalize())
                return _(field_name.replace('_', ' '))

            summary = {}
            for key, error in error_dict.iteritems():
                if key == 'resources':
                    summary[_('Resources')] = _('Package resource(s) invalid')
                elif key == 'extras':
                    summary[_('Extras')] = _('Missing Value')
                elif key == 'extras_validation':
                    summary[_('Extras')] = error[0]
                elif key == 'tags':
                    summary[_('Tags')] = error[0]
                else:
                    summary[_(prettify(key))] = error[0]
            return summary

        if self._error_summary:
            return self._error_summary
        return summarise(self.error_dict)

    def __str__(self):
        err_msgs = (super(ValidationError, self).__str__(),
                    self.error_summary)
        return ' - '.join([str(err_msg) for err_msg in err_msgs if err_msg])

log = logging.getLogger(__name__)


def parse_params(params, ignore_keys=None):
    '''Takes a dict and returns it with some values standardised.
    This is done on a dict before calling tuplize_dict on it.
    '''
    parsed = {}
    for key in params:
        if ignore_keys and key in ignore_keys:
            continue
        value = params.getall(key)
        # Blank values become ''
        if not value:
            value = ''
        # A list with only one item is stripped of being a list
        if len(value) == 1:
            value = value[0]
        parsed[key] = value
    return parsed


def clean_dict(data_dict):
    '''Takes a dict and if any of the values are lists of dicts,
    the empty dicts are stripped from the lists (recursive).

    e.g.
    >>> clean_dict(
        {'name': u'testgrp4',
         'title': u'',
         'description': u'',
         'packages': [{'name': u'testpkg'}, {'name': u'testpkg'}],
         'extras': [{'key': u'packages', 'value': u'["testpkg"]'},
                    {'key': u'', 'value': u''},
                    {'key': u'', 'value': u''}],
         'state': u'active'}
    {'name': u'testgrp4',
     'title': u'',
     'description': u'',
     'packages': [{'name': u'testpkg'}, {'name': u'testpkg'}],
     'extras': [{'key': u'packages', 'value': u'["testpkg"]'}],
     'state': u'active'}

    '''
    for key, value in data_dict.items():
        if not isinstance(value, list):
            continue
        for inner_dict in value[:]:
            if isinstance(inner_dict, basestring):
                break
            if not any(inner_dict.values()):
                value.remove(inner_dict)
            else:
                clean_dict(inner_dict)
    return data_dict


def tuplize_dict(data_dict):
    '''Takes a dict with keys of the form 'table__0__key' and converts them
    to a tuple like ('table', 0, 'key').

    Dict should be put through parse_dict before this function, to have
    values standardized.

    May raise a DataError if the format of the key is incorrect.
    '''
    tuplized_dict = {}
    for key, value in data_dict.iteritems():
        key_list = key.split('__')
        for num, key in enumerate(key_list):
            if num % 2 == 1:
                try:
                    key_list[num] = int(key)
                except ValueError:
                    raise DataError('Bad key')
        tuplized_dict[tuple(key_list)] = value
    return tuplized_dict


def untuplize_dict(tuplized_dict):

    data_dict = {}
    for key, value in tuplized_dict.iteritems():
        new_key = '__'.join([str(item) for item in key])
        data_dict[new_key] = value
    return data_dict


def flatten_to_string_key(dict):

    flattented = flatten_dict(dict)
    return untuplize_dict(flattented)


def check_access(action, context, data_dict=None):
    user = context.get('user')

    log.debug('check access - user %r, action %s' % (user, action))

    if action:
        #if action != model.Action.READ and user in
        # (model.PSEUDO_USER__VISITOR, ''):
        #    # TODO Check the API key is valid at some point too!
        #    log.debug('Valid API key needed to make changes')
        #    raise NotAuthorized
        logic_authorization = is_authorized(action, context, data_dict)
        if not logic_authorization['success']:
            msg = logic_authorization.get('msg', '')
            raise NotAuthorized(msg)
    elif not user:
        msg = _('No valid API key provided.')
        log.debug(msg)
        raise NotAuthorized(msg)

    log.debug('Access OK.')
    return True


_actions = {}

def get_action(action):
    ''' This function is used to get the logic action functions in ckan.
    This function should always be used to get actions as they could be
    overriden by extensions and so linking directly to the function would
    prevent this from working correctly.

    The function that is returned should be called with the context and
    data_dict parameters.

    As the context is commonly

        context = {'model': model, 'session': model.Session,
                   'user': c.user or c.author}

    The returned function will actually add these parameters to the context
    if they are not defined.  This is especially useful for extensions as
    they should not really be importing parts of ckan eg ckan.model and as
    such do not have access to model or model.Session.  If a context of None
    is given then the context dict will be created.

    a typical usage of this function would be

    result = get_action(<action name>)(context, data_dict)

    :param action: Name of the action requested
    :type action: string
    '''

    if _actions:
        if not action in _actions:
            raise KeyError("Action '%s' not found" % action)
        return _actions.get(action)
    # Otherwise look in all the plugins to resolve all possible
    # First get the default ones in the ckan/logic/action directory
    # Rather than writing them out in full will use __import__
    # to load anything from ckan.logic.action that looks like it might
    # be an action
    for action_module_name in ['get', 'create', 'update', 'delete']:
        module_path = 'ckan.logic.action.' + action_module_name
        module = __import__(module_path)
        for part in module_path.split('.')[1:]:
            module = getattr(module, part)
        for k, v in module.__dict__.items():
            if not k.startswith('_'):
                # Only load functions from the action module.
                if isinstance(v, types.FunctionType):
                    _actions[k] = v

                    # Whitelist all actions defined in logic/action/get.py as
                    # being side-effect free.
                    v.side_effect_free = getattr(v, 'side_effect_free', True)\
                        and action_module_name == 'get'

    # Then overwrite them with any specific ones in the plugins:
    resolved_action_plugins = {}
    fetched_actions = {}
    for plugin in PluginImplementations(IActions):
        for name, auth_function in plugin.get_actions().items():
            if name in resolved_action_plugins:
                raise Exception(
                    'The action %r is already implemented in %r' % (
                        name,
                        resolved_action_plugins[name]
                    )
                )
            log.debug('Auth function %r was inserted', plugin.name)
            resolved_action_plugins[name] = plugin.name
            fetched_actions[name] = auth_function
    # Use the updated ones in preference to the originals.
    _actions.update(fetched_actions)

    # wrap the functions
    for action_name, _action in _actions.items():
        def make_wrapped(_action, action_name):
            def wrapped(context=None, data_dict=None, **kw):
                if kw:
                    log.critical('%s was pass extra keywords %r'
                                 % (_action.__name__, kw))
                if context is None:
                    context = {}
                context.setdefault('model', model)
                context.setdefault('session', model.Session)
                try:
                    context.setdefault('user', c.user or c.author)
                except TypeError:
                    # c not registered
                    pass
                return _action(context, data_dict, **kw)
            return wrapped

        fn = make_wrapped(_action, action_name)
        # we need to mirror the docstring
        fn.__doc__ = _action.__doc__
        # we need to retain the side effect free behaviour
        if getattr(_action, 'side_effect_free', False):
            fn.side_effect_free = True
        _actions[action_name] = fn

    return _actions.get(action)


def get_or_bust(data_dict, keys):
    '''Try and get values from dictionary and if they are not there
    raise a validation error.

    data_dict: a dictionary
    keys: either a single string key in which case will return a single value,
    or a iterable which will return a tuple for unpacking purposes.

    e.g single_value = get_or_bust(data_dict, 'a_key')
        value_1, value_2 = get_or_bust(data_dict, ['key1', 'key2'])
    '''
    values = []
    errors = {}

    if isinstance(keys, basestring):
        keys = [keys]
    for key in keys:
        try:
            value = data_dict[key]
            values.append(value)
        except KeyError:
            errors[key] = _('Missing value')
    if errors:
        raise ValidationError(errors)
    if len(values) == 1:
        return values[0]
    return tuple(values)


def side_effect_free(action):
    '''A decorator that marks the given action as side-effect-free.

    The consequence of which is that the action becomes available through a
    GET request in the action API.

    This decorator is for users defining their own actions through the IAction
    interface, and they want to expose their action with a GET request as well
    as the usual POST request.
    '''

    @functools.wraps(action)
    def wrapper(context, data_dict):
        return action(context, data_dict)
    wrapper.side_effect_free = True

    return wrapper<|MERGE_RESOLUTION|>--- conflicted
+++ resolved
@@ -3,13 +3,8 @@
 import types
 import re
 
-<<<<<<< HEAD
 from ckan.lib.base import _, c
-import ckan.authz
 import ckan.model as model
-=======
-from ckan.lib.base import _
->>>>>>> ed14cca2
 from ckan.new_authz import is_authorized
 from ckan.lib.navl.dictization_functions import flatten_dict, DataError
 from ckan.plugins import PluginImplementations
