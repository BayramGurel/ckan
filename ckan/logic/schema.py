--- conflicted
+++ resolved
@@ -269,13 +269,8 @@
         'title': [not_empty, unicode],
         'description': [ignore_missing, unicode],
         'type': [not_empty, unicode],
-<<<<<<< HEAD
-        'image_url': [ignore_missing, unicode],
-        'url': [not_empty, unicode],
-=======
         'image_url': [ignore_missing, unicode, url_validator],
         'url': [ignore_missing, unicode, url_validator],
->>>>>>> 9acc9ea2
         'owner_id': [not_empty, unicode],
         'created': [ignore],
         'featured': [ignore_missing, int],
