--- conflicted
+++ resolved
@@ -683,7 +683,11 @@
     return schema
 
 
-<<<<<<< HEAD
+def default_show_configuration_schema():
+    schema = default_update_configuration_schema()
+    return schema
+
+
 def update_configuration_schema():
     '''
     Returns the schema for the config options that can be edited at runtime
@@ -706,9 +710,4 @@
     schema = default_update_configuration_schema()
     for plugin in plugins.PluginImplementations(plugins.IConfigurer):
         if hasattr(plugin, 'update_config_schema'):
-            schema = plugin.update_config_schema(schema)
-=======
-def default_show_configuration_schema():
-    schema = default_update_configuration_schema()
->>>>>>> 3bfee861
-    return schema+            schema = plugin.update_config_schema(schema)