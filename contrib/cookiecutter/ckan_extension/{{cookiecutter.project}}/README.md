[![Tests](https://github.com/{{ cookiecutter.github_user_name }}/{{ cookiecutter.project }}/workflows/Tests/badge.svg)](https://github.com/{{ cookiecutter.github_user_name }}/{{ cookiecutter.project }}/actions/workflows/test.yml)

# {{ cookiecutter.project }}

**TODO:** Put a description of your extension here:  What does it do? What features does it have? Consider including some screenshots or embedding a video!


## Requirements

**TODO:** For example, you might want to mention here which versions of CKAN this
extension works with.

If your extension works across different versions you can add the following table:

Compatibility with core CKAN versions:

| CKAN version    | Compatible? |
|-----------------|-------------|
| 2.8 and earlier | not tested  |
| 2.9             | not tested  |
| 2.10            | not tested  |
| 2.11            | not tested  |

Suggested values:

* "yes"
* "not tested" - I can't think of a reason why it wouldn't work
* "not yet" - there is an intention to get it working
* "no"


## Installation

**TODO:** Add any additional install steps to the list below.
   For example installing any non-Python dependencies or adding any required
   config settings.

To install {{ cookiecutter.project }}:

1. Activate your CKAN virtual environment, for example:
   ```sh
   . /usr/lib/ckan/default/bin/activate
   ```

2. Clone the source and install it on the virtualenv
   ```sh
   git clone https://github.com/{{ cookiecutter.github_user_name }}/{{ cookiecutter.project }}.git
   cd {{ cookiecutter.project }}
   pip install -e .
   pip install -r requirements.txt
   ```

3. Add `{{ cookiecutter.project_shortname }}` to the `ckan.plugins` setting in your CKAN
   config file (by default the config file is located at
   `/etc/ckan/default/ckan.ini`).

4. Restart CKAN. For example if you've deployed CKAN with Apache on Ubuntu:
   ```sh
   sudo service apache2 reload
   ```

## Config settings

None at present

**TODO:** Document any optional config settings here. For example:

	# The minimum number of hours to wait before re-checking a resource
	# (optional, default: 24).
	ckanext.{{ cookiecutter.project_shortname }}.some_setting = some_default_value


## Developer installation

To install {{ cookiecutter.project }} for development, activate your CKAN virtualenv and
do:

    git clone https://github.com/{{ cookiecutter.github_user_name }}/{{ cookiecutter.project }}.git
    cd {{ cookiecutter.project }}
    pip install -e .
    pip install -r dev-requirements.txt

## Tests

To run the tests, do:

    pytest --ckan-ini=test.ini

## Releasing a new version of {{ cookiecutter.project }}

If {{ cookiecutter.project }} should be available on PyPI you can follow these steps to publish a new version:

1. Update the version number in the `pyproject.toml` file. See [PEP 440](http://legacy.python.org/dev/peps/pep-0440/#public-version-identifiers) for how to choose version numbers.

2. Make sure you have the latest version of necessary packages:
   ```sh
   pip install --upgrade build twine
   ```

3. Create a source and binary distributions of the new version:
<<<<<<< HEAD
   ```sh
   python -m build
   ```
=======

       python -m build && twine check dist/*
>>>>>>> d3c43833

   Fix any errors you get.

4. Upload the source distribution to PyPI:
   ```sh
   twine upload dist/*
   ```

5. Commit any outstanding changes:
   ```sh
   git commit -a
   git push
   ```

6. Tag the new release of the project on GitHub with the version number from
   the `setup.py` file. For example if the version number in `setup.py` is
   0.0.1 then do:

   ```sh
   git tag 0.0.1
   git push --tags
   ```

## License

[AGPL](https://www.gnu.org/licenses/agpl-3.0.en.html)<|MERGE_RESOLUTION|>--- conflicted
+++ resolved
@@ -16,7 +16,6 @@
 
 | CKAN version    | Compatible? |
 |-----------------|-------------|
-| 2.8 and earlier | not tested  |
 | 2.9             | not tested  |
 | 2.10            | not tested  |
 | 2.11            | not tested  |
@@ -98,14 +97,9 @@
    ```
 
 3. Create a source and binary distributions of the new version:
-<<<<<<< HEAD
    ```sh
-   python -m build
+   python -m build && twine check dist/*
    ```
-=======
-
-       python -m build && twine check dist/*
->>>>>>> d3c43833
 
    Fix any errors you get.
 
