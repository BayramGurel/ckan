--- conflicted
+++ resolved
@@ -2,36 +2,10 @@
 python:
   - "2.6"
   - "2.7"
-<<<<<<< HEAD
-before_install:
-  - sudo apt-get update -qq
-  - sudo apt-get install -qq solr-jetty
-install:
-  - "pip install -r pip-requirements.txt --use-mirrors"
-  - "pip install -r pip-requirements-test.txt --use-mirrors"
-before_script:
-  - psql -c 'CREATE DATABASE ckan_test;' -U postgres
-  - psql -c 'CREATE DATABASE datastore;' -U postgres
-  - psql -c 'CREATE USER readonlyuser;' -U postgres
-  - python setup.py develop
-  - sed -i -e 's/.*solr_url.*/solr_url = http:\/\/127.0.0.1:8983\/solr/' test-core.ini
-  - sed -i -e 's/.*ckan\.site_id.*/ckan.site_id = travis_ci/' test-core.ini
-  - sed -i -e 's/^sqlalchemy.url.*/sqlalchemy.url = postgresql:\/\/postgres@localhost\/ckan_test/' test-core.ini
-  - sed -i -e 's/.*datastore.write_url.*/ckan.datastore.write_url = postgresql:\/\/postgres@localhost\/datastore/' test-core.ini
-  - sed -i -e 's/.*datastore.read_url.*/ckan.datastore.read_url = postgresql:\/\/readonlyuser@localhost\/datastore/' test-core.ini
-  - cat test-core.ini
-  - echo -e "NO_START=0\nJETTY_HOST=127.0.0.1\nJETTY_PORT=8983\nJAVA_HOME=$JAVA_HOME" | sudo tee /etc/default/jetty
-  - sudo cp ckan/config/solr/schema-2.0.xml /etc/solr/conf/schema.xml
-  - sudo service jetty restart
-  - paster db init -c test-core.ini
-  - paster datastore set-permissions postgres -c test-core.ini
-script: "nosetests --ckan --with-pylons=test-core.ini --nologcapture ckan ckanext"
-=======
 env:
   - PGVERSION=9.1
   - PGVERSION=8.4
 script: ./bin/travis-build
->>>>>>> f63cc92b
 notifications:
   irc:
     channels:
