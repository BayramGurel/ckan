--- conflicted
+++ resolved
@@ -582,7 +582,6 @@
         "blueprint": blueprint,
         "object_type": group_type,
     }
-<<<<<<< HEAD
 
     if ckan_request.htmx:
         return tk.render(
@@ -592,10 +591,6 @@
         return tk.render(
             _get_group_template("activity_template", group_type), extra_vars
         )
-=======
-    group_template = _get_group_template(u'activity_template', group_type)
-    return tk.render(group_template, extra_vars)
->>>>>>> e9053a9a
 
 
 @bp.route(
