# encoding: utf-8
from __future__ import annotations

import datetime
from typing import Any, Iterable, Optional, Type, TypeVar, Union, List, Tuple
from typing_extensions import TypeAlias

from sqlalchemy.orm import relationship, backref, Mapped
from sqlalchemy import (
    types,
    Column,
    ForeignKey,
    or_,
    and_,
    not_,
    text,
<<<<<<< HEAD
    select,
    literal
=======
    Index,
>>>>>>> 4c6c3e0d
)

from ckan.common import config
import ckan.model as model
import ckan.model.meta as meta
import ckan.model.domain_object as domain_object
import ckan.model.types as _types
from ckan.model.base import BaseModel
from ckan.lib.dictization import table_dictize
from ckan.types import Context, Query  # noqa
from ckan.lib.plugins import get_permission_labels


__all__ = ["Activity", "ActivityDetail"]

TActivityDetail = TypeVar("TActivityDetail", bound="ActivityDetail")
QActivity: TypeAlias = "Query[Activity]"


class Activity(domain_object.DomainObject, BaseModel):  # type: ignore
    __tablename__ = "activity"
    # the line below handles cases when activity table was already loaded into
    # metadata state(via stats extension). Can be removed if stats stop using
    # Table object.
    __table_args__ = {"extend_existing": True}

    id = Column(
        "id", types.UnicodeText, primary_key=True, default=_types.make_uuid
    )
    timestamp = Column("timestamp", types.DateTime)
    user_id = Column("user_id", types.UnicodeText)
    object_id: Any = Column("object_id", types.UnicodeText)
    # legacy revision_id values are used by migrate_package_activity.py
    revision_id = Column("revision_id", types.UnicodeText)
    activity_type = Column("activity_type", types.UnicodeText)
    data = Column("data", _types.JsonDictType)
    permission_labels = Column("permission_labels", types.Text)

    def __init__(
        self,
        user_id: str,
        object_id: str,
        activity_type: str,
        data: Optional[dict[str, Any]] = None,
        permission_labels: Optional[list[str]] = None
    ) -> None:
        self.id = _types.make_uuid()
        self.timestamp = datetime.datetime.utcnow()
        self.user_id = user_id
        self.object_id = object_id
        self.activity_type = activity_type
        self.permission_labels = permission_labels
        if data is None:
            self.data = {}
        else:
            self.data = data

    @classmethod
    def get(cls, id: str) -> Optional["Activity"]:
        """Returns an Activity object referenced by its id."""
        if not id:
            return None

        return meta.Session.query(cls).get(id)

    @classmethod
    def activity_stream_item(
        cls, pkg: model.Package, activity_type: str, user_id: str
    ) -> Optional["Activity"]:
        import ckan.model
        import ckan.logic

        assert activity_type in ("new", "changed"), str(activity_type)

        # Handle 'deleted' objects.
        # When the user marks a package as deleted this comes through here as
        # a 'changed' package activity. We detect this and change it to a
        # 'deleted' activity.
        if activity_type == "changed" and pkg.state == "deleted":
            if (
                meta.Session.query(cls)
                .filter_by(object_id=pkg.id, activity_type="deleted")
                .all()
            ):
                # A 'deleted' activity for this object has already been emitted
                # FIXME: What if the object was deleted and then activated
                # again?
                return None
            else:
                # Emit a 'deleted' activity for this object.
                activity_type = "deleted"

        # Set activity permission labels
        permission_labels = get_permission_labels().get_dataset_labels(pkg)

        try:
            # We save the entire rendered package dict so we can support
            # viewing the past packages from the activity feed.
            dictized_package = ckan.logic.get_action("package_show")(
                {
                    # avoid ckanext-multilingual translating it
                    "for_view": False,
                    "ignore_auth": True,
                },
                {"id": pkg.id},
            )
        except ckan.logic.NotFound:
            # This happens if this package is being purged and therefore has no
            # current revision.
            # TODO: Purge all related activity stream items when a model object
            # is purged.
            return None

        actor = meta.Session.query(ckan.model.User).get(user_id)

        return cls(
            user_id,
            pkg.id,
            "%s package" % activity_type,
            {
                "package": dictized_package,
                # We keep the acting user name around so that actions can be
                # properly displayed even if the user is deleted in the future.
                "actor": actor.name if actor else None,
            },
            permission_labels
        )


Index('idx_activity_user_id',
      Activity.__table__.c.user_id, Activity.__table__.c.timestamp)
Index('idx_activity_object_id',
      Activity.__table__.c.object_id, Activity.__table__.c.timestamp)


def activity_dictize(activity: Activity, context: Context) -> dict[str, Any]:
    return table_dictize(activity, context)


def activity_list_dictize(
    activity_list: Iterable[Activity], context: Context
) -> list[dict[str, Any]]:
    return [activity_dictize(activity, context) for activity in activity_list]


# deprecated
class ActivityDetail(domain_object.DomainObject, BaseModel):  # type: ignore
    __tablename__ = "activity_detail"
    id = Column(
        "id", types.UnicodeText, primary_key=True, default=_types.make_uuid
    )
    activity_id = Column(
        "activity_id", types.UnicodeText, ForeignKey("activity.id")
    )
    object_id = Column("object_id", types.UnicodeText)
    object_type = Column("object_type", types.UnicodeText)
    activity_type = Column("activity_type", types.UnicodeText)
    data = Column("data", _types.JsonDictType)

    activity: Mapped[Activity] = relationship(  # type: ignore
        Activity,
        backref=backref("activity_detail", cascade="all, delete-orphan"),
    )

    def __init__(
        self,
        activity_id: str,
        object_id: str,
        object_type: str,
        activity_type: str,
        data: Optional[dict[str, Any]] = None,
    ) -> None:
        self.activity_id = activity_id
        self.object_id = object_id
        self.object_type = object_type
        self.activity_type = activity_type
        if data is None:
            self.data = {}
        else:
            self.data = data

    @classmethod
    def by_activity_id(
        cls: Type[TActivityDetail], activity_id: str
    ) -> list["TActivityDetail"]:
        return (
            model.Session.query(cls).filter_by(activity_id=activity_id).all()
        )


Index('idx_activity_detail_activity_id',
      ActivityDetail.__table__.c.activity_id)


def _activities_limit(
    q: QActivity,
    limit: int,
    offset: Optional[int] = None,
    revese_order: Optional[bool] = False,
) -> QActivity:
    """
    Return an SQLAlchemy query for all activities at an offset with a limit.

    revese_order:
        if we want the last activities before a date, we must reverse the
        order before limiting.
    """
    if revese_order:
        q = q.order_by(Activity.timestamp)
    else:
        # type_ignore_reason: incomplete SQLAlchemy types
        q = q.order_by(Activity.timestamp.desc())  # type: ignore

    if offset:
        q = q.offset(offset)
    if limit:
        q = q.limit(limit)
    return q


def _activities_union_all(*qlist: QActivity) -> QActivity:
    """
    Return union of two or more activity queries sorted by timestamp,
    and remove duplicates
    """
    q, *rest = qlist
    for query in rest:
        q = q.union(query)

    return q


def _activities_from_user_query(user_id: Union[str, List[str]]) -> QActivity:
    """Return an SQLAlchemy query for all activities from user_id."""
    q = model.Session.query(Activity)
    q = q.filter(Activity.user_id.in_(_to_list(user_id)))  # type: ignore
    return q


def _activities_about_user_query(user_id: Union[str, List[str]]) -> QActivity:
    """Return an SQLAlchemy query for all activities about user_id."""
    q = model.Session.query(Activity)
    q = q.filter(Activity.object_id.in_(_to_list(user_id)))  # type: ignore
    return q


def _user_activity_query(
        user_id: Union[str, List[str]], limit: int) -> QActivity:
    """Return an SQLAlchemy query for all activities from or about user_id."""
    q1 = _activities_limit(_activities_from_user_query(user_id), limit)
    q2 = _activities_limit(_activities_about_user_query(user_id), limit)
    return _activities_union_all(q1, q2)


def user_activity_list(
    user_id: str,
    limit: int,
    offset: int,
    after: Optional[datetime.datetime] = None,
    before: Optional[datetime.datetime] = None,
    user_permission_labels: Optional[list[str]] = None,
) -> list[Activity]:
    """Return user_id's public activity stream.

    Return a list of all activities from or about the given user, i.e. where
    the given user is the subject or object of the activity, e.g.:

    "{USER} created the dataset {DATASET}"
    "{OTHER_USER} started following {USER}"
    etc.

    """
    q1 = _activities_from_user_query(user_id)
    q2 = _activities_about_user_query(user_id)

    q = _activities_union_all(q1, q2)

    q = _filter_activitites_from_users(q)

    q = _filter_activities_by_permission_labels(q, user_permission_labels)

    if after:
        q = q.filter(Activity.timestamp > after)
    if before:
        q = q.filter(Activity.timestamp < before)

    # revert sort queries for "only before" queries
    revese_order = after and not before
    if revese_order:
        q = q.order_by(Activity.timestamp)
    else:
        # type_ignore_reason: incomplete SQLAlchemy types
        q = q.order_by(Activity.timestamp.desc())  # type: ignore

    if offset:
        q = q.offset(offset)
    if limit:
        q = q.limit(limit)

    results = q.all()

    # revert result if required
    if revese_order:
        results.reverse()

    return results


def _to_list(vals: Union[List[str], Tuple[str], str]):
    if isinstance(vals, (list, tuple)):
        return vals
    return [vals]


def _package_activity_query(package_id: Union[str, List[str]]) -> QActivity:
    """Return an SQLAlchemy query for all activities about package_id."""
    q = model.Session.query(Activity)\
        .filter(Activity.object_id.in_(_to_list(package_id)))  # type: ignore
    return q


def package_activity_list(
    package_id: str,
    limit: int,
    offset: Optional[int] = None,
    after: Optional[datetime.datetime] = None,
    before: Optional[datetime.datetime] = None,
    include_hidden_activity: bool = False,
    activity_types: Optional[list[str]] = None,
    exclude_activity_types: Optional[list[str]] = None,
    user_permission_labels: Optional[list[str]] = None,
) -> list[Activity]:
    """Return the given dataset (package)'s public activity stream.

    Returns all activities about the given dataset, i.e. where the given
    dataset is the object of the activity, e.g.:

    "{USER} created the dataset {DATASET}"
    "{USER} updated the dataset {DATASET}"
    etc.

    """
    q = _package_activity_query(package_id)

    if not include_hidden_activity:
        q = _filter_activitites_from_users(q)

    if activity_types:
        q = _filter_activitites_from_type(
            q, include=True, types=activity_types
        )
    elif exclude_activity_types:
        q = _filter_activitites_from_type(
            q, include=False, types=exclude_activity_types
        )

    q = _filter_activities_by_permission_labels(q, user_permission_labels)

    if after:
        q = q.filter(Activity.timestamp > after)
    if before:
        q = q.filter(Activity.timestamp < before)

    # revert sort queries for "only before" queries
    revese_order = after and not before
    if revese_order:
        q = q.order_by(Activity.timestamp)
    else:
        # type_ignore_reason: incomplete SQLAlchemy types
        q = q.order_by(Activity.timestamp.desc())  # type: ignore

    if offset:
        q = q.offset(offset)
    if limit:
        q = q.limit(limit)

    results = q.all()

    # revert result if required
    if revese_order:
        results.reverse()

    return results


def _group_activity_query(group_id: Union[str, List[str]]) -> QActivity:
    """Return an SQLAlchemy query for all activities about group_id.

    Returns a query for all activities whose object is either the group itself
    or one of the group's datasets.

    """

    groups = _to_list(group_id)
    q: QActivity = (
        model.Session.query(Activity)
        .outerjoin(model.Member, Activity.object_id == model.Member.table_id)
        .outerjoin(
            model.Package,
            and_(
                model.Package.id == model.Member.table_id,
                model.Package.private == False,  # noqa
            ),
        )
        .filter(
            # We only care about activity either on the group itself or on
            # packages within that group.  FIXME: This means that activity that
            # occured while a package belonged to a group but was then removed
            # will not show up. This may not be desired but is consistent with
            # legacy behaviour.
            or_(
                # active dataset in the group
                and_(
                    model.Member.group_id.in_(groups),  # type: ignore
                    model.Member.state == "active",
                    model.Package.state == "active",
                ),
                # deleted dataset in the group
                and_(
                    model.Member.group_id.in_(groups),  # type: ignore
                    model.Member.state == "deleted",
                    model.Package.state == "deleted",
                ),
                # (we want to avoid showing changes to an active dataset that
                # was once in this group)
                # activity the the group itself
                Activity.object_id.in_(groups),  # type: ignore
            )
        )
    )

    return q


def _organization_activity_query(org_id: str) -> QActivity:
    """Return an SQLAlchemy query for all activities about org_id.

    Returns a query for all activities whose object is either the org itself
    or one of the org's datasets.

    """

    org = model.Group.get(org_id)
    if not org or not org.is_organization:
        # Return a query with no results.
        return model.Session.query(Activity).filter(text('0=1'))

    q: QActivity = (
        model.Session.query(Activity)
        .filter(
            # We only care about activity either on the the org itself or on
            # packages within that org.
            # FIXME: This means that activity that occured while a package
            # belonged to a org but was then removed will not show up. This may
            # not be desired but is consistent with legacy behaviour.
            #
            # Use subselect instead of outer join so that it can all
            # be indexable
            Activity.object_id.in_(  # type: ignore
                select([model.Package.id])  # type: ignore
                .where(
                    and_(
                        model.Package.private == False,  # noqa
                        model.Package.owner_org == org_id
                    )
                )
                .union(
                    # select the org itself
                    select([literal(org_id)])
                )
            )
        )
    )

    return q


def group_activity_list(
    group_id: str,
    limit: int,
    offset: int,
    after: Optional[datetime.datetime] = None,
    before: Optional[datetime.datetime] = None,
    include_hidden_activity: bool = False,
    activity_types: Optional[list[str]] = None,
    user_permission_labels: Optional[list[str]] = None,
) -> list[Activity]:
    """Return the given group's public activity stream.

    Returns activities where the given group or one of its datasets is the
    object of the activity, e.g.:

    "{USER} updated the group {GROUP}"
    "{USER} updated the dataset {DATASET}"
    etc.

    """
    q = _group_activity_query(group_id)

    if not include_hidden_activity:
        q = _filter_activitites_from_users(q)

    if activity_types:
        q = _filter_activitites_from_type(
            q, include=True, types=activity_types
        )

    q = _filter_activities_by_permission_labels(q, user_permission_labels)

    if after:
        q = q.filter(Activity.timestamp > after)
    if before:
        q = q.filter(Activity.timestamp < before)

    # revert sort queries for "only before" queries
    revese_order = after and not before
    if revese_order:
        q = q.order_by(Activity.timestamp)
    else:
        # type_ignore_reason: incomplete SQLAlchemy types
        q = q.order_by(Activity.timestamp.desc())  # type: ignore

    if offset:
        q = q.offset(offset)
    if limit:
        q = q.limit(limit)

    results = q.all()

    # revert result if required
    if revese_order:
        results.reverse()

    return results


def organization_activity_list(
    group_id: str,
    limit: int,
    offset: int,
    after: Optional[datetime.datetime] = None,
    before: Optional[datetime.datetime] = None,
    include_hidden_activity: bool = False,
    activity_types: Optional[list[str]] = None,
    user_permission_labels: Optional[list[str]] = None,
) -> list[Activity]:
    """Return the given org's public activity stream.

    Returns activities where the given org or one of its datasets is the
    object of the activity, e.g.:

    "{USER} updated the organization {ORG}"
    "{USER} updated the dataset {DATASET}"
    etc.

    """
    q = _organization_activity_query(group_id)

    if not include_hidden_activity:
        q = _filter_activitites_from_users(q)

    if activity_types:
        q = _filter_activitites_from_type(
            q, include=True, types=activity_types
        )

    q = _filter_activities_by_permission_labels(q, user_permission_labels)

    if after:
        q = q.filter(Activity.timestamp > after)
    if before:
        q = q.filter(Activity.timestamp < before)

    # revert sort queries for "only before" queries
    revese_order = after and not before
    if revese_order:
        q = q.order_by(Activity.timestamp)
    else:
        # type_ignore_reason: incomplete SQLAlchemy types
        q = q.order_by(Activity.timestamp.desc())  # type: ignore

    if offset:
        q = q.offset(offset)
    if limit:
        q = q.limit(limit)

    results = q.all()

    # revert result if required
    if revese_order:
        results.reverse()

    return results


def _activities_from_users_followed_by_user_query(
    user_id: str, limit: int
) -> QActivity:
    """Return a query for all activities from users that user_id follows."""

    # Get a list of the users that the given user is following.
    follower_objects = model.UserFollowingUser.followee_list(user_id)
    if not follower_objects:
        # Return a query with no results.
        return model.Session.query(Activity).filter(text("0=1"))

    return _user_activity_query(
        [follower.object_id for follower in follower_objects],
        limit)


def _activities_from_datasets_followed_by_user_query(
    user_id: str, limit: int
) -> QActivity:
    """Return a query for all activities from datasets that user_id follows."""
    # Get a list of the datasets that the user is following.
    follower_objects = model.UserFollowingDataset.followee_list(user_id)
    if not follower_objects:
        # Return a query with no results.
        return model.Session.query(Activity).filter(text("0=1"))

    return _activities_limit(
        _package_activity_query(
            [follower.object_id for follower in follower_objects]),
        limit)


def _activities_from_groups_followed_by_user_query(
    user_id: str, limit: int
) -> QActivity:
    """Return a query for all activities about groups the given user follows.

    Return a query for all activities about the groups the given user follows,
    or about any of the group's datasets. This is the union of
    _group_activity_query(group_id) for each of the groups the user follows.

    """
    # Get a list of the group's that the user is following.
    follower_objects = model.UserFollowingGroup.followee_list(user_id)
    if not follower_objects:
        # Return a query with no results.
        return model.Session.query(Activity).filter(text("0=1"))

    return _activities_limit(
        _group_activity_query(
            [follower.object_id for follower in follower_objects]),
        limit)


def _activities_from_everything_followed_by_user_query(
    user_id: str, limit: int = 0
) -> QActivity:
    """Return a query for all activities from everything user_id follows."""
    q1 = _activities_from_users_followed_by_user_query(user_id, limit)
    q2 = _activities_from_datasets_followed_by_user_query(user_id, limit)
    q3 = _activities_from_groups_followed_by_user_query(user_id, limit)
    return _activities_union_all(q1, q2, q3)


def activities_from_everything_followed_by_user(
    user_id: str, limit: int, offset: int
) -> list[Activity]:
    """Return activities from everything that the given user is following.

    Returns all activities where the object of the activity is anything
    (user, dataset, group...) that the given user is following.

    """
    q = _activities_from_everything_followed_by_user_query(
        user_id, limit + offset
    )
    return _activities_limit(q, limit, offset).all()


def _dashboard_activity_query(user_id: str, limit: int = 0) -> QActivity:
    """Return an SQLAlchemy query for user_id's dashboard activity stream."""
    q1 = _user_activity_query(user_id, limit)
    q2 = _activities_from_everything_followed_by_user_query(user_id, limit)
    return _activities_union_all(q1, q2)


def dashboard_activity_list(
    user_id: str,
    limit: int,
    offset: int,
    before: Optional[datetime.datetime] = None,
    after: Optional[datetime.datetime] = None,
    user_permission_labels: Optional[list[str]] = None,
) -> list[Activity]:
    """Return the given user's dashboard activity stream.

    Returns activities from the user's public activity stream, plus
    activities from everything that the user is following.

    This is the union of user_activity_list(user_id) and
    activities_from_everything_followed_by_user(user_id).

    """
    q = _dashboard_activity_query(user_id)

    q = _filter_activitites_from_users(q)

    q = _filter_activities_by_permission_labels(q, user_permission_labels)

    if after:
        q = q.filter(Activity.timestamp > after)
    if before:
        q = q.filter(Activity.timestamp < before)

    # revert sort queries for "only before" queries
    revese_order = after and not before
    if revese_order:
        q = q.order_by(Activity.timestamp)
    else:
        # type_ignore_reason: incomplete SQLAlchemy types
        q = q.order_by(Activity.timestamp.desc())  # type: ignore

    if offset:
        q = q.offset(offset)
    if limit:
        q = q.limit(limit)

    results = q.all()

    # revert result if required
    if revese_order:
        results.reverse()

    return results


def _changed_packages_activity_query() -> QActivity:
    """Return an SQLAlchemy query for all changed package activities.

    Return a query for all activities with activity_type '*package', e.g.
    'new_package', 'changed_package', 'deleted_package'.

    """
    q = model.Session.query(Activity)
    q = q.filter(Activity.activity_type.endswith("package"))
    return q


def recently_changed_packages_activity_list(
    limit: int,
    offset: int,
    user_permission_labels: Optional[list[str]] = None,
) -> list[Activity]:
    """Return the site-wide stream of recently changed package activities.

    This activity stream includes recent 'new package', 'changed package' and
    'deleted package' activities for the whole site.

    """
    q = _changed_packages_activity_query()

    q = _filter_activitites_from_users(q)

    q = _filter_activities_by_permission_labels(q, user_permission_labels)

    return _activities_limit(q, limit, offset).all()


def _filter_activitites_from_users(q: QActivity) -> QActivity:
    """
    Adds a filter to an existing query object to avoid activities from users
    defined in :ref:`ckan.hide_activity_from_users` (defaults to the site user)
    """
    users_to_avoid = _activity_stream_get_filtered_users()
    if users_to_avoid:
        # type_ignore_reason: incomplete SQLAlchemy types
        q = q.filter(Activity.user_id.notin_(users_to_avoid))  # type: ignore

    return q


def _filter_activitites_from_type(
    q: QActivity, types: Iterable[str], include: bool = True
):
    """Adds a filter to an existing query object to include or exclude
    (include=False) activities based on a list of types.

    """
    if include:
        q = q.filter(Activity.activity_type.in_(types))  # type: ignore
    else:
        q = q.filter(Activity.activity_type.notin_(types))  # type: ignore
    return q


def _activity_stream_get_filtered_users() -> list[str]:
    """
    Get the list of users from the :ref:`ckan.hide_activity_from_users` config
    option and return a list of their ids. If the config is not specified,
    returns the id of the site user.
    """
    users_list = config.get("ckan.hide_activity_from_users")
    if not users_list:
        from ckan.logic import get_action

        context: Context = {"ignore_auth": True}
        site_user = get_action("get_site_user")(context, {})
        users_list = [site_user.get("name")]

    return model.User.user_ids_for_name_or_id(users_list)


def _filter_activities_by_permission_labels(
    q: QActivity,
    user_permission_labels: Optional[list[str]] = None,
):
    """Adds a filter to an existing query object to
    exclude package activities based on user permissions.
    """

    # `user_permission_labels` is None when user is sysadmin
    if user_permission_labels is not None:
        # User can access non-package activities since they don't have labels
        q = q.filter(
            or_(
                or_(Activity.activity_type.is_(None),  # type: ignore
                    not_(Activity.activity_type.endswith("package"))),
                Activity.permission_labels.op('&&')(  # type: ignore
                    user_permission_labels)
            )
        )

    return q<|MERGE_RESOLUTION|>--- conflicted
+++ resolved
@@ -14,12 +14,9 @@
     and_,
     not_,
     text,
-<<<<<<< HEAD
     select,
-    literal
-=======
+    literal,
     Index,
->>>>>>> 4c6c3e0d
 )
 
 from ckan.common import config
