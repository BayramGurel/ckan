# encoding: utf-8
from __future__ import annotations

import datetime
from typing import Any, Optional, Type, TypeVar, cast
from typing_extensions import TypeAlias

from sqlalchemy.orm import relationship, backref
from sqlalchemy import (
    types,
    Column,
    ForeignKey,
    or_,
    and_,
    union_all,
    text,
)

from ckan.common import config
import ckan.model as model
import ckan.model.meta as meta
import ckan.model.domain_object as domain_object
import ckan.model.types as _types
from ckan.model.base import Base
from ckan.lib.dictization import table_dictize

from ckan.types import Context, Query  # noqa


__all__ = ["Activity", "ActivityDetail"]

TActivityDetail = TypeVar("TActivityDetail", bound="ActivityDetail")
QActivity: TypeAlias = "Query[Activity]"


class Activity(domain_object.DomainObject, Base):  # type: ignore
    __tablename__ = "activity"
    # the line below handles cases when activity table was already loaded into
    # metadata state(via stats extension). Can be removed if stats stop using
    # Table object.
    __table_args__ = {"extend_existing": True}

    id = Column(
        "id", types.UnicodeText, primary_key=True, default=_types.make_uuid
    )
    timestamp = Column("timestamp", types.DateTime)
    user_id = Column("user_id", types.UnicodeText)
    object_id = Column("object_id", types.UnicodeText)
    # legacy revision_id values are used by migrate_package_activity.py
    revision_id = Column("revision_id", types.UnicodeText)
    activity_type = Column("activity_type", types.UnicodeText)
    data = Column("data", _types.JsonDictType)

    activity_detail: "ActivityDetail"

    def __init__(
        self,
        user_id: str,
        object_id: str,
        activity_type: str,
        data: Optional[dict[str, Any]] = None,
    ) -> None:
        self.id = _types.make_uuid()
        self.timestamp = datetime.datetime.utcnow()
        self.user_id = user_id
        self.object_id = object_id
        self.activity_type = activity_type
        if data is None:
            self.data = {}
        else:
            self.data = data

    @classmethod
    def get(cls, id: str) -> Optional["Activity"]:
        """Returns an Activity object referenced by its id."""
        if not id:
            return None

        return meta.Session.query(cls).get(id)

    @classmethod
    def activity_stream_item(
        cls, pkg: model.Package, activity_type: str, user_id: str
    ) -> Optional["Activity"]:
        import ckan.model
        import ckan.logic

        assert activity_type in ("new", "changed"), str(activity_type)

        # Handle 'deleted' objects.
        # When the user marks a package as deleted this comes through here as
        # a 'changed' package activity. We detect this and change it to a
        # 'deleted' activity.
        if activity_type == "changed" and pkg.state == "deleted":
            if (
                meta.Session.query(cls)
                .filter_by(object_id=pkg.id, activity_type="deleted")
                .all()
            ):
                # A 'deleted' activity for this object has already been emitted
                # FIXME: What if the object was deleted and then activated
                # again?
                return None
            else:
                # Emit a 'deleted' activity for this object.
                activity_type = "deleted"

        try:
            # We save the entire rendered package dict so we can support
            # viewing the past packages from the activity feed.
            dictized_package = ckan.logic.get_action("package_show")(
                cast(
                    Context,
                    {
                        "model": ckan.model,
                        "session": ckan.model.Session,
                        # avoid ckanext-multilingual translating it
                        "for_view": False,
                        "ignore_auth": True,
                    },
                ),
                {"id": pkg.id, "include_tracking": False},
            )
        except ckan.logic.NotFound:
            # This happens if this package is being purged and therefore has no
            # current revision.
            # TODO: Purge all related activity stream items when a model object
            # is purged.
            return None

        actor = meta.Session.query(ckan.model.User).get(user_id)

        return cls(
            user_id,
            pkg.id,
            "%s package" % activity_type,
            {
                "package": dictized_package,
                # We keep the acting user name around so that actions can be
                # properly displayed even if the user is deleted in the future.
                "actor": actor.name if actor else None,
            },
        )


def activity_dictize(activity: Activity, context: Context) -> dict[str, Any]:
    return table_dictize(activity, context)


def activity_list_dictize(
    activity_list: list[Activity], context: Context
) -> list[dict[str, Any]]:
    return [activity_dictize(activity, context) for activity in activity_list]


# deprecated
class ActivityDetail(domain_object.DomainObject):
    __tablename__ = "activity_detail"
    id = Column(
        "id", types.UnicodeText, primary_key=True, default=_types.make_uuid
    )
    activity_id = Column(
        "activity_id", types.UnicodeText, ForeignKey("activity.id")
    )
    object_id = Column("object_id", types.UnicodeText)
    object_type = Column("object_type", types.UnicodeText)
    activity_type = Column("activity_type", types.UnicodeText)
    data = Column("data", _types.JsonDictType)

    activity = relationship(
        Activity,
        backref=backref("activity_detail", cascade="all, delete-orphan"),
    )

    def __init__(
        self,
        activity_id: str,
        object_id: str,
        object_type: str,
        activity_type: str,
        data: Optional[dict[str, Any]] = None,
    ) -> None:
        self.activity_id = activity_id
        self.object_id = object_id
        self.object_type = object_type
        self.activity_type = activity_type
        if data is None:
            self.data = {}
        else:
            self.data = data

    @classmethod
    def by_activity_id(
        cls: Type[TActivityDetail], activity_id: str
    ) -> list["TActivityDetail"]:
        return (
            model.Session.query(cls).filter_by(activity_id=activity_id).all()
        )


def _activities_limit(
    q: QActivity,
    limit: int,
    offset: Optional[int] = None,
    revese_order: Optional[bool] = False,
) -> QActivity:
    """
    Return an SQLAlchemy query for all activities at an offset with a limit.

    revese_order:
        if we want the last activities before a date, we must reverse the
        order before limiting.
    """
    if revese_order:
        q = q.order_by(Activity.timestamp)
    else:
        # type_ignore_reason: incomplete SQLAlchemy types
        q = q.order_by(Activity.timestamp.desc())  # type: ignore

    if offset:
        q = q.offset(offset)
    if limit:
        q = q.limit(limit)
    return q


def _activities_union_all(*qlist: QActivity) -> QActivity:
    """
    Return union of two or more activity queries sorted by timestamp,
    and remove duplicates
    """
    q: QActivity = (
        model.Session.query(Activity)
        .select_entity_from(union_all(*[q.subquery().select() for q in qlist]))
        .distinct(Activity.timestamp)
    )
    return q


def _activities_from_user_query(user_id: str) -> QActivity:
    """Return an SQLAlchemy query for all activities from user_id."""
    q = model.Session.query(Activity)
    q = q.filter(Activity.user_id == user_id)
    return q


def _activities_about_user_query(user_id: str) -> QActivity:
    """Return an SQLAlchemy query for all activities about user_id."""
    q = model.Session.query(Activity)
    q = q.filter(Activity.object_id == user_id)
    return q


def _user_activity_query(user_id: str, limit: int) -> QActivity:
    """Return an SQLAlchemy query for all activities from or about user_id."""
    q1 = _activities_limit(_activities_from_user_query(user_id), limit)
    q2 = _activities_limit(_activities_about_user_query(user_id), limit)
    return _activities_union_all(q1, q2)


def user_activity_list(
    user_id: str, limit: int, offset: int
) -> list[Activity]:
    """Return user_id's public activity stream.

    Return a list of all activities from or about the given user, i.e. where
    the given user is the subject or object of the activity, e.g.:

    "{USER} created the dataset {DATASET}"
    "{OTHER_USER} started following {USER}"
    etc.

    """
    q = _user_activity_query(user_id, limit + offset)

    q = _filter_activitites_from_users(q)

    return _activities_limit(q, limit, offset).all()


def _package_activity_query(package_id: str) -> QActivity:
    """Return an SQLAlchemy query for all activities about package_id."""
    q = model.Session.query(Activity).filter_by(object_id=package_id)
    return q


def package_activity_list(
    package_id: str,
    limit: int,
    offset: Optional[int] = None,
    after: Optional[datetime.datetime] = None,
    before: Optional[datetime.datetime] = None,
    include_hidden_activity: bool = False,
    activity_types: Optional[list[str]] = None,
    exclude_activity_types: Optional[list[str]] = None,
) -> list[Activity]:
    """Return the given dataset (package)'s public activity stream.

    Returns all activities about the given dataset, i.e. where the given
    dataset is the object of the activity, e.g.:

    "{USER} created the dataset {DATASET}"
    "{USER} updated the dataset {DATASET}"
    etc.

    """
    q = _package_activity_query(package_id)

    if not include_hidden_activity:
        q = _filter_activitites_from_users(q)

    if activity_types:
        q = _filter_activitites_from_type(
            q, include=True, types=activity_types
        )
    elif exclude_activity_types:
        q = _filter_activitites_from_type(
            q, include=False, types=exclude_activity_types
        )

    if after:
        q = q.filter(Activity.timestamp > after)
    if before:
        q = q.filter(Activity.timestamp < before)

<<<<<<< HEAD
    # type_ignore_reason: incomplete SQLAlchemy types
    q = q.order_by(Activity.timestamp.desc())  # type: ignore
=======
    # revert sort queries for "only before" queries
    revese_order = after and not before
    if revese_order:
        q = q.order_by(Activity.timestamp)
    else:
        # type_ignore_reason: incomplete SQLAlchemy types
        q = q.order_by(Activity.timestamp.desc())  # type: ignore
>>>>>>> 5fd2a072

    if offset:
        q = q.offset(offset)
    if limit:
        q = q.limit(limit)

    results = q.all()

<<<<<<< HEAD
=======
    # revert result if required
    if revese_order:
        results.reverse()

>>>>>>> 5fd2a072
    return results


def _group_activity_query(group_id: str) -> QActivity:
    """Return an SQLAlchemy query for all activities about group_id.

    Returns a query for all activities whose object is either the group itself
    or one of the group's datasets.

    """
    group = model.Group.get(group_id)
    if not group:
        # Return a query with no results.
        return model.Session.query(Activity).filter(text("0=1"))

    q: QActivity = (
        model.Session.query(Activity)
        .outerjoin(model.Member, Activity.object_id == model.Member.table_id)
        .outerjoin(
            model.Package,
            and_(
                model.Package.id == model.Member.table_id,
                model.Package.private == False,  # noqa
            ),
        )
        .filter(
            # We only care about activity either on the group itself or on
            # packages within that group.  FIXME: This means that activity that
            # occured while a package belonged to a group but was then removed
            # will not show up. This may not be desired but is consistent with
            # legacy behaviour.
            or_(
                # active dataset in the group
                and_(
                    model.Member.group_id == group_id,
                    model.Member.state == "active",
                    model.Package.state == "active",
                ),
                # deleted dataset in the group
                and_(
                    model.Member.group_id == group_id,
                    model.Member.state == "deleted",
                    model.Package.state == "deleted",
                ),
                # (we want to avoid showing changes to an active dataset that
                # was once in this group)
                # activity the the group itself
                Activity.object_id == group_id,
            )
        )
    )

    return q


def _organization_activity_query(org_id: str) -> QActivity:
    """Return an SQLAlchemy query for all activities about org_id.

    Returns a query for all activities whose object is either the org itself
    or one of the org's datasets.

    """
    org = model.Group.get(org_id)
    if not org or not org.is_organization:
        # Return a query with no results.
        return model.Session.query(Activity).filter(text("0=1"))

    q: QActivity = (
        model.Session.query(Activity)
        .outerjoin(
            model.Package,
            and_(
                model.Package.id == Activity.object_id,
                model.Package.private == False,  # noqa
            ),
        )
        .filter(
            # We only care about activity either on the the org itself or on
            # packages within that org.
            # FIXME: This means that activity that occured while a package
            # belonged to a org but was then removed will not show up. This may
            # not be desired but is consistent with legacy behaviour.
            or_(
                model.Package.owner_org == org_id, Activity.object_id == org_id
            )
        )
    )

    return q


def group_activity_list(
    group_id: str,
    limit: int,
    offset: int,
    after: Optional[datetime.datetime] = None,
    before: Optional[datetime.datetime] = None,
    include_hidden_activity: bool = False,
    activity_types: Optional[list[str]] = None
) -> list[Activity]:

    """Return the given group's public activity stream.

    Returns activities where the given group or one of its datasets is the
    object of the activity, e.g.:

    "{USER} updated the group {GROUP}"
    "{USER} updated the dataset {DATASET}"
    etc.

    """
    q = _group_activity_query(group_id)

    if not include_hidden_activity:
        q = _filter_activitites_from_users(q)

    if activity_types:
        q = _filter_activitites_from_type(
            q, include=True, types=activity_types
        )

    if after:
        q = q.filter(Activity.timestamp > after)
    if before:
        q = q.filter(Activity.timestamp < before)

    # type_ignore_reason: incomplete SQLAlchemy types
    q = q.order_by(Activity.timestamp.desc())  # type: ignore

    if offset:
        q = q.offset(offset)
    if limit:
        q = q.limit(limit)

    results = q.all()

    return results


def organization_activity_list(
    group_id: str,
    limit: int,
    offset: int,
    after: Optional[datetime.datetime] = None,
    before: Optional[datetime.datetime] = None,
    include_hidden_activity: bool = False,
    activity_types: Optional[list[str]] = None
) -> list[Activity]:
    """Return the given org's public activity stream.

    Returns activities where the given org or one of its datasets is the
    object of the activity, e.g.:

    "{USER} updated the organization {ORG}"
    "{USER} updated the dataset {DATASET}"
    etc.

    """
    q = _organization_activity_query(group_id)

    if not include_hidden_activity:
        q = _filter_activitites_from_users(q)

    if activity_types:
        q = _filter_activitites_from_type(
            q, include=True, types=activity_types
        )

    if after:
        q = q.filter(Activity.timestamp > after)
    if before:
        q = q.filter(Activity.timestamp < before)

    # type_ignore_reason: incomplete SQLAlchemy types
    q = q.order_by(Activity.timestamp.desc())  # type: ignore

    if offset:
        q = q.offset(offset)
    if limit:
        q = q.limit(limit)

    results = q.all()

    return results


def _activities_from_users_followed_by_user_query(
    user_id: str, limit: int
) -> QActivity:
    """Return a query for all activities from users that user_id follows."""

    # Get a list of the users that the given user is following.
    follower_objects = model.UserFollowingUser.followee_list(user_id)
    if not follower_objects:
        # Return a query with no results.
        return model.Session.query(Activity).filter(text("0=1"))

    return _activities_union_all(
        *[
            _user_activity_query(follower.object_id, limit)
            for follower in follower_objects
        ]
    )


def _activities_from_datasets_followed_by_user_query(
    user_id: str, limit: int
) -> QActivity:
    """Return a query for all activities from datasets that user_id follows."""
    # Get a list of the datasets that the user is following.
    follower_objects = model.UserFollowingDataset.followee_list(user_id)
    if not follower_objects:
        # Return a query with no results.
        return model.Session.query(Activity).filter(text("0=1"))

    return _activities_union_all(
        *[
            _activities_limit(
                _package_activity_query(follower.object_id), limit
            )
            for follower in follower_objects
        ]
    )


def _activities_from_groups_followed_by_user_query(
    user_id: str, limit: int
) -> QActivity:
    """Return a query for all activities about groups the given user follows.

    Return a query for all activities about the groups the given user follows,
    or about any of the group's datasets. This is the union of
    _group_activity_query(group_id) for each of the groups the user follows.

    """
    # Get a list of the group's that the user is following.
    follower_objects = model.UserFollowingGroup.followee_list(user_id)
    if not follower_objects:
        # Return a query with no results.
        return model.Session.query(Activity).filter(text("0=1"))

    return _activities_union_all(
        *[
            _activities_limit(_group_activity_query(follower.object_id), limit)
            for follower in follower_objects
        ]
    )


def _activities_from_everything_followed_by_user_query(
    user_id: str, limit: int
) -> QActivity:
    """Return a query for all activities from everything user_id follows."""
    q1 = _activities_from_users_followed_by_user_query(user_id, limit)
    q2 = _activities_from_datasets_followed_by_user_query(user_id, limit)
    q3 = _activities_from_groups_followed_by_user_query(user_id, limit)
    return _activities_union_all(q1, q2, q3)


def activities_from_everything_followed_by_user(
    user_id: str, limit: int, offset: int
) -> list[Activity]:
    """Return activities from everything that the given user is following.

    Returns all activities where the object of the activity is anything
    (user, dataset, group...) that the given user is following.

    """
    q = _activities_from_everything_followed_by_user_query(
        user_id, limit + offset
    )
    return _activities_limit(q, limit, offset).all()


def _dashboard_activity_query(user_id: str, limit: int) -> QActivity:
    """Return an SQLAlchemy query for user_id's dashboard activity stream."""
    q1 = _user_activity_query(user_id, limit)
    q2 = _activities_from_everything_followed_by_user_query(user_id, limit)
    return _activities_union_all(q1, q2)


def dashboard_activity_list(
    user_id: str, limit: int, offset: int
) -> list[Activity]:
    """Return the given user's dashboard activity stream.

    Returns activities from the user's public activity stream, plus
    activities from everything that the user is following.

    This is the union of user_activity_list(user_id) and
    activities_from_everything_followed_by_user(user_id).

    """
    q = _dashboard_activity_query(user_id, limit + offset)

    q = _filter_activitites_from_users(q)

    return _activities_limit(q, limit, offset).all()


def _changed_packages_activity_query() -> QActivity:
    """Return an SQLAlchemy query for all changed package activities.

    Return a query for all activities with activity_type '*package', e.g.
    'new_package', 'changed_package', 'deleted_package'.

    """
    q = model.Session.query(Activity)
    q = q.filter(Activity.activity_type.endswith("package"))
    return q


def recently_changed_packages_activity_list(
    limit: int, offset: int
) -> list[Activity]:
    """Return the site-wide stream of recently changed package activities.

    This activity stream includes recent 'new package', 'changed package' and
    'deleted package' activities for the whole site.

    """
    q = _changed_packages_activity_query()

    q = _filter_activitites_from_users(q)

    return _activities_limit(q, limit, offset).all()


def _filter_activitites_from_users(q: QActivity) -> QActivity:
    """
    Adds a filter to an existing query object to avoid activities from users
    defined in :ref:`ckan.hide_activity_from_users` (defaults to the site user)
    """
    users_to_avoid = _activity_stream_get_filtered_users()
    if users_to_avoid:
        # type_ignore_reason: incomplete SQLAlchemy types
        q = q.filter(Activity.user_id.notin_(users_to_avoid))  # type: ignore

    return q


def _filter_activitites_from_type(
    q: QActivity, types: list[str], include: bool = True
):
    """Adds a filter to an existing query object to include or exclude
    (include=False) activities based on a list of types.

    """
    if include:
        q = q.filter(Activity.activity_type.in_(types))  # type: ignore
    else:
        q = q.filter(Activity.activity_type.notin_(types))  # type: ignore
    return q


def _activity_stream_get_filtered_users() -> list[str]:
    """
    Get the list of users from the :ref:`ckan.hide_activity_from_users` config
    option and return a list of their ids. If the config is not specified,
    returns the id of the site user.
    """
    users_list = config.get_value("ckan.hide_activity_from_users")
    if not users_list:
        from ckan.logic import get_action

        context: Context = {"ignore_auth": True}
        site_user = get_action("get_site_user")(context, {})
        users_list = [site_user.get("name")]

    return model.User.user_ids_for_name_or_id(users_list)<|MERGE_RESOLUTION|>--- conflicted
+++ resolved
@@ -323,10 +323,6 @@
     if before:
         q = q.filter(Activity.timestamp < before)
 
-<<<<<<< HEAD
-    # type_ignore_reason: incomplete SQLAlchemy types
-    q = q.order_by(Activity.timestamp.desc())  # type: ignore
-=======
     # revert sort queries for "only before" queries
     revese_order = after and not before
     if revese_order:
@@ -334,7 +330,6 @@
     else:
         # type_ignore_reason: incomplete SQLAlchemy types
         q = q.order_by(Activity.timestamp.desc())  # type: ignore
->>>>>>> 5fd2a072
 
     if offset:
         q = q.offset(offset)
@@ -343,13 +338,10 @@
 
     results = q.all()
 
-<<<<<<< HEAD
-=======
     # revert result if required
     if revese_order:
         results.reverse()
 
->>>>>>> 5fd2a072
     return results
 
 
