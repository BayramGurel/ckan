import logging

import ckan.plugins as p
import ckanext.datastore.logic.action as action
import ckanext.datastore.logic.auth as auth
import ckanext.datastore.db as db
import ckan.logic as logic
import ckan.model as model

log = logging.getLogger(__name__)
_get_or_bust = logic.get_or_bust


class DatastoreException(Exception):
    pass


class DatastorePlugin(p.SingletonPlugin):
    p.implements(p.IConfigurable, inherit=True)
    p.implements(p.IActions)
    p.implements(p.IAuthFunctions)
<<<<<<< HEAD
    p.implements(p.IDomainObjectModification, inherit=True)
=======
    p.implements(p.IRoutes, inherit=True)
>>>>>>> 93272c59

    legacy_mode = False

    def configure(self, config):
        self.config = config
        # check for ckan.datastore.write_url and ckan.datastore.read_url
        if (not 'ckan.datastore.write_url' in config):
            error_msg = 'ckan.datastore.write_url not found in config'
            raise DatastoreException(error_msg)

        # Legacy mode means that we have no read url. Consequently sql search is not
        # available and permissions do not have to be changed. In legacy mode, the
        # datastore runs on PG prior to 9.0 (for example 8.4).
        self.legacy_mode = 'ckan.datastore.read_url' not in self.config

        # Check whether we are running one of the paster commands which means
        # that we should ignore the following tests.
        import sys
        if sys.argv[0].split('/')[-1] == 'paster' and 'datastore' in sys.argv[1:]:
            log.warn('Omitting permission checks because you are '
                     'running paster commands.')
            return

        self.ckan_url = self.config['sqlalchemy.url']
        self.write_url = self.config['ckan.datastore.write_url']
        if self.legacy_mode:
            self.read_url = self.write_url
            log.warn('Legacy mode active. '
                     'The sql search will not be available.')
        else:
            self.read_url = self.config['ckan.datastore.read_url']

        if not model.engine_is_pg():
            log.warn('We detected that you do not use a PostgreSQL '
                     'database. The DataStore will NOT work and DataStore '
                     'tests will be skipped.')
            return

        if self._is_read_only_database():
            log.warn('We detected that CKAN is running on a read '
                     'only database. Permission checks and the creation '
                     'of _table_metadata are skipped.')
        else:
            self._check_urls_and_permissions()

            self._create_alias_table()

        ## Do light wrapping around action function to add datastore_active
        ## to resource dict.  Not using IAction extension as this prevents
        ## other plugins from having a custom resource_show.

        # Make sure actions are cached
        resource_show = p.toolkit.get_action('resource_show')

        @logic.side_effect_free
        def new_resource_show(context, data_dict):
            engine = db._get_engine(
                context,
                {'connection_url': self.read_url}
            )
            new_data_dict = resource_show(context, data_dict)
            try:
                connection = engine.connect()
                result = connection.execute(
                    'SELECT 1 FROM "_table_metadata" WHERE name = %s AND alias_of IS NULL',
                    new_data_dict['id']
                ).fetchone()
                if result:
                    new_data_dict['datastore_active'] = True
                else:
                    new_data_dict['datastore_active'] = False
            finally:
                connection.close()
            return new_data_dict

        ## Make sure do not run many times if configure is called repeatedly
        ## as in tests.
        if not hasattr(resource_show, '_datastore_wrapped'):
            new_resource_show._datastore_wrapped = True
            logic._actions['resource_show'] = new_resource_show

    def notify(self, entity, operation):
        if not isinstance(entity, model.Package) or self.legacy_mode:
            return
        # if a resource is new, it cannot have a datastore resource, yet
        if operation == model.domain_object.DomainObjectOperation.changed:
            context = {'model': model, 'ignore_auth': True}
            if entity.private:
                func = p.toolkit.get_action('datastore_make_private')
            else:
                func = p.toolkit.get_action('datastore_make_public')
            for resource in entity.resources:
                try:
                    func(context, {
                        'connection_url': self.write_url,
                        'resource_id': resource.id})
                except p.toolkit.ObjectNotFound:
                    pass

    def _log_or_raise(self, message):
        if self.config.get('debug'):
            log.critical(message)
        else:
            raise DatastoreException(message)

    def _check_urls_and_permissions(self):
        # Make sure that the right permissions are set
        # so that no harmful queries can be made

        if self._same_ckan_and_datastore_db():
            self._log_or_raise('CKAN and DataStore database '
                               'cannot be the same.')

        # in legacy mode, the read and write url are ths same (both write url)
        # consequently the same url check and and write privilege check
        # don't make sense
        if not self.legacy_mode:
            if self._same_read_and_write_url():
                self._log_or_raise('The write and read-only database '
                                   'connection urls are the same.')

            if not self._read_connection_has_correct_privileges():
                self._log_or_raise('The read-only user has write privileges.')

    def _is_read_only_database(self):
        ''' Returns True if no connection has CREATE privileges on the public
        schema. This is the case if replication is enabled.'''
        for url in [self.ckan_url, self.write_url, self.read_url]:
            connection = db._get_engine(None,
                                        {'connection_url': url}).connect()
            try:
                sql = u"SELECT has_schema_privilege('public', 'CREATE')"
                is_writable = connection.execute(sql).first()[0]
            finally:
                connection.close()
            if is_writable:
                return False
        return True

    def _same_ckan_and_datastore_db(self):
        '''Returns True if the CKAN and DataStore db are the same'''
        return self._get_db_from_url(self.ckan_url) == self._get_db_from_url(self.read_url)

    def _get_db_from_url(self, url):
        return url[url.rindex("@"):]

    def _same_read_and_write_url(self):
        return self.write_url == self.read_url

    def _read_connection_has_correct_privileges(self):
        ''' Returns True if the right permissions are set for the read
        only user. A table is created by the write user to test the
        read only user.
        '''
        write_connection = db._get_engine(None, {
            'connection_url': self.write_url}).connect()
        read_connection = db._get_engine(None, {
            'connection_url': self.read_url}).connect()

        drop_foo_sql = u'DROP TABLE IF EXISTS _foo'

        write_connection.execute(drop_foo_sql)

        try:
<<<<<<< HEAD
            write_connection.execute(u'CREATE TABLE _foo ()').close()
            for privilege in ['INSERT', 'UPDATE', 'DELETE']:
                test_privilege_sql = u"SELECT has_table_privilege('_foo', '{privilege}')"
                sql = test_privilege_sql.format(privilege=privilege)
                have_privilege = read_connection.execute(sql).first()[0]
                if have_privilege:
                    return False
        finally:
            write_connection.execute(drop_foo_sql)
=======
            try:
                write_connection.execute(u'CREATE TABLE _foo ()')
                for privilege in ['INSERT', 'UPDATE', 'DELETE']:
                    test_privilege_sql = u"SELECT has_table_privilege('_foo', '{privilege}')"
                    sql = test_privilege_sql.format(privilege=privilege)
                    have_privilege = read_connection.execute(sql).first()[0]
                    if have_privilege:
                        return False
            finally:
                write_connection.execute(drop_foo_sql)
        finally:
>>>>>>> 93272c59
            write_connection.close()
            read_connection.close()
        return True

    def _create_alias_table(self):
        mapping_sql = '''
            SELECT DISTINCT
                substr(md5(dependee.relname || COALESCE(dependent.relname, '')), 0, 17) AS "_id",
                dependee.relname AS name,
                dependee.oid AS oid,
                dependent.relname AS alias_of
                -- dependent.oid AS oid
            FROM
                pg_class AS dependee
                LEFT OUTER JOIN pg_rewrite AS r ON r.ev_class = dependee.oid
                LEFT OUTER JOIN pg_depend AS d ON d.objid = r.oid
                LEFT OUTER JOIN pg_class AS dependent ON d.refobjid = dependent.oid
            WHERE
                (dependee.oid != dependent.oid OR dependent.oid IS NULL) AND
                (dependee.relname IN (SELECT tablename FROM pg_catalog.pg_tables)
                    OR dependee.relname IN (SELECT viewname FROM pg_catalog.pg_views)) AND
                dependee.relnamespace = (SELECT oid FROM pg_namespace WHERE nspname='public')
            ORDER BY dependee.oid DESC;
        '''
        create_alias_table_sql = u'CREATE OR REPLACE VIEW "_table_metadata" AS {0}'.format(mapping_sql)
        try:
            connection = db._get_engine(None, {
                'connection_url': self.write_url}).connect()
            connection.execute(create_alias_table_sql)
        finally:
            connection.close()

    def get_actions(self):
        actions = {'datastore_create': action.datastore_create,
                   'datastore_upsert': action.datastore_upsert,
                   'datastore_delete': action.datastore_delete,
                   'datastore_search': action.datastore_search}
        if not self.legacy_mode:
            actions.update({
                'datastore_search_sql': action.datastore_search_sql,
                'datastore_make_private': action.datastore_make_private,
                'datastore_make_public': action.datastore_make_public})
        return actions

    def get_auth_functions(self):
        return {'datastore_create': auth.datastore_create,
                'datastore_upsert': auth.datastore_upsert,
                'datastore_delete': auth.datastore_delete,
<<<<<<< HEAD
                'datastore_search': auth.datastore_search,
                'datastore_change_permissions': auth.datastore_change_permissions}
=======
                'datastore_search': auth.datastore_search}

    def before_map(self, m):
        print "Load mapping"
        m.connect('/datastore/dump/{resource_id}',
                  controller='ckanext.datastore.controller:DatastoreController',
                  action='dump')
        return m
>>>>>>> 93272c59
<|MERGE_RESOLUTION|>--- conflicted
+++ resolved
@@ -19,11 +19,8 @@
     p.implements(p.IConfigurable, inherit=True)
     p.implements(p.IActions)
     p.implements(p.IAuthFunctions)
-<<<<<<< HEAD
     p.implements(p.IDomainObjectModification, inherit=True)
-=======
     p.implements(p.IRoutes, inherit=True)
->>>>>>> 93272c59
 
     legacy_mode = False
 
@@ -188,17 +185,6 @@
         write_connection.execute(drop_foo_sql)
 
         try:
-<<<<<<< HEAD
-            write_connection.execute(u'CREATE TABLE _foo ()').close()
-            for privilege in ['INSERT', 'UPDATE', 'DELETE']:
-                test_privilege_sql = u"SELECT has_table_privilege('_foo', '{privilege}')"
-                sql = test_privilege_sql.format(privilege=privilege)
-                have_privilege = read_connection.execute(sql).first()[0]
-                if have_privilege:
-                    return False
-        finally:
-            write_connection.execute(drop_foo_sql)
-=======
             try:
                 write_connection.execute(u'CREATE TABLE _foo ()')
                 for privilege in ['INSERT', 'UPDATE', 'DELETE']:
@@ -210,7 +196,6 @@
             finally:
                 write_connection.execute(drop_foo_sql)
         finally:
->>>>>>> 93272c59
             write_connection.close()
             read_connection.close()
         return True
@@ -259,16 +244,12 @@
         return {'datastore_create': auth.datastore_create,
                 'datastore_upsert': auth.datastore_upsert,
                 'datastore_delete': auth.datastore_delete,
-<<<<<<< HEAD
                 'datastore_search': auth.datastore_search,
                 'datastore_change_permissions': auth.datastore_change_permissions}
-=======
-                'datastore_search': auth.datastore_search}
 
     def before_map(self, m):
         print "Load mapping"
         m.connect('/datastore/dump/{resource_id}',
                   controller='ckanext.datastore.controller:DatastoreController',
                   action='dump')
-        return m
->>>>>>> 93272c59
+        return m