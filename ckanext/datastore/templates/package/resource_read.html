{% ckan_extends %}

{% block resource_actions_inner %}
  {{ super() }}
  {% if res.datastore_active %}
    <li>{% snippet 'package/snippets/data_api_button.html', resource=res %}</li>
  {% endif %}
{% endblock %}

{% block resource_additional_information_inner %}
  {% if res.datastore_active %}
  {% block resource_data_dictionary %}
    <div class="module-content">
      <h2>{{ _('Data Dictionary') }}</h2>
      <table class="table table-striped table-bordered table-condensed" data-module="table-toggle-more">
        <thead>
          {% block resouce_data_dictionary_headers %}
          <tr>
            <th scope="col">{{ _('Column') }}</th>
            <th scope="col">{{ _('Type') }}</th>
            <th scope="col">{{ _('Label') }}</th>
            <th scope="col">{{ _('Description') }}</th>
          </tr>
          {% endblock %}
        </thead>
        {% block resource_data_dictionary_data %}
          {% set dict=h.datastore_dictionary(res.id) %}
          {% for field in dict %}
            {% snippet "package/snippets/dictionary_table.html", field=field %}
          {% endfor %}
        {% endblock %}
      </table>
    </div>
  {% endblock %}
  {% endif %}
  {{ super() }}
{% endblock %}

<<<<<<< HEAD
{% block scripts %}
  {{ super() }}
  {% asset "ckanext_datastore/datastore" %}
=======
{% block action_manage_inner %}
  {{ super() }}
  {% if res.datastore_active %}
    <li>{% link_for _('Data Dictionary'), named_route='datastore.dictionary', id=pkg.name, resource_id=res.id, class_='btn btn-default', icon='code' %}
  {% endif %}
>>>>>>> 714dee9f
{% endblock %}<|MERGE_RESOLUTION|>--- conflicted
+++ resolved
@@ -36,15 +36,14 @@
   {{ super() }}
 {% endblock %}
 
-<<<<<<< HEAD
 {% block scripts %}
   {{ super() }}
   {% asset "ckanext_datastore/datastore" %}
-=======
+{% endblock %}
+
 {% block action_manage_inner %}
   {{ super() }}
   {% if res.datastore_active %}
     <li>{% link_for _('Data Dictionary'), named_route='datastore.dictionary', id=pkg.name, resource_id=res.id, class_='btn btn-default', icon='code' %}
   {% endif %}
->>>>>>> 714dee9f
 {% endblock %}