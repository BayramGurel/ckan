# encoding: utf-8
from __future__ import annotations

from ckan.common import CKANConfig
from ckan.types import Action, AuthFunction, Context
import logging
from typing import Any, Callable, cast

import ckan.model as model
import ckan.plugins as p
import ckanext.datapusher.views as views
import ckanext.datapusher.helpers as helpers
import ckanext.datapusher.logic.action as action
import ckanext.datapusher.logic.auth as auth

log = logging.getLogger(__name__)


class DatastoreException(Exception):
    pass


@p.toolkit.blanket.config_declarations
class DatapusherPlugin(p.SingletonPlugin):
    p.implements(p.IConfigurer, inherit=True)
    p.implements(p.IConfigurable, inherit=True)
    p.implements(p.IActions)
    p.implements(p.IAuthFunctions)
    p.implements(p.IResourceUrlChange)
    p.implements(p.IResourceController, inherit=True)
    p.implements(p.ITemplateHelpers)
    p.implements(p.IBlueprint)

    legacy_mode = False
    resource_show_action = None

    def update_config(self, config: CKANConfig):
        templates_base = config.get_value(u'ckan.base_templates_folder')
        p.toolkit.add_template_directory(config, templates_base)

    def configure(self, config: CKANConfig):
        self.config = config

        for config_option in (
            u'ckan.site_url',
            u'ckan.datapusher.url',
        ):
            if not config.get_value(config_option):
                raise Exception(
                    u'Config option `{0}` must be set to use the DataPusher.'.
                    format(config_option)
                )

    # IResourceUrlChange

    def notify(self, resource: model.Resource):
        context = cast(Context, {
            u'model': model,
            u'ignore_auth': True,
        })
        resource_dict = p.toolkit.get_action(u'resource_show')(
            context, {
                u'id': resource.id,
            }
        )
        self._submit_to_datapusher(resource_dict)

    # IResourceController

    def after_resource_create(
            self, context: Context, resource_dict: dict[str, Any]):

        self._submit_to_datapusher(resource_dict)

<<<<<<< HEAD
    def after_update(self, context, resource_dict):

        self._submit_to_datapusher(resource_dict)

    def _submit_to_datapusher(self, resource_dict):
        context = {
=======
    def _submit_to_datapusher(self, resource_dict: dict[str, Any]):
        context = cast(Context, {
>>>>>>> 3dbda619
            u'model': model,
            u'ignore_auth': True,
            u'defer_commit': True
        })

        resource_format = resource_dict.get('format')
        supported_formats = p.toolkit.config.get_value(
            'ckan.datapusher.formats'
        )

        submit = (
            resource_format
            and resource_format.lower() in supported_formats
            and resource_dict.get('url_type') != u'datapusher'
        )

        if not submit:
            return

        try:
            task = p.toolkit.get_action(u'task_status_show')(
                context, {
                    u'entity_id': resource_dict['id'],
                    u'task_type': u'datapusher',
                    u'key': u'datapusher'
                }
            )

            if task.get(u'state') in (u'pending', u'submitting'):
                # There already is a pending DataPusher submission,
                # skip this one ...
                log.debug(
                    u'Skipping DataPusher submission for '
                    u'resource {0}'.format(resource_dict['id'])
                )
                return
        except p.toolkit.ObjectNotFound:
            pass

        try:
            log.debug(
                u'Submitting resource {0}'.format(resource_dict['id']) +
                u' to DataPusher'
            )
            p.toolkit.get_action(u'datapusher_submit')(
                context, {
                    u'resource_id': resource_dict['id']
                }
            )
        except p.toolkit.ValidationError as e:
            # If datapusher is offline want to catch error instead
            # of raising otherwise resource save will fail with 500
            log.critical(e)
            pass

    def get_actions(self) -> dict[str, Action]:
        return {
            u'datapusher_submit': action.datapusher_submit,
            u'datapusher_hook': action.datapusher_hook,
            u'datapusher_status': action.datapusher_status
        }

    def get_auth_functions(self) -> dict[str, AuthFunction]:
        return {
            u'datapusher_submit': auth.datapusher_submit,
            u'datapusher_status': auth.datapusher_status
        }

    def get_helpers(self) -> dict[str, Callable[..., Any]]:
        return {
            u'datapusher_status': helpers.datapusher_status,
            u'datapusher_status_description': helpers.
            datapusher_status_description,
        }

    # IBlueprint

    def get_blueprint(self):
        return views.get_blueprints()<|MERGE_RESOLUTION|>--- conflicted
+++ resolved
@@ -72,17 +72,12 @@
 
         self._submit_to_datapusher(resource_dict)
 
-<<<<<<< HEAD
     def after_update(self, context, resource_dict):
 
         self._submit_to_datapusher(resource_dict)
 
-    def _submit_to_datapusher(self, resource_dict):
-        context = {
-=======
     def _submit_to_datapusher(self, resource_dict: dict[str, Any]):
         context = cast(Context, {
->>>>>>> 3dbda619
             u'model': model,
             u'ignore_auth': True,
             u'defer_commit': True
