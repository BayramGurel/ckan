--- conflicted
+++ resolved
@@ -5,12 +5,8 @@
 from logging import getLogger
 from typing import Any, Callable, Container
 
-<<<<<<< HEAD
-from ckan.common import json, config
-=======
-
 from ckan.common import CKANConfig, json, config
->>>>>>> c6de9f2d
+
 import ckan.plugins as p
 import ckan.plugins.toolkit as toolkit
 from ckan.plugins.toolkit import _
